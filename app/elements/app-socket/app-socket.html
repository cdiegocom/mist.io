--- conflicted
+++ resolved
@@ -415,15 +415,6 @@
                     var key = data[i];
                     if (this.model.clouds && key.machines)
                     key.machines.forEach(function(m, index){
-<<<<<<< HEAD
-                        var cloud = m[0],
-                            machine = m[1];
-                        if (this.model.clouds && this.model.clouds[cloud] && this.model.clouds[cloud].machines[machine])
-                        // check if machine has this key, if not add
-                        var keyexists = this.model.clouds[cloud].machines[machine].keys.find(function(k){
-                            return k.name == key.name;
-                        })
-=======
                         var cloud = m[0], machine = m[1];
                         if (this.model.clouds && this.model.clouds[cloud] && this.model.clouds[cloud].machines && this.model.clouds[cloud].machines[machine]) {
                             // check if machine has this key, if not add
@@ -431,7 +422,6 @@
                                 return k.name == key.name;
                             });
                         }
->>>>>>> 3d5e8f7a
                         if (!keyexists) {
                             if (!this.get('model.clouds.'+cloud+'.machines.'+machine+'.keys'))
                                 this.set('model.clouds.'+cloud+'.machines.'+machine+'.keys', [key])
