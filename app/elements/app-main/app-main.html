<link rel="import" href="../../bower_components/polymer/polymer.html">
<link rel="import" href="../../bower_components/iron-pages/iron-pages.html">
<link rel="import" href="../../bower_components/iron-routes/iron-routes.html">
<link rel="import" href="../../bower_components/iron-media-query/iron-media-query.html">
<link rel="import" href="../../bower_components/paper-header-panel/paper-header-panel.html">
<link rel="import" href="../../bower_components/paper-toast/paper-toast.html">

<link rel="import" href="../../styles/app-theme.html">
<link rel="import" href="../../styles/shared-styles.html">

<link rel="import" href="../app-styles/app-styles.html">
<link rel="import" href="../app-socket/app-socket.html">
<link rel="import" href="../app-icons/app-icons.html">

<link rel="import" href="../../bower_components/paper-material/paper-material.html">
<link rel="import" href="../../bower_components/paper-tooltip/paper-tooltip.html">

<link rel="import" href="../pages/page-dashboard.html">
<link rel="import" href="../pages/page-items.html">

<dom-module id="app-main">
    <template>
        <style>
            paper-toast {
                z-index: 5;
            }

            paper-header-panel {
                background-color: #eee;
            }

            iron-pages {
                padding: 24px 24px 0 24px;
                margin-left: 210px;
                overflow: hidden;
                min-height: 85vh;
                transition: margin-left 350ms ease-in-out;
            }

            iron-pages[smallscreen],
            iron-pages.center {
                margin-left: 0;
            }

            iron-pages[smallscreen]::content #content {
                padding: 0;
            }
        </style>
        <app-socket model="{{model}}" onboarding="{{onboarding}}" ></app-socket>
        <iron-media-query query="(max-width: 860px)" query-matches="{{smallscreen}}"></iron-media-query>
        <iron-routes for="app-main" selected="[[section]]">
            <!-- dashboard -->
            <iron-route path="/" title="dashboard" current="dashboard"></iron-route>
            <iron-route path="/add-cloud" title="add cloud" href="../clouds/cloud-add.html" current="dashboard"></iron-route>
            <iron-route path="/incidents" title="incidents" href="../pages/page-items.html" current="incidents"></iron-route>

            <!-- machines -->
            <iron-route path="/machines" title="machines" current="machines" href="../pages/page-items.html"></iron-route>
            <iron-route path="/machines/:uuid" title="machine" current="machines" href="../machines/machine-page.html"></iron-route>
            <iron-route path="/create-machine" title="create machine" current="machines" href="../machines/machine-create.html"></iron-route>

            <!-- images -->
            <iron-route path="/images" title="images" current="images" href="../pages/page-items.html"></iron-route>
            <iron-route path="/images/:id" title="image" current="images" href="../images/image-page.html"></iron-route>

            <!-- keys -->
            <iron-route path="/keys" title="keys" current="keys" href="../pages/page-items.html"></iron-route>
            <iron-route path="/keys/:id" title="keys" current="keys" href="../keys/key-page.html"></iron-route>
            <iron-route path="/add-key" title="add key" current="keys" href="../keys/key-add.html"></iron-route>

            <!-- networks -->
            <iron-route path="/networks" title="networks" current="networks" href="../pages/page-items.html"></iron-route>
            <iron-route path="/networks/:name" title="network" current="networks" href="../networks/network-page.html"></iron-route>
            <iron-route path="/add-network" title="add network" current="networks" href="../networks/network-add.html"></iron-route>

            <!-- templates -->
            <iron-route path="/templates" title="templates" current="templates" href="../pages/page-items.html"></iron-route>
            <iron-route path="/templates/:id" title="template" current="templates" href="../templates/template-page.html"></iron-route>
            <iron-route path="/add-template" title="add template" current="templates" href="../templates/template-add.html"></iron-route>

            <!-- stacks -->
            <iron-route path="/create-stack/:id" title="create stack" current="stacks" href="../stacks/stack-create.html"></iron-route>
            <iron-route path="/stacks" title="stacks" current="stacks" href="../pages/page-items.html"></iron-route>
            <iron-route path="/stacks/:id" title="stack" current="stacks" href="../stacks/stack-page.html"></iron-route>

            <!-- teams -->
            <iron-route path="/teams" title="teams" current="teams" href="../pages/page-items.html"></iron-route>
            <iron-route path="/teams/:id" title="team" current="teams" href="../teams/team-page.html"></iron-route>
            <iron-route path="/members/:id" title="member" current="teams" href="../teams/member-page.html"></iron-route>
            <iron-route path="/add-members/:id" title="add member" current="teams" href="../teams/members-add.html"></iron-route>
            <iron-route path="/members/:id/add-in-teams" title="add in teams" current="teams" href="../teams/member-add-in-teams.html"></iron-route>
            <!-- <iron-route path="/teams/:id" title="script" href="../teams/team-page.html"></iron-route>
            <iron-route path="/add-team" title="add script" href="../teams/team-add.html"></iron-route> -->

            <!-- scripts -->
            <iron-route path="/scripts" title="scripts" current="scripts" href="../pages/page-items.html"></iron-route>
            <iron-route path="/scripts/:id" title="script" current="scripts" href="../scripts/script-page.html"></iron-route>
            <iron-route path="/add-script" title="add script" current="scripts" href="../scripts/script-add.html"></iron-route>

            <!-- other -->
            <iron-route path="/my-account" title="account" current="account" href="../pages/page-account.html"></iron-route>
            <iron-route path="*"></iron-route>
        </iron-routes>

        <paper-header-panel mode="standard" class="fit">
            <app-sidebar id="sidebar" model="[[model]]" tag="[[tag]]" sections="[[sections]]" current="{{current}}" drawer smallscreen$="{{smallscreen}}"></app-sidebar>
            <app-header model="[[model]]" title="{{title}}" class="paper-header" style$="[[style]]"></app-header>

            <iron-pages id="app-main" main smallscreen$={{smallscreen}}>
                <!-- dashboard -->
                <page-dashboard model="[[model]]" sections="[[sections]]" section="[[sections.dashboard]]" onboarding="[[onboarding]]"></page-dashboard>
                <cloud-add providers="[[providers]]" keys="[[model.keysArray]]" section="[[sections.clouds]]"></cloud-add>
                <page-items class="incidents" model="[[model]]" items="[[model.incidents]]" sections="[[sections]]" section="[[sections.incidents]]"></page-items>
                <!-- machines -->
                <page-items class="machines" model="[[model]]" items="[[model.machinesArray]]" sections="[[sections]]" section="[[sections.machines]]"></page-items>
                <machine-page params="[[params]]" model="[[model]]" sections="[[sections]]" section="[[sections.machines]]"></machine-page>
                <machine-create model="[[model]]" sections="[[sections]]" section="[[sections.machines]]"></machine-create>
                <!-- images -->
                <page-items class="images" model="[[model]]" items="[[model.imagesArray]]" sections="[[sections]]" section="[[sections.images]]"></page-items>
                <image-page model="[[model]]" params="[[params]]" sections="[[sections]]" section="[[sections.images]]"></image-page>
                <!-- keys -->
                <page-items class="keys" model="[[model]]" sections="[[sections]]" section="[[sections.keys]]" items="[[model.keysArray]]"></page-items>
                <key-page model="[[model]]" params="[[params]]" sections="[[sections]]" section="[[sections.keys]]"></key-page>
                <key-add model="[[model]]" sections="[[sections]]" section="[[sections.keys]]"></key-add>
                <!-- networks -->
                <page-items class="networks" model="[[model]]" sections="[[sections]]" section="[[sections.networks]]" items="[[model.networksArray]]"></page-items>
                <network-page model="[[model]]" params="[[params]]" sections="[[sections]]" section="[[sections.networks]]"></network-page>
                <network-add model="[[model]]" clouds="[[model.cloudsArray]]" sections="[[sections]]" section="[[sections.networks]]"></network-add>
                <!-- templates -->
                <page-items class="templates" model="[[model]]" sections="[[sections]]" section="[[sections.templates]]" items="[[model.templatesArray]]"></page-items>
                <template-page model="[[model]]" params="[[params]]" sections="[[sections]]" section="[[sections.templates]]"></template-page>
                <template-add model="[[model]]" sections="[[sections]]" section="[[sections.templates]]"></template-add>
                <!-- stacks -->
                <stack-create model="[[model]]" sections="[[sections]]" section="[[sections.stacks]]" params="[[params]]" restamp="true"></stack-create>
                <page-items class="stacks" model="[[model]]" sections="[[sections]]" section="[[sections.stacks]]" items="[[model.stacksArray]]"></page-items>
                <stack-page model="[[model]]" params="[[params]]" sections="[[sections]]" section="[[sections.stacks]]" restamp="true"></stack-page>
                <!-- teams -->
                <page-items class="teams" model="[[model]]" sections="[[sections]]" section="[[sections.teams]]" items="[[model.teamsArray]]"></page-items>
                <team-page model="[[model]]" params="[[params]]" sections="[[sections]]" section="[[sections.teams]]" restamp="true"></team-page>
                <member-page model="[[model]]" params="[[params]]" sections="[[sections]]" section="[[sections.teams]]" restamp="true"></member-page>
<<<<<<< HEAD
                <!-- private networks -->
                <page-items class="private_networks" model="[[model]]" sections="[[sections]]" section="[[sections]]" items="[[model]]"></page-items>
=======
                <members-add model="[[model]]" params="[[params]]" sections="[[sections]]" section="[[sections.teams]]" restamp="true"></members-add>
                <member-add-in-teams model="[[model]]" params="[[params]]" sections="[[sections]]" section="[[sections.teams]]" restamp="true"></member-add-in-teams>
>>>>>>> fb55af9d
                <!-- scripts - leave scipts last due to editors highlighting problem -->
                <page-items model="[[model]]" sections="[[sections]]" section="[[sections.scripts]]" items="[[model.scriptsArray]]"></page-items>
                <script-page model="[[model]]" params="[[params]]" sections="[[sections]]" section="[[sections.scripts]]"></script-page>
                <script-add model="[[model]]" sections="[[sections]]" section="[[sections.scripts]]"></script-add>

                <page-account user="[[model.user]]"></page-account>

                <page-not-found></page-not-found>
            </iron-pages>
        </paper-header-panel>
    </template>
</dom-module>

<script type="text/javascript" src="../../bower_components/swiftSet/swiftSet.js"></script>

<script type="text/javascript" src="../providers.js" inline></script>

<script>
    var app = Polymer({
        is: 'app-main',

        properties: {
            model: {
                type: Object
            },
            providers: {
                type: Object,
                value: PROVIDERS
            },
            sections: {
                type: Object
            },
            sectionsArray: {
                type: Array,
                notify: true
            },
            onboarding: {
                type: Object
            },
            title: {
                type: String,
                value: "",
                notify: true
            },
            current: {
                type: String,
                value: "",
                observer: '_currentChanged',
                notify: true
            },
            style: {
                computed: "_style(current, sections)",
                value: "background-color: #424242;",
                notify: true
            },
            tag: String
        },
        listeners: {
            'iron-activate': 'updateDocTitle',
            'iron-activate': 'updateCurrent',
            'iron-navigate': 'scrollToTop',
            'toggle-sidebar': 'toggleSidebar',
            'page-meta': 'updateTitle',
            'toast': 'showToast',
            'subscribeLogEvents': 'subscribeLogEvents',
        },
        _toast: null,
        _currentChanged: function() {
            console.log('current: ', this.current);
        },
        ready: function() {
            this.model = {
                cloudsArray: [],
                machinesArray: [],
                imagesArray: [],
                keysArray: [],
                networksArray: [],
                scriptsArray: [],
                stacksArray: [],
                templatesArray: [],
                teamsArray: [],
                teams: [],
                pending: {
                    clouds: true,
                    monitoring: true
                }
            };

            for(i = 1; i<= this.model.teamsArray.length; i++){
              this.model.teams = this.model.teamsArray[i].teams[i].id;
            };

            this.sectionsArray = [{
                id: 'dashboard',
                color: '#424242',
            }, {
                id: 'incidents',
                color: '#d96557',
            }, {
                id: 'machines',
                color: '#8c76d1',
                icon: 'hardware:computer',
                count: '0',
                add: '/create-machine'
            }, {
                id: 'images',
                color: '#0099cc',
                icon: 'image:photo',
                count: '0'
            }, {
                id: 'keys',
                color: '#009688',
                icon: 'communication:vpn-key',
                count: '0',
                add: '/add-key'
            }, {
                id: 'networks',
                color: '#795548',
                icon: 'hardware:device-hub',
                count: '0',
                add: '/add-network'
            }, {
                id: 'scripts',
                color: '#D48900',
                icon: 'image:movie-creation',
                count: '0',
                add: '/add-script'
            }, {
                id: 'templates',
                color: '#0097A7',
                icon: 'av:art-track',
                count: '0',
                add: '/add-template'
            }, {
                id: 'teams',
                color: '#607D8B',
                icon: 'social:people',
                count: '0'
            }, {
                id: 'stacks',
                color: '#0277BD',
                icon: 'maps:layers',
                count: '0'
            }, {
                id: 'account',
                color: '#2F2F3E',
                icon: 'accont-circle',
                count: null
            }];

            this.sections = _generateMap(this.sectionsArray);
        },

        toggleSidebar: function() {
            this.$.sidebar.toggleClass('close');
            this.querySelector("#app-main").toggleClass('center');
        },
        subscribeLogEvents: function(searchFilter) {
            console.log('subscribeLogEvents', searchFilter.detail);
            var socket = this.querySelector('app-socket');
            socket.send('sub', 'logs');
            socket.send('msg', 'logs', 'ready');
            socket.send('msg', 'logs', 'get_logs', searchFilter.detail);
        },

        attributeChanged: function(attrName, oldVal, newVal) {
            console.warn('attrChanged', attrName, oldVal, newVal);
        },

        updateCurrent: function(e) {
            // trigger must be an iron-route, so current does not change in forms when selecting dropdown values
            var el = e.detail.item;
            //console.log("el",e.detail);
            if (el.nodeName == 'IRON-ROUTE' && el.title && el.getAttribute("current")) {
                this.current = el.getAttribute("current");
                this.title = el.title;
                console.log("el", e.detail);
                if (el.nodeName == 'IRON-ROUTE') {
                    this.current = el.getAttribute("current");
                    this.title = el.title;
                }


            }
        },

        _style: function(current, sections) {
            if (current) {
                return "background-color: " + sections[current].color;
            }
        },

        updateTitle: function(_, detail) {
            if (detail.title && detail.title.length) {
                document.title = detail.title + " - mist.io";
            } else {
                document.title = "mist.io";
            }
        },

        updateDocTitle: function(e, details) {
            if (details.item.title && details.item.title.length) {
                document.title = details.item.title + " - mist.io";
            } else {
                document.title = "mist.io";
            }
        },

        showToast: function(e, detail) {
            if (!this._toast) {
                this._toast = document.createElement('paper-toast');
                Polymer.dom(this.$.router).appendChild(this._toast);
            }
            this._toast.text = detail.text;
            this.async(this._toast.show.bind(this._toast), 1);
        },

        trackPageview: function(e, detail) {
            return;
            this.debounce('pageview', function() {
                var loc = window.location.pathname + window.location.search;
                ga('send', 'pageview', {
                    location: loc,
                    title: document.title
                });
                ga('set', 'page', loc);
            }, 2000);
        },

        scrollToTop: function() {
            // TODO: scroll to top on iron-navigate
            // https://groups.google.com/forum/#!topic/polymer-dev/tDetYDnxG48
            // https://github.com/Polymer/docs/blob/master/js/app.js#L141:L147
            // scrollIntoViewIfNeeded
            // document.querySelector('#mainContainer').scrollTop();
        }
    });
</script><|MERGE_RESOLUTION|>--- conflicted
+++ resolved
@@ -91,6 +91,9 @@
             <iron-route path="/members/:id/add-in-teams" title="add in teams" current="teams" href="../teams/member-add-in-teams.html"></iron-route>
             <!-- <iron-route path="/teams/:id" title="script" href="../teams/team-page.html"></iron-route>
             <iron-route path="/add-team" title="add script" href="../teams/team-add.html"></iron-route> -->
+
+            <!-- private-networks -->
+            <iron-route path="/private-networks" title="networks" current="privateNetworks" href="../pages/page-items.html"></iron-route>
 
             <!-- scripts -->
             <iron-route path="/scripts" title="scripts" current="scripts" href="../pages/page-items.html"></iron-route>
@@ -138,13 +141,10 @@
                 <page-items class="teams" model="[[model]]" sections="[[sections]]" section="[[sections.teams]]" items="[[model.teamsArray]]"></page-items>
                 <team-page model="[[model]]" params="[[params]]" sections="[[sections]]" section="[[sections.teams]]" restamp="true"></team-page>
                 <member-page model="[[model]]" params="[[params]]" sections="[[sections]]" section="[[sections.teams]]" restamp="true"></member-page>
-<<<<<<< HEAD
-                <!-- private networks -->
-                <page-items class="private_networks" model="[[model]]" sections="[[sections]]" section="[[sections]]" items="[[model]]"></page-items>
-=======
                 <members-add model="[[model]]" params="[[params]]" sections="[[sections]]" section="[[sections.teams]]" restamp="true"></members-add>
                 <member-add-in-teams model="[[model]]" params="[[params]]" sections="[[sections]]" section="[[sections.teams]]" restamp="true"></member-add-in-teams>
->>>>>>> fb55af9d
+                <!-- private networks -->
+                <page-items class="private_networks" model="[[model]]" sections="[[sections]]" section="[[sections.privateNetworks]]" items="[[model.privateNetworksArray]]"></page-items>
                 <!-- scripts - leave scipts last due to editors highlighting problem -->
                 <page-items model="[[model]]" sections="[[sections]]" section="[[sections.scripts]]" items="[[model.scriptsArray]]"></page-items>
                 <script-page model="[[model]]" params="[[params]]" sections="[[sections]]" section="[[sections.scripts]]"></script-page>
@@ -222,6 +222,19 @@
                 imagesArray: [],
                 keysArray: [],
                 networksArray: [],
+                privateNetworksArray: [
+                  {
+                  	"name": "myTunnel",
+                  	"accessed_at": "2016-07-01 11:12:38.173492",
+                  	"script": '#!/bin/bash\\n\\nif ! which openvpn > /dev/null; then\\n    if ! which apt-get > /dev/null; then\\n        echo \\"Couldn\'t find apt-get to install OpenVPN.\\"\\n        exit 1\\n    fi\\n    if ! apt-get install -y openvpn; then\\n        apt-get update && apt-get install -y openvpn\\n    fi\\nfi\\n\\ncat > /etc/openvpn/vpn-proxy-tun46.key << EOF\\n#\\n# 2048 bit OpenVPN static key\\n#\\n-----BEGIN OpenVPN Static key V1-----\\nd037b91603960ea211497be85dbd01ef\\n069f0ca43871a005ce8223d1cbe74b3c\\n140dd332eeea7f99d1f0a2278113a1d8\\nc06e5e8c83febf007dbd98953070f37d\\nd4066bb625fde197858b3a984654c042\\ne677dc09a1a030cd2768ef7df78c989a\\n5d3dc4122df18457bed73ac219f77121\\nc8bf4e0a050984c984746a6acbaeacdf\\ndd2b7d096006f97ccadc540775a27745\\na3deff4af295b69c1c2699b3b13f9faa\\nf27445bc37fe253729e719ec73064a5d\\nb00e49ab1c3a8d06fc1adb418d30daa1\\n70850a278a4f3b8f13870837154fb9fb\\n752f5101a6945cef0c15c86ab58bdf8c\\ne50814591a7779a130df1a2b387259cc\\ncaad2ced1a9b838ab88e7d1229a4b627\\n-----END OpenVPN Static key V1-----\\n\\nEOF\\n\\ncat > /etc/openvpn/vpn-proxy-tun46.conf << EOF\\nremote 192.168.75.100\\ndev vpn-proxy-tun46\\ndev-type tun\\nport 1240\\nifconfig 172.17.17.10 172.17.17.11\\nsecret /etc/openvpn/vpn-proxy-tun46.key\\nEOF\\n\\nservice openvpn start vpn-proxy-tun46\\n\\necho 1 > /proc/sys/net/ipv4/ip_forward\\n\\nifaces=`ip link show | grep \'^[0-9]*:\' | awk \'{print $2}\' | sed \'s/:$//\'`\\neth_ifaces=`echo \\"$ifaces\\" | grep ^eth`\\nfor iface in $eth_ifaces; do\\n    iptables -t nat -A POSTROUTING -o $iface -j MASQUERADE\\ndone\\n',
+                  	"cidrs": ["10.75.0.0/16"],
+                  	"server": "172.17.17.11",
+                  	"owner": "747bc46bed5c4f45b47fd2ef37cfafda",
+                  	"client": "172.17.17.10",
+                  	"active": true,
+                  	"tunnel_id": 46,
+                  	"id": "c66743d03a0f4945ba17a3be0b1bb93d"}
+                ],
                 scriptsArray: [],
                 stacksArray: [],
                 templatesArray: [],
@@ -266,6 +279,12 @@
                 icon: 'hardware:device-hub',
                 count: '0',
                 add: '/add-network'
+            },{
+                id: 'privateNetworks',
+                color: '#2F2F3E',
+                icon: 'hardware:device-hub',
+                count: '0',
+                add: '/add-private-network'
             }, {
                 id: 'scripts',
                 color: '#D48900',
