--- conflicted
+++ resolved
@@ -264,37 +264,7 @@
                     </div>
                 </div>
                 <div class="machine-actions">
-<<<<<<< HEAD
-                    <!-- can_destroy:true
-                    can_start:false
-                    can_stop:true
-                    can_suspend:false
-                    can_reboot:true
-                    can_rename:true
-                    can_resume:false
-                    can_tag:true
-                    can_undefine:false -->
-
-                    <!--
-                        rename
-                        run script on machine
-                        monitor
-                     -->
-
                     <item-actions id="actions" items="[[itemInArray]]" selected-items="[[itemUid]]" selected-item="[[machine]]" section="[[section]]" actions="[[actions]]" org="[[model.org]]" model="[[model]]"></item-actions>
-
-                    <!--
-                    <paper-menu-button id="moreMachineActions" horizontal-align="right">
-                        <paper-icon-button icon="more-vert" class="dropdown-trigger"></paper-icon-button>
-                        <paper-menu id="machine_actions" class="dropdown-content">
-                            <paper-button on-tap="associateKey" class="simple">Associate a key</paper-button>
-                            <paper-button on-tap="_runScript" class="simple">Run a Script</paper-button>
-                        </paper-menu>
-                    </paper-menu-button>
-                    <paper-button on-tap="monitor" class="simple white right-icon" style$="color: [[section.color]]" hidden$="[[isMonitored]]" disabled>monitor <iron-icon style$="color: [[section.color]]" icon="icons:visibility"></iron-icon></paper-button> -->
-=======
-                    <item-actions id="actions" items="[[itemInArray]]" selected-items="[[itemUid]]" selected-item="[[machine]]" section="[[section]]" actions="[[actions]]" org="[[model.org]]" model="[[model]]"></item-actions>
->>>>>>> fab98182
                 </div>
             </paper-material>
             <div class="columns">
@@ -327,7 +297,6 @@
         <template is="dom-repeat" items="[[machine.tags]]">
                         <span class="tag">[[item.key]]<span hidden$="[[!item.value]]">=</span>[[item.value]]</span>
                     </template>
-<<<<<<< HEAD
     </paper-material>
     </div>
     <paper-material class="info-card" hidden$="[[!isMonitored]]">
@@ -340,22 +309,6 @@
         <div class="card-content">
             <table class="info-table">
                 <template is="dom-if" if="[[machine.public_ips]]">
-=======
-                </paper-material>
-            </div>
-            <!--<paper-material class="info-card" hidden$="{{!isMonitored}}">
-                <h2 style$="color:#fff;background-color: [[section.color]];">Monitoring</h2>
-                <div>
-                    <paper-material>graph data</paper-material>
-                     <polyana-dashboard dashboard="[[dashboard]]" datasources="[[datasources]]" replace-targets="[[replaceTargets]]"></polyana-dashboard>
-                </div>
-            </paper-material>-->
-            <paper-material class="info-card">
-                <h2 style$="color:#fff;background-color: [[section.color]];">Basic Info</h2>
-                <div class="card-content">
-                    <table class="info-table">
-                        <template is="dom-if" if="[[machine.public_ips]]">
->>>>>>> fab98182
                             <tr>
                                 <td>Machine ID</td>
                                 <td>[[machine.id]]</td>
@@ -375,12 +328,6 @@
                     <td><template is="dom-repeat" items="[[machine.private_ips]]">
                                         [[item]]
                                     </template>
-<<<<<<< HEAD
-                    </td>
-                </tr>
-                </template>
-            </table>
-=======
                                 </td>
                             </tr>
                         </template>
@@ -393,7 +340,6 @@
                     <element-for-in content="[[machine.extra]]"></element-for-in>
                 </div>
             </paper-material>
->>>>>>> fab98182
         </div>
     </paper-material>
     <paper-material class="info-card">
@@ -429,82 +375,7 @@
     </template>
 </dom-module>
 <script>
-<<<<<<< HEAD
-    MACHINEACTIONS = {
-        'shell': {
-            'name': 'shell',
-            'icon': 'vaadin-icons:terminal',
-            'confirm': false,
-            'multi': true
-        },
-        'tag': {
-            'name': 'tag',
-            'icon': 'label',
-            'confirm': true,
-            'multi': true
-        },
-        'run-script': {
-            'name': 'run script',
-            'icon': 'image:movie-creation',
-            'confirm': true,
-            'multi': false
-        },
-        'associate-key': {
-            'name': 'associate key',
-            'icon': 'communication:vpn-key',
-            'confirm': true,
-            'multi': true
-        },
-        'reboot': {
-            'name': 'reboot',
-            'icon': 'av:replay',
-            'confirm': true,
-            'multi': true
-        },
-        'start': {
-            'name': 'start',
-            'icon': 'av:replay',
-            'confirm': true,
-            'multi': true
-        },
-        'stop': {
-            'name': 'stop',
-            'icon': 'av:stop',
-            'confirm': true,
-            'multi': true
-        },
-        'suspend': {
-            'name': 'suspend',
-            'icon': 'av:stop',
-            'confirm': true,
-            'multi': true
-        },
-        'rename': {
-            'name': 'rename',
-            'icon': 'editor:mode-edit',
-            'confirm': true,
-            'multi': false
-        },
-        'resume': {
-            'name': 'resume',
-            'icon': 'av:replay',
-            'confirm': true,
-            'multi': true
-        },
-        'undefine': {
-            'name': 'undefine',
-            'icon': 'image:panorama-fish-eye',
-            'confirm': true,
-            'multi': true
-        },
-        'destroy': {
-            'name': 'destroy',
-            'icon': 'delete',
-            'confirm': true,
-            'multi': true
-        }
-    }
-=======
+
 MACHINEACTIONS = {
   'shell': {
     'name': 'shell',
@@ -585,7 +456,6 @@
     'multi': true
   },
 }
->>>>>>> fab98182
     Polymer({
         is: 'machine-page',
 
@@ -668,14 +538,11 @@
                 type: Array,
                 computed: '_computeActions(machine)'
             },
-<<<<<<< HEAD
-=======
             probeData: {
                 type: String,
                 computed: '_computeProbeData(machine, model.probes.*)',
                 value: false
             }
->>>>>>> fab98182
         },
         observers: [
             '_isMonitored(machine, model.monitoring.machines.*)',
@@ -724,14 +591,6 @@
         _computeActions: function(item) {
             var ret = [];
             if (item.state == 'running') {
-<<<<<<< HEAD
-                // if key then add shell / run script
-                // if not monitoring then enable monitoring
-                ret.push('shell');
-                ret.push('associate-key');
-                if (this.hideAssociatedKeys)
-                    ret.push('run-script');
-=======
               // if key then add shell / run script
               // if not monitoring then enable monitoring
               ret.push('shell');
@@ -739,7 +598,6 @@
               ret.push('probe');
               if(this.hideAssociatedKeys)
                 ret.push('run-script');
->>>>>>> fab98182
             }
             if (item.can_tag)
                 ret.push('tag');
@@ -903,28 +761,6 @@
                 this.set('isMonitored', false);
             }
         },
-<<<<<<< HEAD
-        _getColor: function() {
-            return this.section && this.section.color ? this.section.color : '';
-        },
-        addKey: function(_, params) {
-            // console.log("clicked addKey");
-        },
-        rename: function(_, params) {
-            // console.log("clicked rename");
-        },
-
-        _getHeaderStyle: function(color) {
-            return 'background-color: ' + color + '; color: #fff;';
-        },
-        toggle: function() {
-            this.$.collapse.toggle();
-        },
-        togglefull: function() {
-            this.$.collapsefull.toggle();
-        },
-=======
->>>>>>> fab98182
         _machineImage: function(id) {
             var image = this.model.imagesArray.find(function(image) {
                 return image.id == id;
@@ -933,22 +769,7 @@
                 return image.name;
             else
                 return "";
-<<<<<<< HEAD
-        },
-        _editTags: function() {
-            var el = this.querySelector('tags-list'),
-                items = [];
-            items.push(itemUid(this.machine, this.sections['machines']));
-            el.items = items;
-            el._openDialog();
-        },
-        _editMachine: function(e) {
-            var el = this.querySelector('machine-edit');
-            el._openEditMachineModal();
-        },
-=======
         },    
->>>>>>> fab98182
         _computeReplaceTargets: function(machine) {
             // var ret = {'bucky.': ''};
             // var m = this.machine;
@@ -1052,8 +873,6 @@
                 this._showToast(e.detail.errormsg);
             }
         },
-<<<<<<< HEAD
-=======
         _feedbackOnRename: function(e){
             console.log("_feedbackOnRename")
             if (e.detail.request) {
@@ -1117,6 +936,5 @@
             }
 
         }
->>>>>>> fab98182
     });
 </script>