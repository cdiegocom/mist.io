import paramiko
import json
import uuid
import tempfile
import functools

import libcloud.security
from libcloud.compute.types import NodeState

from time import time, sleep
from uuid import uuid4

from base64 import b64encode

from memcache import Client as MemcacheClient

from celery import Celery, Task
from celery.exceptions import SoftTimeLimitExceeded

from amqp import Message
from amqp.connection import Connection

from paramiko.ssh_exception import SSHException

import ansible.playbook
import ansible.utils.template
from ansible import callbacks
from ansible import utils

from mist.io.exceptions import ServiceUnavailableError, MachineNotFoundError
from mist.io.exceptions import MistError
from mist.io.shell import Shell
from mist.io.helpers import get_auth_header


try:  # Multi-user environment
    from mist.core.helpers import user_from_email
    from mist.core import config
    multi_user = True
    cert_path = "src/mist.io/cacert.pem"
    celery_cfg = 'mist.core.celery_config'
except ImportError:  # Standalone mist.io
    from mist.io.helpers import user_from_email
    from mist.io import config
    multi_user = False
    cert_path = "cacert.pem"
    celery_cfg = 'mist.io.celery_config'

from mist.io.helpers import amqp_publish_user
from mist.io.helpers import amqp_user_listening
from mist.io.helpers import amqp_log


# libcloud certificate fix for OS X
libcloud.security.CA_CERTS_PATH.append(cert_path)

import logging
logging.basicConfig(level=config.PY_LOG_LEVEL,
                    format=config.PY_LOG_FORMAT,
                    datefmt=config.PY_LOG_FORMAT_DATE)
log = logging.getLogger(__name__)


app = Celery('tasks')
app.conf.update(**config.CELERY_SETTINGS)


@app.task
def update_machine_count(email, cloud_id, machine_count):
    if not multi_user:
        return

    user = user_from_email(email)
    with user.lock_n_load():
        user.clouds[cloud_id].machine_count = machine_count
        user.total_machine_count = sum(
            [cloud.machine_count for cloud in user.clouds.values()]
        )
        user.save()


@app.task
def ssh_command(email, cloud_id, machine_id, host, command,
                      key_id=None, username=None, password=None, port=22):
    user = user_from_email(email)
    shell = Shell(host)
    key_id, ssh_user = shell.autoconfigure(user, cloud_id, machine_id,
                                           key_id, username, password, port)
    retval, output = shell.command(command)
    shell.disconnect()
    if retval:
        from mist.io.methods import notify_user
        notify_user(user, "Async command failed for machine %s (%s)" %
                    (machine_id, host), output)


@app.task(bind=True, default_retry_delay=3*60)
def post_deploy_steps(self, email, cloud_id, machine_id, monitoring, command='',
                      key_id=None, username=None, password=None, port=22,
                      script_id='', script_params='', job_id=None,
                      hostname='', plugins=None, script=None,
                      post_script_id='', post_script_params='', cronjob={}):


    from mist.io.methods import connect_provider, probe_ssh_only
    from mist.io.methods import notify_user, notify_admin
    from mist.io.methods import create_dns_a_record
    if multi_user:
        from mist.core.methods import enable_monitoring
        from mist.core.tasks import run_script
        from mist.core.helpers import log_event
    else:
        from mist.io.methods import enable_monitoring
        log_event = lambda *args, **kwargs: None
    job_id = job_id or uuid.uuid4().hex

    user = user_from_email(email)
    tmp_log = lambda msg, *args: log.error('Post deploy: %s' % msg, *args)
    tmp_log('Entering post deploy steps for %s %s %s',
            user.email, cloud_id, machine_id)

    try:
        # find the node we're looking for and get its hostname
        node = None
        try:
            conn = connect_provider(user.clouds[cloud_id])
            nodes = conn.list_nodes() # TODO: use cache
            for n in nodes:
                if n.id == machine_id:
                    node = n
                    break
            tmp_log('run list_machines')
        except:
            raise self.retry(exc=Exception(), countdown=10, max_retries=10)

        if node and len(node.public_ips):
            # filter out IPv6 addresses
            ips = filter(lambda ip: ':' not in ip, node.public_ips)
            host = ips[0]
        else:
            tmp_log('ip not found, retrying')
            raise self.retry(exc=Exception(), countdown=60, max_retries=20)

        if node.state != NodeState.RUNNING:
            tmp_log('not running state')
            raise self.retry(exc=Exception(), countdown=60, max_retries=20)

        try:
            from mist.io.shell import Shell
            shell = Shell(host)
            # connect with ssh even if no command, to create association
            # to be able to enable monitoring
            tmp_log('attempting to connect to shell')
            key_id, ssh_user = shell.autoconfigure(
                user, cloud_id, node.id, key_id, username, password, port
            )
            tmp_log('connected to shell')
            result = probe_ssh_only(user, cloud_id, machine_id, host=None,
                           key_id=key_id, ssh_user=ssh_user, shell=shell)
            log_dict = {
                    'email': email,
                    'event_type': 'job',
                    'cloud_id': cloud_id,
                    'machine_id': machine_id,
                    'job_id': job_id,
                    'host': host,
                    'key_id': key_id,
                    'ssh_user': ssh_user,
                }

            log_event(action='probe', result=result, **log_dict)
            cloud = user.clouds[cloud_id]
            msg = "Cloud:\n  Name: %s\n  Id: %s\n" % (cloud.title,
                                                        cloud_id)
            msg += "Machine:\n  Name: %s\n  Id: %s\n" % (node.name,
                                                             node.id)

            if hostname:
                try:
                    record = create_dns_a_record(user, hostname, host)
                    hostname = '.'.join((record.name, record.zone.domain))
                    log_event(action='create_dns_a_record', hostname=hostname,
                              **log_dict)
                except Exception as exc:
                    log_event(action='create_dns_a_record', error=str(exc),
                              **log_dict)

            error = False
            if script_id and multi_user:
                tmp_log('will run script_id %s', script_id)
                ret = run_script.run(
                    user.email, script_id, cloud_id, machine_id,
                    params=script_params, host=host, job_id=job_id
                )
                error = ret['error']
                tmp_log('executed script_id %s', script_id)
            elif command:
                tmp_log('will run command %s', command)
                log_event(action='deployment_script_started', command=command, **log_dict)
                start_time = time()
                retval, output = shell.command(command)
                tmp_log('executed command %s', command)
                execution_time = time() - start_time
                output = output.decode('utf-8','ignore')
                title = "Deployment script %s" % ('failed' if retval
                                                  else 'succeeded')
                error = retval > 0
                notify_user(user, title,
                            cloud_id=cloud_id,
                            machine_id=machine_id,
                            machine_name=node.name,
                            command=command,
                            output=output,
                            duration=execution_time,
                            retval=retval,
                            error=retval > 0)
                log_event(action='deployment_script_finished',
                          error=retval > 0,
                          return_value=retval,
                          command=command,
                          stdout=output,
                          **log_dict)

            shell.disconnect()

            if monitoring:
                try:
                    enable_monitoring(user, cloud_id, node.id,
                        name=node.name, dns_name=node.extra.get('dns_name',''),
                        public_ips=ips, no_ssh=False, dry=False, job_id=job_id,
                        plugins=plugins, deploy_async=False,
                    )
                except Exception as e:
                    print repr(e)
                    error = True
                    notify_user(user, "Enable monitoring failed for machine %s"
                                % machine_id, repr(e))
                    notify_admin('Enable monitoring on creation failed for '
                                 'user %s machine %s: %r'
                                 % (email, machine_id, e))
                    log_event(action='enable_monitoring_failed', error=repr(e),
                              **log_dict)

            if post_script_id and multi_user:
                tmp_log('will run post_script_id %s', post_script_id)
                ret = run_script.run(
                    user.email, post_script_id, cloud_id, machine_id,
                    params=post_script_params, host=host, job_id=job_id,
                    action_prefix='post_',
                )
                error = ret['error']
                tmp_log('executed post_script_id %s', script_id)

            # only for mist.core, set cronjob entry as a post deploy step
            if cronjob:
                try:
                    from mist.core.methods import add_cronjob_entry
                    tmp_log('Add cronjob entry %s', cronjob["name"])
                    cronjob["machines_per_cloud"] = [[cloud_id, machine_id]]
                    cronjob_info = add_cronjob_entry(user, cronjob)
                    tmp_log("A cronjob entry was added")
                    log_event(action='add cronjob entry',
                              cronjob=cronjob_info.to_json(), **log_dict)

                except Exception as e:
                    print repr(e)
                    error = True
                    notify_user(user, "add cronjob entry failed for machine %s"
                                % machine_id, repr(e))
                    log_event(action='Add cronjob entry failed', error=repr(e),
                              **log_dict)

            log_event(action='post_deploy_finished', error=error, **log_dict)

        except (ServiceUnavailableError, SSHException) as exc:
            tmp_log(repr(exc))
            raise self.retry(exc=exc, countdown=60, max_retries=15)
    except Exception as exc:
        tmp_log(repr(exc))
        if str(exc).startswith('Retry'):
            raise
        notify_user(user, "Deployment script failed for machine %s" % machine_id)
        notify_admin("Deployment script failed for machine %s in cloud "
                     "%s by user %s" % (machine_id, cloud_id, email), repr(exc))
        log_event(
            email=email,
            event_type='job',
            action='post_deploy_finished',
            cloud_id=cloud_id,
            machine_id=machine_id,
            enable_monitoring=bool(monitoring),
            command=command,
            error="Couldn't connect to run post deploy steps.",
            job_id=job_id
        )


@app.task(bind=True, default_retry_delay=2*60)
def hpcloud_post_create_steps(self, email, cloud_id, machine_id, monitoring,
                              command, key_id, username, password, public_key,
                              script_id='', script_params='', job_id=None,
                              hostname='', plugins=None,
                              post_script_id='', post_script_params='',
                              cronjob={}):
    from mist.io.methods import connect_provider
    user = user_from_email(email)

    try:
        conn = connect_provider(user.clouds[cloud_id])
        nodes = conn.list_nodes()
        node = None

        for n in nodes:
            if n.id == machine_id:
                node = n
                break

        if node and node.state == 0 and len(node.public_ips):
            # filter out IPv6 addresses
            ips = filter(lambda ip: ':' not in ip, node.public_ips)
            host = ips[0]

            post_deploy_steps.delay(
                email, cloud_id, machine_id, monitoring, command, key_id,
                script_id=script_id, script_params=script_params,
                job_id=job_id, hostname=hostname, plugins=plugins,
                post_script_id=post_script_id,
                post_script_params=post_script_params,
            )

        else:
            try:
                available_networks = conn.ex_list_networks()
                external_networks = [net for net in available_networks if net.router_external]
                if external_networks:
                    ext_net_id = external_networks[0].id
                else:
                    ext_net_id = ""

                ports = conn.ex_list_ports()

                port = [port for port in ports if port.get("device_id", "") == node.id][0]

                ip = conn.ex_create_floating_ip(ext_net_id, port['id'])
                post_deploy_steps.delay(
                    email, cloud_id, machine_id, monitoring, command, key_id,
                    script_id=script_id, script_params=script_params,
                    job_id=job_id, hostname=hostname, plugins=plugins,
                    post_script_id=post_script_id,
                    post_script_params=post_script_params, cronjob=cronjob
                )

            except:
                raise self.retry(exc=Exception(), max_retries=20)
    except Exception as exc:
        if str(exc).startswith('Retry'):
            raise


@app.task(bind=True, default_retry_delay=2*60)
def openstack_post_create_steps(self, email, cloud_id, machine_id, monitoring,
                                command, key_id, username, password, public_key,
                                script_id='', script_params='', job_id=None,
                                hostname='', plugins=None,
                                post_script_id='', post_script_params='',
                                networks=[], cronjob={}):

    from mist.io.methods import connect_provider
    user = user_from_email(email)

    try:
        conn = connect_provider(user.clouds[cloud_id])
        nodes = conn.list_nodes()
        node = None

        for n in nodes:
            if n.id == machine_id:
                node = n
                break

        if node and node.state == 0 and len(node.public_ips):
            # filter out IPv6 addresses
            ips = filter(lambda ip: ':' not in ip, node.public_ips)
            host = ips[0]

            post_deploy_steps.delay(
                email, cloud_id, machine_id, monitoring, command, key_id,
                script_id=script_id, script_params=script_params,
                job_id=job_id, hostname=hostname, plugins=plugins,
                post_script_id=post_script_id,
                post_script_params=post_script_params, cronjob=cronjob
            )

        else:
            try:
                created_floating_ips = []
                for network in networks['public']:
                    created_floating_ips += [floating_ip for floating_ip in network['floating_ips']]

                # From the already created floating ips try to find one that
                # is not associated to a node
                unassociated_floating_ip = None
                for ip in created_floating_ips:
                    if not ip['node_id']:
                        unassociated_floating_ip = ip
                        break

                # Find the ports which are associated to the machine
                # (e.g. the ports of the private ips)
                # and use one to associate a floating ip
                ports = conn.ex_list_ports()
                machine_port_id = None
                for port in ports:
                    if port.get('device_id') == node.id:
                        machine_port_id = port.get('id')
                        break

                if unassociated_floating_ip:
                    log.info("Associating floating ip with machine: %s" % node.id)
                    ip = conn.ex_associate_floating_ip_to_node(unassociated_floating_ip['id'], machine_port_id)
                else:
                    # Find the external network
                    log.info("Create and associating floating ip with machine: %s" % node.id)
                    ext_net_id = networks['public'][0]['id']
                    ip = conn.ex_create_floating_ip(ext_net_id, machine_port_id)

                post_deploy_steps.delay(
                    email, cloud_id, machine_id, monitoring, command, key_id,
                    script_id=script_id, script_params=script_params,
                    job_id=job_id, hostname=hostname, plugins=plugins,
                    post_script_id=post_script_id,
                    post_script_params=post_script_params,
                )

            except:
                raise self.retry(exc=Exception(), max_retries=20)
    except Exception as exc:
        if str(exc).startswith('Retry'):
            raise


@app.task(bind=True, default_retry_delay=2*60)
def azure_post_create_steps(self, email, cloud_id, machine_id, monitoring,
                            command, key_id, username, password, public_key,
                            script_id='', script_params='', job_id=None,
                            hostname='', plugins=None,
                            post_script_id='', post_script_params='',cronjob={}):
    from mist.io.methods import connect_provider
    user = user_from_email(email)

    try:
        # find the node we're looking for and get its hostname
        conn = connect_provider(user.clouds[cloud_id])
        nodes = conn.list_nodes()
        node = None
        for n in nodes:
            if n.id == machine_id:
                node = n
                break

        if node and node.state == 0 and len(node.public_ips):
            # filter out IPv6 addresses
            ips = filter(lambda ip: ':' not in ip, node.public_ips)
            host = ips[0]
        else:
            raise self.retry(exc=Exception(), max_retries=20)

        try:
            # login with user, password. Deploy the public key, enable sudo
            # access for username, disable password authentication
            # and reload ssh.
            # After this is done, call post_deploy_steps if deploy script
            # or monitoring is provided
            ssh = paramiko.SSHClient()
            ssh.load_system_host_keys()
            ssh.set_missing_host_key_policy(paramiko.AutoAddPolicy())
            ssh.connect(host, username=username, password=password, timeout=None, allow_agent=False, look_for_keys=False)

            ssh.exec_command('mkdir -p ~/.ssh && echo "%s" >> ~/.ssh/authorized_keys && chmod -R 700 ~/.ssh/' % public_key)

            chan = ssh.get_transport().open_session()
            chan.get_pty()
            chan.exec_command('sudo su -c \'echo "%s ALL=(ALL) NOPASSWD:ALL" >> /etc/sudoers\' ' % username)
            chan.send('%s\n' % password)

            check_sudo_command = 'sudo su -c \'whoami\''

            chan = ssh.get_transport().open_session()
            chan.get_pty()
            chan.exec_command(check_sudo_command)
            output = chan.recv(1024)

            if not output.startswith('root'):
                raise
            cmd = 'sudo su -c \'sed -i "s|[#]*PasswordAuthentication yes|PasswordAuthentication no|g" /etc/ssh/sshd_config &&  /etc/init.d/ssh reload; service ssh reload\' '
            ssh.exec_command(cmd)

            ssh.close()

            post_deploy_steps.delay(
                email, cloud_id, machine_id, monitoring, command, key_id,
                script_id=script_id, script_params=script_params,
                job_id=job_id, hostname=hostname, plugins=plugins,
                post_script_id=post_script_id,
                post_script_params=post_script_params, cronjob=cronjob,
            )

        except Exception as exc:
            raise self.retry(exc=exc, countdown=10, max_retries=15)
    except Exception as exc:
        if str(exc).startswith('Retry'):
            raise


@app.task(bind=True, default_retry_delay=2*60)
def rackspace_first_gen_post_create_steps(
    self, email, cloud_id, machine_id, monitoring, command, key_id,
    password, public_key, username='root', script_id='', script_params='',
    job_id=None, hostname='', plugins=None, post_script_id='',
    post_script_params='', cronjob={}
):
    from mist.io.methods import connect_provider
    user = user_from_email(email)

    try:
        # find the node we're looking for and get its hostname
        conn = connect_provider(user.clouds[cloud_id])
        nodes = conn.list_nodes()
        node = None
        for n in nodes:
            if n.id == machine_id:
                node = n
                break

        if node and node.state == 0 and len(node.public_ips):
            # filter out IPv6 addresses
            ips = filter(lambda ip: ':' not in ip, node.public_ips)
            host = ips[0]
        else:
            raise self.retry(exc=Exception(), max_retries=20)

        try:
            # login with user, password and deploy the ssh public key.
            # Disable password authentication and reload ssh.
            # After this is done, call post_deploy_steps
            # if deploy script or monitoring
            # is provided
            ssh=paramiko.SSHClient()
            ssh.load_system_host_keys()
            ssh.set_missing_host_key_policy(paramiko.AutoAddPolicy())
            ssh.connect(host, username=username, password=password, timeout=None, allow_agent=False, look_for_keys=False)

            ssh.exec_command('mkdir -p ~/.ssh && echo "%s" >> ~/.ssh/authorized_keys && chmod -R 700 ~/.ssh/' % public_key)

            cmd = 'sudo su -c \'sed -i "s|[#]*PasswordAuthentication yes|PasswordAuthentication no|g" /etc/ssh/sshd_config &&  /etc/init.d/ssh reload; service ssh reload\' '
            ssh.exec_command(cmd)

            ssh.close()

            post_deploy_steps.delay(
                email, cloud_id, machine_id, monitoring, command, key_id,
                script_id=script_id, script_params=script_params,
                job_id=job_id, hostname=hostname, plugins=plugins,
                post_script_id=post_script_id,
                post_script_params=post_script_params, cronjob=cronjob
            )

        except Exception as exc:
            raise self.retry(exc=exc, countdown=10, max_retries=15)
    except Exception as exc:
        if str(exc).startswith('Retry'):
            raise


class UserTask(Task):
    abstract = True
    task_key = ''
    result_expires = 0
    result_fresh = 0
    polling = False
    _ut_cache = None

    @property
    def memcache(self):
        if self._ut_cache is None:
            self._ut_cache = MemcacheClient(config.MEMCACHED_HOST)
        return self._ut_cache

    def smart_delay(self, *args,  **kwargs):
        """Return cached result if it exists, send job to celery if needed"""
        # check cache
        id_str = json.dumps([self.task_key, args, kwargs])
        cache_key = b64encode(id_str)
        cached = self.memcache.get(cache_key)
        if cached:
            age = time() - cached['timestamp']
            if age > self.result_fresh:
                amqp_log("%s: scheduling task" % id_str)
                if kwargs.pop('blocking', None):
                    return self.execute(*args, **kwargs)
                else:
                    self.delay(*args, **kwargs)
            if age < self.result_expires:
                amqp_log("%s: smart delay cache hit" % id_str)
                return cached['payload']
        else:
            if kwargs.pop('blocking', None):
                return self.execute(*args, **kwargs)
            else:
                self.delay(*args, **kwargs)

    def clear_cache(self, *args, **kwargs):
        id_str = json.dumps([self.task_key, args, kwargs])
        cache_key = b64encode(id_str)
        log.info("Clearing cache for '%s'", id_str)
        return self.memcache.delete(cache_key)

    def run(self, *args, **kwargs):
        email = args[0]
        # seq_id is an id for the sequence of periodic tasks, to avoid
        # running multiple concurrent sequences of the same task with the
        # same arguments. it is empty on first run, constant afterwards
        seq_id = kwargs.pop('seq_id', '')
        id_str = json.dumps([self.task_key, args, kwargs])
        cache_key = b64encode(id_str)
        cached_err = self.memcache.get(cache_key + 'error')
        if cached_err:
            # task has been failing recently
            if seq_id != cached_err['seq_id']:
                if seq_id:
                    # other sequence of tasks has taken over
                    return
                else:
                    # taking over from other sequence
                    cached_err = None
                    # cached err will be deleted or overwritten in a while
                    #self.memcache.delete(cache_key + 'error')
        if not amqp_user_listening(email):
            # noone is waiting for result, stop trying, but flush cached erros
            self.memcache.delete(cache_key + 'error')
            return
        # check cache to stop iteration if other sequence has started
        cached = self.memcache.get(cache_key)
        if cached:
            if seq_id and seq_id != cached['seq_id']:
                amqp_log("%s: found new cached seq_id [%s], "
                         "stopping iteration of [%s]" % (id_str,
                                                         cached['seq_id'],
                                                         seq_id))
                return
            elif not seq_id and time() - cached['timestamp'] < self.result_fresh:
                amqp_log("%s: fresh task submitted with fresh cached result "
                         ", dropping" % id_str)
                return
        if not seq_id:
            # this task is called externally, not a rerun, create a seq_id
            amqp_log("%s: fresh task submitted [%s]" % (id_str, seq_id))
            seq_id = uuid4().hex
        # actually run the task
        try:
            data = self.execute(*args, **kwargs)
        except Exception as exc:
            # error handling
            if isinstance(exc, SoftTimeLimitExceeded):
                log.error("SoftTimeLimitExceeded: %s", id_str)
            now = time()
            if not cached_err:
                cached_err = {'seq_id': seq_id, 'timestamps': []}
            cached_err['timestamps'].append(now)
            x0 = cached_err['timestamps'][0]
            rel_points = [x - x0 for x in cached_err['timestamps']]
            rerun = self.error_rerun_handler(exc, rel_points, *args, **kwargs)
            if rerun is not None:
                self.memcache.set(cache_key + 'error', cached_err)
                kwargs['seq_id'] = seq_id
                self.apply_async(args, kwargs, countdown=rerun)
            else:
                self.memcache.delete(cache_key + 'error')
            amqp_log("%s: error %r, rerun %s" % (id_str, exc, rerun))
            return
        else:
            self.memcache.delete(cache_key + 'error')
        cached = {'timestamp': time(), 'payload': data, 'seq_id': seq_id}
        ok = amqp_publish_user(email, routing_key=self.task_key, data=data)
        if not ok:
            # echange closed, no one gives a shit, stop repeating, why try?
            amqp_log("%s: exchange closed" % id_str)
            return
        kwargs['seq_id'] = seq_id
        self.memcache.set(cache_key, cached)
        if self.polling:
            amqp_log("%s: will rerun in %d secs [%s]" % (id_str,
                                                         self.result_fresh,
                                                         seq_id))
            self.apply_async(args, kwargs, countdown=self.result_fresh)

    def execute(self, *args, **kwargs):
        raise NotImplementedError()

    def error_rerun_handler(self, exc, errors, *args, **kwargs):
        """Accepts a list of relative time points of consecutive errors,
        returns number of seconds to retry in or None to stop retrying."""
        if len(errors) == 1:
            return 30  # Retry in 30sec after the first error
        if len(errors) == 2:
            return 120  # Retry in 120sec after the second error
        if len(errors) == 3:
            return 60 * 10  # Retry in 10mins after the third error


class ListSizes(UserTask):
    abstract = False
    task_key = 'list_sizes'
    result_expires = 60 * 60 * 24 * 7
    result_fresh = 60 * 60
    polling = False
    soft_time_limit = 30

    def execute(self, email, cloud_id):
        from mist.io import methods
        user = user_from_email(email)
        sizes = methods.list_sizes(user, cloud_id)
        return {'cloud_id': cloud_id, 'sizes': sizes}


class ListLocations(UserTask):
    abstract = False
    task_key = 'list_locations'
    result_expires = 60 * 60 * 24 * 7
    result_fresh = 60 * 60
    polling = False
    soft_time_limit = 30

    def execute(self, email, cloud_id):
        from mist.io import methods
        user = user_from_email(email)
        locations = methods.list_locations(user, cloud_id)
        return {'cloud_id': cloud_id, 'locations': locations}


class ListNetworks(UserTask):
    abstract = False
    task_key = 'list_networks'
    result_expires = 60 * 60 * 24
    result_fresh = 0
    polling = False
    soft_time_limit = 30

    def execute(self, email, cloud_id):
        log.warn('Running list networks for user %s cloud %s' % (email, cloud_id))
        from mist.io import methods
        user = user_from_email(email)
        networks = methods.list_networks(user, cloud_id)
        log.warn('Returning list networks for user %s cloud %s' % (email, cloud_id))
        return {'cloud_id': cloud_id, 'networks': networks}


class ListImages(UserTask):
    abstract = False
    task_key = 'list_images'
    result_expires = 60 * 60 * 24 * 7
    result_fresh = 60 * 60
    polling = False
    soft_time_limit = 60*2

    def execute(self, email, cloud_id):
        log.warn('Running list images for user %s cloud %s' % (email, cloud_id))
        from mist.io import methods
        user = user_from_email(email)
        images = methods.list_images(user, cloud_id)
        log.warn('Returning list images for user %s cloud %s' % (email, cloud_id))
        return {'cloud_id': cloud_id, 'images': images}


class ListProjects(UserTask):
    abstract = False
    task_key = 'list_projects'
    result_expires = 60 * 60 * 24 * 7
    result_fresh = 60 * 60
    polling = False
    soft_time_limit = 30

    def execute(self, email, cloud_id):
        log.warn('Running list projects for user %s cloud %s' % (email, cloud_id))
        from mist.io import methods
        user = user_from_email(email)
        projects = methods.list_projects(user, cloud_id)
        log.warn('Returning list projects for user %s cloud %s' % (email, cloud_id))
        return {'cloud_id': cloud_id, 'projects': projects}


class ListMachines(UserTask):
    abstract = False
    task_key = 'list_machines'
    result_expires = 60 * 60 * 24
    result_fresh = 10
    polling = True
    soft_time_limit = 60

    if multi_user:
        from mist.core.helpers import log_event
    else:
        log_event = lambda *args, **kwargs: None

    def execute(self, email, cloud_id):
        log.warn('Running list machines for user %s cloud %s' % (email, cloud_id))
        from mist.io import methods
        user = user_from_email(email)
        machines = methods.list_machines(user, cloud_id)
        if multi_user:
            for machine in machines:
                kwargs = {}
                kwargs['cloud_id'] = cloud_id
                kwargs['machine_id'] = machine.get('id')
                from mist.core.methods import list_tags
                mistio_tags = list_tags(user, resource_type='machine', **kwargs)
                # optimized for js
                for tag in mistio_tags:
                    for key, value in tag.items():
                        tag_dict = {'key': key, 'value': value}
                        if tag_dict not in machine['tags']:
                            machine['tags'].append(tag_dict)
                # FIXME: optimize!
        log.warn('Returning list machines for user %s cloud %s'
                 % (email, cloud_id))
        return {'cloud_id': cloud_id, 'machines': machines}

    def error_rerun_handler(self, exc, errors, email, cloud_id):
        from mist.io.methods import notify_user

        if len(errors) < 6:
            return self.result_fresh  # Retry when the result is no longer fresh

        user = user_from_email(email)

        if len(errors) == 6:  # If does not respond for a minute
            notify_user(user, 'Cloud %s does not respond'
                        % user.clouds[cloud_id].title,
                        email_notify=False, cloud_id=cloud_id)

        # Keep retrying every 30 secs for 10 minutes, then every 60 secs for
        # 20 minutes and finally every 20 minutes
        times = [30]*20 + [60]*20
        index = len(errors) - 6
        if index < len(times):
            return times[index]
        else:
            return 20*60


class ProbeSSH(UserTask):
    abstract = False
    task_key = 'probe'
    result_expires = 60 * 60 * 2
    result_fresh = 60 * 2
    polling = True
    soft_time_limit = 60

    def execute(self, email, cloud_id, machine_id, host):
        user = user_from_email(email)
        from mist.io.methods import probe_ssh_only
        res = probe_ssh_only(user, cloud_id, machine_id, host)
        return {'cloud_id': cloud_id,
                'machine_id': machine_id,
                'host': host,
                'result': res}

    def error_rerun_handler(self, exc, errors, *args, **kwargs):
        # Retry in 2, 4, 8, 16, 32, 32, 32, 32, 32, 32 minutes
        t = 60 * 2 ** len(errors)
        return t if t < 60 * 32 else 60 * 32


class Ping(UserTask):
    abstract = False
    task_key = 'ping'
    result_expires = 60 * 60 * 2
    result_fresh = 60 * 15
    polling = True
    soft_time_limit = 30

    def execute(self, email, cloud_id, machine_id, host):
        from mist.io import methods
        res = methods.ping(host)
        return {'cloud_id': cloud_id,
                'machine_id': machine_id,
                'host': host,
                'result': res}

    def error_rerun_handler(self, exc, errors, *args, **kwargs):
        return self.result_fresh


@app.task
def deploy_collectd(email, cloud_id, machine_id, extra_vars):
    import mist.io.methods
    user = user_from_email(email)
    mist.io.methods.deploy_collectd(user, cloud_id, machine_id, extra_vars)


@app.task
def undeploy_collectd(email, cloud_id, machine_id):
    user = user_from_email(email)
    import mist.io.methods
    mist.io.methods.undeploy_collectd(user, cloud_id, machine_id)


@app.task
def create_machine_async(email, cloud_id, key_id, machine_name, location_id,
                         image_id, size_id, script, image_extra, disk,
                         image_name, size_name, location_name, ips, monitoring,
                         networks, docker_env, docker_command,
                         script_id='', script_params='',
                         post_script_id='', post_script_params='',
                         quantity=1, persist=False, job_id=None,
                         docker_port_bindings={}, docker_exposed_ports={},
                         azure_port_bindings='', hostname='', plugins=None,
                         disk_size=None, disk_path=None,
<<<<<<< HEAD
                         cloud_init='', associate_floating_ip=False, associate_floating_ip_subnet=None, project_id=None, bare_metal=False, hourly=True):
=======
                         cloud_init='', associate_floating_ip=False,
                         associate_floating_ip_subnet=None, project_id=None,
                         cronjob={}):

>>>>>>> 195e9efd
    from multiprocessing.dummy import Pool as ThreadPool
    from mist.io.methods import create_machine
    from mist.io.exceptions import MachineCreationError
    log.warn('MULTICREATE ASYNC %d' % quantity)

    if multi_user:
        from mist.core.helpers import log_event
    else:
        log_event = lambda *args, **kwargs: None
    job_id = job_id or uuid.uuid4().hex

    if quantity == 1:
        names = [machine_name]
    else:
        names = []
        for i in range(1, quantity+1):
            names.append('%s-%d' % (machine_name, i))

    log_event(email, 'job', 'async_machine_creation_started', job_id=job_id,
              cloud_id=cloud_id, script=script, script_id=script_id,
              script_params=script_params, monitoring=monitoring,
              persist=persist, quantity=quantity, key_id=key_id,
              machine_names=names)

    THREAD_COUNT = 5
    pool = ThreadPool(THREAD_COUNT)

    user = user_from_email(email)
    specs = []
    for name in names:
        specs.append((
            (user, cloud_id, key_id, name, location_id, image_id,
             size_id, script, image_extra, disk, image_name, size_name,
             location_name, ips, monitoring, networks, docker_env,
             docker_command, 22, script_id, script_params, job_id),
            {'hostname': hostname, 'plugins': plugins,
             'post_script_id': post_script_id,
             'post_script_params': post_script_params,
             'azure_port_bindings': azure_port_bindings,
             'associate_floating_ip': associate_floating_ip,
             'cloud_init': cloud_init,
             'disk_size': disk_size,
             'disk_path': disk_path,
             'project_id': project_id,
             'cronjob': cronjob}
        ))

    def create_machine_wrapper(args_kwargs):
        args, kwargs = args_kwargs
        error = False
        node = {}
        try:
            node = create_machine(*args, **kwargs)
        except MachineCreationError as exc:
            error = str(exc)
        except Exception as exc:
            error = repr(exc)
        finally:
            name = args[3]
            log_event(email, 'job', 'machine_creation_finished', job_id=job_id,
                      cloud_id=cloud_id, machine_name=name, error=error,
                      machine_id=node.get('id', ''))

    pool.map(create_machine_wrapper, specs)
    pool.close()
    pool.join()<|MERGE_RESOLUTION|>--- conflicted
+++ resolved
@@ -916,14 +916,10 @@
                          docker_port_bindings={}, docker_exposed_ports={},
                          azure_port_bindings='', hostname='', plugins=None,
                          disk_size=None, disk_path=None,
-<<<<<<< HEAD
-                         cloud_init='', associate_floating_ip=False, associate_floating_ip_subnet=None, project_id=None, bare_metal=False, hourly=True):
-=======
                          cloud_init='', associate_floating_ip=False,
                          associate_floating_ip_subnet=None, project_id=None,
+                         bare_metal=False, hourly=True,
                          cronjob={}):
-
->>>>>>> 195e9efd
     from multiprocessing.dummy import Pool as ThreadPool
     from mist.io.methods import create_machine
     from mist.io.exceptions import MachineCreationError
