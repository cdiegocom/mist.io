--- conflicted
+++ resolved
@@ -31,10 +31,6 @@
              */
 
             load: function () {
-<<<<<<< HEAD
-                window.m = this;
-=======
->>>>>>> 3a405bd2
                 // Add event listeners
                 Mist.backendsController.on('onMachineProbe', this, 'updateFooter');
                 Mist.backendsController.on('onSelectedMachinesChange', this, 'updateFooter');
