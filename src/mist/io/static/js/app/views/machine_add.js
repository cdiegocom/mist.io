--- conflicted
+++ resolved
@@ -54,24 +54,14 @@
 
             hasLocation: function() {
                 var provider = Mist.machineAddController.newMachineProvider,
-<<<<<<< HEAD
                 valids = ['docker', 'indonesiancloud', 'vcloud', 'libvirt'];
-                return provider ? (provider.provider ? (valids.indexOf(provider.provider) != -1 ? false : true) : false) : false;
-=======
-                valids = ['docker', 'indonesiancloud', 'vcloud'];
                 return provider ? (provider.provider ? ((valids.indexOf(provider.provider) != -1 || provider.locations.model.length == 1) ? false : true) : false) : false;
->>>>>>> 68daaa56
             }.property('Mist.machineAddController.newMachineProvider'),
 
             hasNetworks: function() {
                 var provider = Mist.machineAddController.newMachineProvider,
-<<<<<<< HEAD
                 valids = ['openstack', 'hpcloud', 'vcloud', 'libvirt'];
-                return provider ? (provider.provider ? (valids.indexOf(provider.provider) != -1 ? true : false) : false) : false;
-=======
-                valids = ['openstack', 'hpcloud', 'vcloud'];
                 return provider ? (provider.provider ? ((valids.indexOf(provider.provider) != -1 && provider.networks.model.length) ? true : false) : false) : false;
->>>>>>> 68daaa56
             }.property('Mist.machineAddController.newMachineProvider'),
 
             hasMonitoring: Ember.computed('hasLibvirt', function() {
@@ -270,7 +260,7 @@
                 switchLibvirtDiskType: function () {
                     var value = this.$('#create-machine-libvirt-disk-type select').val();
                     Mist.machineAddController.set('newMachineLibvirtImagePath', '');
-                    Mist.machineAddController.set('newMachineLibvirtExistingDiskPath', '');                  
+                    Mist.machineAddController.set('newMachineLibvirtExistingDiskPath', '');
                     this.set('hasLibvirtDiskNew', value != 1);
                     this.renderFields();
                 },
@@ -402,9 +392,6 @@
                  Ember.run.once(this, function(){
                     if (this.changeProviderFlag) Mist.machineAddController._resetProvider();
                  });
-<<<<<<< HEAD
-             }.observes('Mist.machineAddController.newMachineProvider')
-=======
              }.observes('Mist.machineAddController.newMachineProvider'),
 
              networksObserver: function() {
@@ -418,7 +405,6 @@
                     }
                  });
              }.observes('hasOpenstack', 'Mist.machineAddController.newMachineProvider.networks.model.@each.selected')
->>>>>>> 68daaa56
         });
     }
 );