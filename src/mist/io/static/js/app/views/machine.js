--- conflicted
+++ resolved
@@ -13,30 +13,17 @@
             template: Ember.Handlebars.compile(machine_html),
             
             rules: null,
-<<<<<<< HEAD
-            
-=======
 
             init: function() {
                 this._super();
-                this.renderMachine();
-            },
-
-            renderMachine: function() {
-                var machine = this.get('controller').get('model');
-                if (machine.id != ' ') { // This is the dummy machine. It exists when machine hasn't loaded yet
-                    this.setGraph();
-                }
             },
 
             singleMachineResponseObserver: function() {
                 if (Mist.backendsController.singleMachineResponse) {
                     this.get('controller').set('model', Mist.backendsController.singleMachineResponse);
-                    this.setGraph();
                 }
             }.observes('Mist.backendsController.singleMachineResponse'),
 
->>>>>>> eab54914
             enableMonitoringClick: function() {
                 if (Mist.authenticated) {
                     var machine = this.get('controller').get('model');
