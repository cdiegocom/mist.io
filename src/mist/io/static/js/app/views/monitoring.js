--- conflicted
+++ resolved
@@ -854,14 +854,10 @@
                         self.networkRXGraph = new Graph('networkRXGraph',width,timeToDisplay);
                         self.networkTXGraph = new Graph('networkTXGraph',width,timeToDisplay);
 
-<<<<<<< HEAD
-                        // Debug Ask For 7 Days
+
+                        self.graphsCreated = true;
+
                         controller.setupDataRequest(timeToDisplay);
-=======
-                        self.graphsCreated = true;
-
-                        controller.setupDataRequest();
->>>>>>> 2c7ab44b
 
                         // Set Up Resolution Change Event
                         $(window).resize(function(){
