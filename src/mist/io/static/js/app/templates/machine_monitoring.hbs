--- conflicted
+++ resolved
@@ -70,23 +70,10 @@
                 </label>
 
                 <a id="enable-monitoring-btn"
-<<<<<<< HEAD
                     class="{{if view.machine.enablingMonitoring 'ui-state-disabled'}}
                         {{if view.gettingCommand 'ui-state-disabled'}}
-                        ui-btn ui-corner-all ui-btn-d ui-btn-icon-left ui-icon-star"
+                        ui-btn ui-corner-all ui-btn-d ui-btn-icon-left ui-icon-star ui-caps"
                     {{action "enableMonitoringClicked" target=view}}>
-=======
-                    {{bind-attr class="
-                        view.machine.enablingMonitoring:ui-state-disabled
-                        view.gettingCommand:ui-state-disabled
-                        :ui-btn
-                        :ui-corner-all
-                        :ui-btn-d
-                        :ui-btn-icon-left
-                        :ui-caps
-                        :ui-icon-star"}}
-                    {{action "enableMonitoringClicked" target="view"}}>
->>>>>>> 35c0b67c
                         Enable Monitoring
                 </a>
 
