--- conflicted
+++ resolved
@@ -16,21 +16,12 @@
         <div class="list-wrapper">
 
             <a id="select-scripts-btn"
-<<<<<<< HEAD
-               class="responsive-btn ui-btn ui-btn-icon-left ui-icon-arrow-d ui-corner-all ui-shadow"
+               class="responsive-button ui-btn ui-btn-icon-left ui-icon-arrow-d ui-corner-all ui-shadow"
                {{action "selectClicked" target=view}}>Select</a>
 
             <a id="run-script-btn"
-               class="responsive-btn ui-btn ui-btn-d ui-btn-icon-right ui-icon-plus ui-corner-all ui-shadow"
+               class="responsive-button ui-btn ui-btn-d ui-btn-icon-right ui-icon-plus ui-corner-all ui-shadow"
                {{action "addClicked" target=view}}>Add</a>
-=======
-               class="responsive-button ui-btn ui-btn-icon-left ui-icon-arrow-d ui-corner-all ui-shadow"
-               {{action "selectClicked" target="view"}}>Select</a>
-
-            <a id="run-script-btn"
-               class="responsive-button ui-btn ui-btn-d ui-btn-icon-right ui-icon-plus ui-corner-all ui-shadow"
-               {{action "addClicked" target="view"}}>Add</a>
->>>>>>> 35c0b67c
 
             <ul data-role="listview"
                 data-filter="true"
