<div id="single-machine-page" data-role="page" class="ui-page-active" data-theme="a">

    <div data-role="header" data-theme="a">
        <!-- Page header -->
        <div class="ui-header ui-bar-a">
            <div class="header-grid">
                <div class="ui-grid-b">
                    <div class="ui-block-a">
                        <a href="#/machines" class="responsive-button ui-btn icon-prev ui-alt-icon ui-caps
                        ui-btn-icon-left ui-corner-all">Machines</a>
                    </div>

                    <div class="ui-block-b">
                        <h1 class="ui-title">{{name}}</h1>
                    </div>

                    <div class="ui-block-c">
                        <div class="user-menu">
                            {{view "userMenu"}}
                        </div>
                    </div>
                </div><!-- /grid-b -->
            </div>
        </div>
    </div>

    <div data-role="header" data-theme="a" class="single-machine-header">
        <div class="header-grid">
            <div class="ui-grid-b">
                <div class="ui-block-a">
                    <!-- Provider Icon -->
                    <span class="single-view-icon-wrapper">
                        <span id="single-view-provider-icon"
                            class={{view.providerIconClass}}>
                        </span>
                    </span>

                    <!-- OS Icon -->
                    <span class="single-view-icon-wrapper">
                        <span id="single-view-image-icon"
                            class={{view.imageIconClass}}>
                        </span>
                    </span>
                </div>

                <div class="ui-block-b">
                    <!-- State label -->
                    <h1 class={{state}}>
                        {{#unless isUnknown}}
                            {{state}}
                        {{/unless}}
                    </h1>
                </div>

                <div class="ui-block-c">
                    <!-- Show spinner if machines are being loaded -->
                    {{#unless id}}
                        {{#if Mist.backendsController.loadingMachines}}
                            <div class="ajax-loader"></div>
                        {{/if}}
                    {{/unless}}


                    <!-- If machine is not running created, disable keys UI -->
                    {{#unless isWindows}}
                    <span id="mist-manage-keys"
                        class="{{if view.isRunning '' 'ui-state-disabled'}}">

                        <!-- If machine is beging created, hide keys UI -->
                        {{#unless pendingCreation}}
                            {{#if keysCount}}
                                <a class="ui-btn
                                        ui-shadow
                                        ui-corner-all
                                        ui-icon-plus
                                        ui-btn-icon-left
                                        ui-caps"
                                    {{action "manageKeysClicked" target=view}}>
                                    {{keysCount}} keys
                                </a>
                            {{else}}
                                <a class="ui-btn
                                        ui-btn-d
                                        ui-icon-plus
                                        ui-shadow
                                        ui-icon-plus
                                        ui-btn-icon-left
                                        ui-caps"
                                    {{action "addKeyClicked" target=view}}>
                                    Add key
                                </a>
                            {{/if}}
                        {{/unless}}
                    </span>
                    {{/unless}}
                </div>
            </div><!-- /grid-b -->
        </div>
    </div>

    <div data-role="content" data-theme="a">


        <!--

             Monitoring collapsible

        -->


        <div id="monitoring-collapsible" data-role="collapsible" data-collapsed="false" class="ui-shadow">

            <h4>Monitoring</h4>
            {{#if view.machine}}
            {{view "machineMonitoring" machine=view.machine}}
            {{/if}}

        </div>


        <!--

             Information collapsibles

        -->


        <div data-role="collapsible" data-collapsed="false" class="ui-shadow">

            <h4>Basic Info</h4>

            <table class="info-table">
                <tbody>
                <tr>
                    <td>Last probed</td>
                    <td> {{#if probing}}
                             probing... <div class="ajax-loader"></div>
                         {{else}}
                             {{view.lastProbe}}
                             <a id="machine-probe-btn"
                                class="ui-btn ui-btn-d ui-shadow"
                                {{action "probeClicked" target=view}}>
                                    Probe
                            </a>
                         {{/if}}
                    </td>
                </tr>
                {{#if probed}}
                    <tr>
                        <td>Up and running for</td>
                        <td>{{view.upFor}}</td>
                    </tr>
                {{/if}}
                {{#if loadavg}}
                    <tr>
                        <td>Load</td>
                        <td>
                            <div class="loadleds">
                                <div class="{{loadavg15}} led">
                                </div>
                                <div class="{{loadavg5}} led">
                                </div>
                                <div class="{{loadavg1}} led">
                                </div>
                            </div>
                            {{loadavg}} {{#if cores}}- {{cores}} cores {{/if}}- {{loadavg5}}
                        </td>
                    </tr>
                {{/if}}
                {{#if latency}}
                    <tr>
                        <td>Latency</td>
                        <td>
                            <div class="netleds">
                                <div class="{{netled4}} netled1">
                                </div>
                                <div class="{{netled3}} netled2">
                                </div>
                                <div class="{{netled2}} netled3">
                                </div>
                                <div class="{{netled1}} netled4">
                                </div>
                            </div>
                            {{latency}}ms</td>
                    </tr>
                {{/if}}
                {{#if loss}}
                    <tr>
                        <td>Packet loss</td>
                        <td>{{loss}}</td>
                    </tr>
                {{/if}}
                {{#if tags}}
                    <tr>
                        <td>Tags</td>
                        <td>
                            {{#each tags as |tag|}}
                            <span class="tag">{{tag}}</span>
                            {{/each}}
                        </td>
                    </tr>
                {{/if}}
                {{#if view.public_ips}}
                    <tr>
                        <td>Public IPs</td>
                        <td>
                            {{#each view.public_ips as |ip|}}
                                <div class="ip">{{ip}}</div>
                            {{/each}}
                        </td>
                    </tr>
                {{/if}}
                {{#if view.private_ips}}
                    <tr>
                        <td>Private IPs</td>
                        <td>
                            {{#each view.private_ips as |ip|}}
                                <div class="ip">{{ip}}</div>
                            {{/each}}
                        </td>
                    </tr>
                {{/if}}
                {{#if view.machine.df}}
                    <tr>
                        <td colspan="2"><div class="df">{{view.machine.df}}</div></td>
                    </tr>
                {{/if}}
                {{#each view.basicInfo as |row|}}
                    <tr>
                        <td>{{row.key}}</td>
                        <td>{{row.value}}</td>
                    </tr>
                {{/each}}
            </tbody>
            </table>
        </div>

        {{#if view.metadata}}
            <div id="single-machine-metadata" data-role="collapsible" class="ui-shadow">

                <h4>Full metadata list</h4>

                <table class="info-table">
                    <tbody>
                    {{#each view.metadata as |row|}}
                        <tr>
                            <td>{{row.key}}</td>
                            <td>{{row.value}}</td>
                        </tr>
                    {{/each}}
                    </tbody>
                </table>

            </div>
        {{/if}}

    </div>

    {{view "dialog"}}

    {{view "metricAdd"}}

    {{view "machineKeys"}}

    {{view "machineTags"}}

    {{view "machineShell"}}

    {{view "machinePower" position="#single-machine-power-btn"}}

    <div class="tri-action-footer ui-shadow" data-role="footer" data-theme="b">
        <table>
            <tbody>
                <tr>
                    <td>
                        <a id="single-machine-tags-btn"
<<<<<<< HEAD
                            class="{{if id '' 'ui-state-disabled'}}
                                {{if can_tag '' 'ui-state-disabled'}}
                                ui-btn ui-btn-icon-left ui-icon-grid ui-caps"
                            {{action "tagsClicked" target=view}}>Tags</a>
=======
                            {{bind-attr class="id::ui-state-disabled
                                can_tag::ui-state-disabled
                                :ui-btn
                                :ui-btn-icon-right
                                :icon-tag"}}
                            {{action "tagsClicked" target="view"}}>TAGS</a>
>>>>>>> 30681af0
                    </td>
                    <td>
                        {{#if isWindows}}
                        <a id="single-machine-shell-btn"
                            target="_blank"
                            href={{rdpURL}} class="{{if canConnect '' 'ui-state-disabled'}}
                                ui-btn ui-btn-icon-left ui-icon-gear ui-caps">Connect</a>
                        {{else}}
<<<<<<< HEAD
                        <a id="single-machine-shell-btn"
                            class="{{if canConnect '' 'ui-state-disabled'}}
                                ui-btn ui-btn-icon-left ui-icon-gear ui-caps"
                            {{action "shellClicked" target=view}}>Shell</a>
=======
                            <a id="single-machine-shell-btn"
                                {{bind-attr class="canConnect::ui-state-disabled
                                    :ui-btn
                                    :ui-btn-icon-right
                                    :icon-shell
                                    :ui-caps"}}
                                {{action "shellClicked" target="view"}}>SHELL</a>
>>>>>>> 30681af0
                        {{/if}}
                    </td>
                    <td>
                        <a id="single-machine-power-btn"
<<<<<<< HEAD
                            class="{{if id '' 'ui-state-disabled'}}
                                ui-btn ui-btn-icon-left ui-icon-bars ui-caps"
                            {{action "powerClicked" target=view}}>Actions</a>
=======
                            {{bind-attr class="id::ui-state-disabled
                                :ui-btn
                                :ui-btn-icon-right
                                :icon-cog
                                :ui-caps"}}
                            {{action "powerClicked" target="view"}}>ACTIONS</a>
>>>>>>> 30681af0
                    </td>
                </tr>
            </tbody>
        </table>
    </div>
</div><|MERGE_RESOLUTION|>--- conflicted
+++ resolved
@@ -274,19 +274,10 @@
                 <tr>
                     <td>
                         <a id="single-machine-tags-btn"
-<<<<<<< HEAD
                             class="{{if id '' 'ui-state-disabled'}}
                                 {{if can_tag '' 'ui-state-disabled'}}
-                                ui-btn ui-btn-icon-left ui-icon-grid ui-caps"
+                                ui-btn ui-btn-icon-right ui-icon-grid ui-caps icon-tag"
                             {{action "tagsClicked" target=view}}>Tags</a>
-=======
-                            {{bind-attr class="id::ui-state-disabled
-                                can_tag::ui-state-disabled
-                                :ui-btn
-                                :ui-btn-icon-right
-                                :icon-tag"}}
-                            {{action "tagsClicked" target="view"}}>TAGS</a>
->>>>>>> 30681af0
                     </td>
                     <td>
                         {{#if isWindows}}
@@ -295,36 +286,17 @@
                             href={{rdpURL}} class="{{if canConnect '' 'ui-state-disabled'}}
                                 ui-btn ui-btn-icon-left ui-icon-gear ui-caps">Connect</a>
                         {{else}}
-<<<<<<< HEAD
                         <a id="single-machine-shell-btn"
                             class="{{if canConnect '' 'ui-state-disabled'}}
-                                ui-btn ui-btn-icon-left ui-icon-gear ui-caps"
+                                ui-btn ui-btn-icon-right ui-icon-shell ui-caps"
                             {{action "shellClicked" target=view}}>Shell</a>
-=======
-                            <a id="single-machine-shell-btn"
-                                {{bind-attr class="canConnect::ui-state-disabled
-                                    :ui-btn
-                                    :ui-btn-icon-right
-                                    :icon-shell
-                                    :ui-caps"}}
-                                {{action "shellClicked" target="view"}}>SHELL</a>
->>>>>>> 30681af0
                         {{/if}}
                     </td>
                     <td>
                         <a id="single-machine-power-btn"
-<<<<<<< HEAD
                             class="{{if id '' 'ui-state-disabled'}}
-                                ui-btn ui-btn-icon-left ui-icon-bars ui-caps"
+                                ui-btn ui-btn-icon-right icon-cof ui-caps"
                             {{action "powerClicked" target=view}}>Actions</a>
-=======
-                            {{bind-attr class="id::ui-state-disabled
-                                :ui-btn
-                                :ui-btn-icon-right
-                                :icon-cog
-                                :ui-caps"}}
-                            {{action "powerClicked" target="view"}}>ACTIONS</a>
->>>>>>> 30681af0
                     </td>
                 </tr>
             </tbody>
