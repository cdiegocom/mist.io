<div id="home-page" class="ui-page-active ui-page ui-page-theme-a">

    <!-- Page header -->

    <div class="ui-header ui-bar-b">

        <h1 class="ui-title">mist.io</h1>

<<<<<<< HEAD
        <h1>mist.io</h1>
        {{view Mist.sideMenuButtonView}}
=======
>>>>>>> dc96cf2d
        {{view Mist.userMenuView}}

    </div>

    <!-- Page Body -->

    <div role="main" class="ui-content" data-theme="a">

        <!-- Add backend button -->

        <a id="add-backend-btn" class="ui-link ui-btn ui-btn-d ui-icon-plus
            ui-btn-icon-right ui-shadow ui-corner-all"
            {{action "addBackend" target="view"}}>
                Add backend
        </a>

        <!-- Backends list -->

        <div id="backend-buttons" data-role="controlgroup" data-type="horizontal"
            class="ui-controlgroup ui-controlgroup-horizontal ui-corner-all">

            {{#each Mist.backendsController.content}}

                {{view Mist.backendButtonView
                       backendBinding="this"
                       classBinding="state"
                       data-icon="check"}}

            {{/each}}

        </div>

        <!-- Navigation -->

        <ul class="ui-listview ui-listview-inset ui-corner-all ui-shadow">

            <!-- Machines link -->

            <li class="ui-li-has-count ui-first-child">

                <a class="ui-btn ui-btn-icon-right ui-icon-carat-r" href="#/machines">

                    Machines

                    <span class="ui-li-count ui-body-inherit">
                        {{Mist.backendsController.machineCount}}
                    </span>
                </a>
            </li>

<<<<<<< HEAD
            <li>
                {{#link-to "images"}}Images
                    {{#if Mist.backendsController.loadingImages}}
                    <div class="ajax-loader"></div>
                    {{/if}}
                    <span class="ui-li-count">{{Mist.backendsController.imageCount}}</span>
                {{/link-to}}
=======
            <!-- Images link -->

            <li class="ui-li-has-count">

                <a class="ui-btn ui-btn-icon-right ui-icon-carat-r" href="#/images">

                    Images

                    <span class="ui-li-count ui-body-inherit">
                        {{Mist.backendsController.imageCount}}
                    </span>
                </a>
>>>>>>> dc96cf2d
            </li>

            <!-- Keys link -->

            <li class="ui-li-has-count ui-last-child">

                <a class="ui-btn ui-btn-icon-right ui-icon-carat-r" href="#/keys">

                    Keys

                    <span class="ui-li-count ui-body-inherit">
                        {{Mist.keysController.content.length}}
                    </span>
                </a>
            </li>
        </ul>

    </div>

    {{view Mist.backendAddView}}

    {{view Mist.backendEditView}}

</div><|MERGE_RESOLUTION|>--- conflicted
+++ resolved
@@ -4,13 +4,10 @@
 
     <div class="ui-header ui-bar-b">
 
+        {{view Mist.sideMenuButtonView}}
+
         <h1 class="ui-title">mist.io</h1>
 
-<<<<<<< HEAD
-        <h1>mist.io</h1>
-        {{view Mist.sideMenuButtonView}}
-=======
->>>>>>> dc96cf2d
         {{view Mist.userMenuView}}
 
     </div>
@@ -61,15 +58,6 @@
                 </a>
             </li>
 
-<<<<<<< HEAD
-            <li>
-                {{#link-to "images"}}Images
-                    {{#if Mist.backendsController.loadingImages}}
-                    <div class="ajax-loader"></div>
-                    {{/if}}
-                    <span class="ui-li-count">{{Mist.backendsController.imageCount}}</span>
-                {{/link-to}}
-=======
             <!-- Images link -->
 
             <li class="ui-li-has-count">
@@ -82,7 +70,6 @@
                         {{Mist.backendsController.imageCount}}
                     </span>
                 </a>
->>>>>>> dc96cf2d
             </li>
 
             <!-- Keys link -->
