define('app/templates/templates', ['ember'], function() {
  return function (callback) {
    if (!JS_BUILD) {
      require([
        'text!app/templates/backend_add.html',
        'text!app/templates/backend_button.html',
        'text!app/templates/backend_edit.html',
        'text!app/templates/confirmation_dialog.html',
        'text!app/templates/file_upload.html',
        'text!app/templates/graph.html',
        'text!app/templates/graph_button.html',
        'text!app/templates/home.html',
        'text!app/templates/image_list.html',
        'text!app/templates/image_list_item.html',
        'text!app/templates/key.html',
        'text!app/templates/key_add.html',
        'text!app/templates/key_edit.html',
        'text!app/templates/key_list.html',
        'text!app/templates/key_list_item.html',
        'text!app/templates/login.html',
        'text!app/templates/machine.html',
        'text!app/templates/machine_add.html',
        'text!app/templates/machine_keys.html',
        'text!app/templates/machine_keys_list_item.html',
        'text!app/templates/machine_list.html',
        'text!app/templates/machine_list_item.html',
        'text!app/templates/machine_manual_monitoring.html',
        'text!app/templates/machine_power.html',
        'text!app/templates/machine_shell.html',
        'text!app/templates/machine_shell_list_item.html',
        'text!app/templates/machine_tags.html',
        'text!app/templates/machine_tags_list_item.html',
        'text!app/templates/messagebox.html',
        'text!app/templates/metric_add.html',
        'text!app/templates/metric_add_custom.html',
        'text!app/templates/metric_node.html',
        'text!app/templates/monitoring.html',
        'text!app/templates/rule.html',
        'text!app/templates/rule_edit.html',
        'text!app/templates/user_menu.html',
      ], function () {
<<<<<<< HEAD
        Ember.TEMPLATES['backend_add/js'] = Ember.Handlebars.compile(arguments[0]);
        Ember.TEMPLATES['backend_edit/js'] = Ember.Handlebars.compile(arguments[1]);
        Ember.TEMPLATES['confirmation_dialog/js'] = Ember.Handlebars.compile(arguments[2]);
        Ember.TEMPLATES['file_upload/js'] = Ember.Handlebars.compile(arguments[3]);
        Ember.TEMPLATES['graph/js'] = Ember.Handlebars.compile(arguments[4]);
        Ember.TEMPLATES['graph_button/js'] = Ember.Handlebars.compile(arguments[5]);
        Ember.TEMPLATES['home/js'] = Ember.Handlebars.compile(arguments[6]);
        Ember.TEMPLATES['image_list/js'] = Ember.Handlebars.compile(arguments[7]);
        Ember.TEMPLATES['image_list_item/js'] = Ember.Handlebars.compile(arguments[8]);
        Ember.TEMPLATES['key/js'] = Ember.Handlebars.compile(arguments[9]);
        Ember.TEMPLATES['key_add/js'] = Ember.Handlebars.compile(arguments[10]);
        Ember.TEMPLATES['key_edit/js'] = Ember.Handlebars.compile(arguments[11]);
        Ember.TEMPLATES['key_list/js'] = Ember.Handlebars.compile(arguments[12]);
        Ember.TEMPLATES['key_list_item/js'] = Ember.Handlebars.compile(arguments[13]);
        Ember.TEMPLATES['login/js'] = Ember.Handlebars.compile(arguments[14]);
        Ember.TEMPLATES['machine/js'] = Ember.Handlebars.compile(arguments[15]);
        Ember.TEMPLATES['machine_add/js'] = Ember.Handlebars.compile(arguments[16]);
        Ember.TEMPLATES['machine_keys/js'] = Ember.Handlebars.compile(arguments[17]);
        Ember.TEMPLATES['machine_keys_list_item/js'] = Ember.Handlebars.compile(arguments[18]);
        Ember.TEMPLATES['machine_list/js'] = Ember.Handlebars.compile(arguments[19]);
        Ember.TEMPLATES['machine_list_item/js'] = Ember.Handlebars.compile(arguments[20]);
        Ember.TEMPLATES['machine_manual_monitoring/js'] = Ember.Handlebars.compile(arguments[21]);
        Ember.TEMPLATES['machine_power/js'] = Ember.Handlebars.compile(arguments[22]);
        Ember.TEMPLATES['machine_shell/js'] = Ember.Handlebars.compile(arguments[23]);
        Ember.TEMPLATES['machine_shell_list_item/js'] = Ember.Handlebars.compile(arguments[24]);
        Ember.TEMPLATES['machine_tags/js'] = Ember.Handlebars.compile(arguments[25]);
        Ember.TEMPLATES['machine_tags_list_item/js'] = Ember.Handlebars.compile(arguments[26]);
        Ember.TEMPLATES['messagebox/js'] = Ember.Handlebars.compile(arguments[27]);
        Ember.TEMPLATES['metric_add/js'] = Ember.Handlebars.compile(arguments[28]);
        Ember.TEMPLATES['metric_add_custom/js'] = Ember.Handlebars.compile(arguments[29]);
        Ember.TEMPLATES['metric_node/js'] = Ember.Handlebars.compile(arguments[30]);
        Ember.TEMPLATES['monitoring/js'] = Ember.Handlebars.compile(arguments[31]);
        Ember.TEMPLATES['rule/js'] = Ember.Handlebars.compile(arguments[32]);
        Ember.TEMPLATES['rule_edit/js'] = Ember.Handlebars.compile(arguments[33]);
        Ember.TEMPLATES['user_menu/js'] = Ember.Handlebars.compile(arguments[34]);
=======
        Ember.TEMPLATES['backend_add/html'] = Ember.Handlebars.compile(arguments[0]);
        Ember.TEMPLATES['backend_button/html'] = Ember.Handlebars.compile(arguments[1]);
        Ember.TEMPLATES['backend_edit/html'] = Ember.Handlebars.compile(arguments[2]);
        Ember.TEMPLATES['confirmation_dialog/html'] = Ember.Handlebars.compile(arguments[3]);
        Ember.TEMPLATES['file_upload/html'] = Ember.Handlebars.compile(arguments[4]);
        Ember.TEMPLATES['graph_button/html'] = Ember.Handlebars.compile(arguments[5]);
        Ember.TEMPLATES['graph/html'] = Ember.Handlebars.compile(arguments[6]);
        Ember.TEMPLATES['home/html'] = Ember.Handlebars.compile(arguments[7]);
        Ember.TEMPLATES['image_list/html'] = Ember.Handlebars.compile(arguments[8]);
        Ember.TEMPLATES['image_list_item/html'] = Ember.Handlebars.compile(arguments[9]);
        Ember.TEMPLATES['key_add/html'] = Ember.Handlebars.compile(arguments[10]);
        Ember.TEMPLATES['key_edit/html'] = Ember.Handlebars.compile(arguments[11]);
        Ember.TEMPLATES['key/html'] = Ember.Handlebars.compile(arguments[12]);
        Ember.TEMPLATES['key_list/html'] = Ember.Handlebars.compile(arguments[13]);
        Ember.TEMPLATES['key_list_item/html'] = Ember.Handlebars.compile(arguments[14]);
        Ember.TEMPLATES['login/html'] = Ember.Handlebars.compile(arguments[15]);
        Ember.TEMPLATES['machine_add/html'] = Ember.Handlebars.compile(arguments[16]);
        Ember.TEMPLATES['machine/html'] = Ember.Handlebars.compile(arguments[17]);
        Ember.TEMPLATES['machine_keys/html'] = Ember.Handlebars.compile(arguments[18]);
        Ember.TEMPLATES['machine_keys_list_item/html'] = Ember.Handlebars.compile(arguments[19]);
        Ember.TEMPLATES['machine_list/html'] = Ember.Handlebars.compile(arguments[20]);
        Ember.TEMPLATES['machine_list_item/html'] = Ember.Handlebars.compile(arguments[21]);
        Ember.TEMPLATES['machine_manual_monitoring/html'] = Ember.Handlebars.compile(arguments[22]);
        Ember.TEMPLATES['machine_power/html'] = Ember.Handlebars.compile(arguments[23]);
        Ember.TEMPLATES['machine_shell/html'] = Ember.Handlebars.compile(arguments[24]);
        Ember.TEMPLATES['machine_shell_list_item/html'] = Ember.Handlebars.compile(arguments[25]);
        Ember.TEMPLATES['machine_tags/html'] = Ember.Handlebars.compile(arguments[26]);
        Ember.TEMPLATES['machine_tags_list_item/html'] = Ember.Handlebars.compile(arguments[27]);
        Ember.TEMPLATES['messagebox/html'] = Ember.Handlebars.compile(arguments[28]);
        Ember.TEMPLATES['metric_add_custom/html'] = Ember.Handlebars.compile(arguments[29]);
        Ember.TEMPLATES['metric_add/html'] = Ember.Handlebars.compile(arguments[30]);
        Ember.TEMPLATES['metric_node/html'] = Ember.Handlebars.compile(arguments[31]);
        Ember.TEMPLATES['monitoring/html'] = Ember.Handlebars.compile(arguments[32]);
        Ember.TEMPLATES['rule_edit/html'] = Ember.Handlebars.compile(arguments[33]);
        Ember.TEMPLATES['rule/html'] = Ember.Handlebars.compile(arguments[34]);
        Ember.TEMPLATES['user_menu/html'] = Ember.Handlebars.compile(arguments[35]);
>>>>>>> 2fb5289e
        callback();
      });
      return;
    }
Ember.TEMPLATES["backend_add/js"] = Ember.Handlebars.template(function anonymous(Handlebars,depth0,helpers,partials,data) {
this.compilerInfo = [4,'>= 1.0.0'];
helpers = this.merge(helpers, Ember.Handlebars.helpers); data = data || {};
  var buffer = '', stack1, hashTypes, hashContexts, escapeExpression=this.escapeExpression, self=this;

function program1(depth0,data) {
  
  var buffer = '', hashContexts, hashTypes;
  data.buffer.push("<li data-icon=\"false\"><a ");
  hashContexts = {'target': depth0};
  hashTypes = {'target': "STRING"};
  data.buffer.push(escapeExpression(helpers.action.call(depth0, "selectProvider", "", {hash:{
    'target': ("view")
  },contexts:[depth0,depth0],types:["STRING","ID"],hashContexts:hashContexts,hashTypes:hashTypes,data:data})));
  data.buffer.push(">");
  hashTypes = {};
  hashContexts = {};
  data.buffer.push(escapeExpression(helpers._triageMustache.call(depth0, "title", {hash:{},contexts:[depth0],types:["ID"],hashContexts:hashContexts,hashTypes:hashTypes,data:data})));
  data.buffer.push("</a></li>");
  return buffer;
  }

function program3(depth0,data) {
  
  var buffer = '', hashTypes, hashContexts;
  data.buffer.push("<label for=\"new-backend-second-field\">3. ");
  hashTypes = {};
  hashContexts = {};
  data.buffer.push(escapeExpression(helpers._triageMustache.call(depth0, "view.secondFieldLabel", {hash:{},contexts:[depth0],types:["ID"],hashContexts:hashContexts,hashTypes:hashTypes,data:data})));
  data.buffer.push(":</label>");
  hashContexts = {'type': depth0,'id': depth0,'data-theme': depth0,'valueBinding': depth0};
  hashTypes = {'type': "STRING",'id': "STRING",'data-theme': "STRING",'valueBinding': "STRING"};
  data.buffer.push(escapeExpression(helpers.view.call(depth0, "Mist.TextField", {hash:{
    'type': ("password"),
    'id': ("new-backend-second-field"),
    'data-theme': ("a"),
    'valueBinding': ("Mist.backendAddController.newBackendSecondField")
  },contexts:[depth0],types:["ID"],hashContexts:hashContexts,hashTypes:hashTypes,data:data})));
  return buffer;
  }

function program5(depth0,data) {
  
  var buffer = '', hashContexts, hashTypes;
  data.buffer.push("<li data-icon=\"false\" data-theme=\"a\"><a ");
  hashContexts = {'target': depth0};
  hashTypes = {'target': "STRING"};
  data.buffer.push(escapeExpression(helpers.action.call(depth0, "selectKey", "", {hash:{
    'target': ("view")
  },contexts:[depth0,depth0],types:["STRING","ID"],hashContexts:hashContexts,hashTypes:hashTypes,data:data})));
  data.buffer.push(">");
  hashTypes = {};
  hashContexts = {};
  data.buffer.push(escapeExpression(helpers._triageMustache.call(depth0, "id", {hash:{},contexts:[depth0],types:["ID"],hashContexts:hashContexts,hashTypes:hashTypes,data:data})));
  data.buffer.push("</a></li>");
  return buffer;
  }

function program7(depth0,data) {
  
  
  data.buffer.push("<div class=\"ajax-loader\"></div>");
  }

  data.buffer.push("<div id=\"add-backend-panel\" data-swipe-close=\"false\" class=\"side-panel\" data-role=\"panel\" data-position=\"right\" data-display=\"overlay\" data-theme=\"b\"><div data-role=\"header\"><h1>Add backend</h1><a class=\"ui-btn-right\" data-icon=\"info\" data-iconpos=\"notext\" data-theme=\"b\" target=\"_blank\" href=\"https://mistio.zendesk.com/hc/en-us\"></a></div><div data-role=\"content\" data-theme=\"b\"><label>1. Provider:</label><div id=\"new-backend-provider\" class=\"mist-select\" data-role=\"collapsible\" data-collapsed-icon=\"carat-d\" data-expanded-icon=\"carat-u\" data-iconpos=\"right\" data-theme=\"a\"><h2>");
  hashTypes = {};
  hashContexts = {};
  data.buffer.push(escapeExpression(helpers._triageMustache.call(depth0, "Mist.backendAddController.newBackendProvider.title", {hash:{},contexts:[depth0],types:["ID"],hashContexts:hashContexts,hashTypes:hashTypes,data:data})));
  data.buffer.push("</h2><ul class=\"select-listmenu\" data-role=\"listview\" data-theme=\"a\">");
  hashTypes = {};
  hashContexts = {};
  stack1 = helpers.each.call(depth0, "Mist.backendsController.providerList", {hash:{},inverse:self.noop,fn:self.program(1, program1, data),contexts:[depth0],types:["ID"],hashContexts:hashContexts,hashTypes:hashTypes,data:data});
  if(stack1 || stack1 === 0) { data.buffer.push(stack1); }
  data.buffer.push("</ul></div><div id=\"common-bundle\"><div data-theme=\"a\"><label for=\"new-backend-first-field\">2. ");
  hashTypes = {};
  hashContexts = {};
  data.buffer.push(escapeExpression(helpers._triageMustache.call(depth0, "view.firstFieldLabel", {hash:{},contexts:[depth0],types:["ID"],hashContexts:hashContexts,hashTypes:hashTypes,data:data})));
  data.buffer.push(":</label>");
  hashContexts = {'id': depth0,'data-theme': depth0,'valueBinding': depth0};
  hashTypes = {'id': "STRING",'data-theme': "STRING",'valueBinding': "STRING"};
  data.buffer.push(escapeExpression(helpers.view.call(depth0, "Mist.TextField", {hash:{
    'id': ("new-backend-first-field"),
    'data-theme': ("a"),
    'valueBinding': ("Mist.backendAddController.newBackendFirstField")
  },contexts:[depth0],types:["ID"],hashContexts:hashContexts,hashTypes:hashTypes,data:data})));
  hashTypes = {};
  hashContexts = {};
  stack1 = helpers['if'].call(depth0, "view.secondFieldLabel", {hash:{},inverse:self.noop,fn:self.program(3, program3, data),contexts:[depth0],types:["ID"],hashContexts:hashContexts,hashTypes:hashTypes,data:data});
  if(stack1 || stack1 === 0) { data.buffer.push(stack1); }
  data.buffer.push("</div></div><div id=\"hpcloud-bundle\" data-theme=\"a\"><label for=\"new-backend-hpcloud-tenant\">4. Tenant Name:</label>");
  hashContexts = {'id': depth0,'data-theme': depth0,'valueBinding': depth0};
  hashTypes = {'id': "STRING",'data-theme': "STRING",'valueBinding': "STRING"};
  data.buffer.push(escapeExpression(helpers.view.call(depth0, "Mist.TextField", {hash:{
    'id': ("new-backend-hpcloud-tenant"),
    'data-theme': ("a"),
    'valueBinding': ("Mist.backendAddController.newBackendOpenStackTenant")
  },contexts:[depth0],types:["ID"],hashContexts:hashContexts,hashTypes:hashTypes,data:data})));
  data.buffer.push("</div><div id=\"openstack-bundle\" data-theme=\"a\"><label for=\"new-backend-openstack-url\">4. Auth URL:</label>");
  hashContexts = {'id': depth0,'data-theme': depth0,'valueBinding': depth0};
  hashTypes = {'id': "STRING",'data-theme': "STRING",'valueBinding': "STRING"};
  data.buffer.push(escapeExpression(helpers.view.call(depth0, "Mist.TextField", {hash:{
    'id': ("new-backend-openstack-url"),
    'data-theme': ("a"),
    'valueBinding': ("Mist.backendAddController.newBackendOpenStackURL")
  },contexts:[depth0],types:["ID"],hashContexts:hashContexts,hashTypes:hashTypes,data:data})));
  data.buffer.push("<label for=\"new-backend-openstack-tenant\">5. Tenant Name:</label>");
  hashContexts = {'id': depth0,'data-theme': depth0,'valueBinding': depth0};
  hashTypes = {'id': "STRING",'data-theme': "STRING",'valueBinding': "STRING"};
  data.buffer.push(escapeExpression(helpers.view.call(depth0, "Mist.TextField", {hash:{
    'id': ("new-backend-openstack-tenant"),
    'data-theme': ("a"),
    'valueBinding': ("Mist.backendAddController.newBackendOpenStackTenant")
  },contexts:[depth0],types:["ID"],hashContexts:hashContexts,hashTypes:hashTypes,data:data})));
  data.buffer.push("<div id=\"opentack-advanced-wrapper\"><select id=\"openstack-advanced\" data-role=\"slider\" data-theme=\"a\" ");
  hashContexts = {'target': depth0,'on': depth0};
  hashTypes = {'target': "STRING",'on': "STRING"};
  data.buffer.push(escapeExpression(helpers.action.call(depth0, "advancedToggled", {hash:{
    'target': ("view"),
    'on': ("change")
  },contexts:[depth0],types:["STRING"],hashContexts:hashContexts,hashTypes:hashTypes,data:data})));
  data.buffer.push("><option value=\"0\">Basic settings</option><option value=\"1\">Advanced settings</option></select></div><div id=\"non-hp-cloud\"><label for=\"new-backend-openstack-region\">6. Region:</label>");
  hashContexts = {'id': depth0,'data-theme': depth0,'valueBinding': depth0};
  hashTypes = {'id': "STRING",'data-theme': "STRING",'valueBinding': "STRING"};
  data.buffer.push(escapeExpression(helpers.view.call(depth0, "Mist.TextField", {hash:{
    'id': ("new-backend-openstack-region"),
    'data-theme': ("a"),
    'valueBinding': ("Mist.backendAddController.newBackendOpenStackRegion")
  },contexts:[depth0],types:["ID"],hashContexts:hashContexts,hashTypes:hashTypes,data:data})));
  data.buffer.push("<label for=\"new-backend-openstack-endpoint\">7. Compute Endpoint:</label>");
  hashContexts = {'id': depth0,'data-theme': depth0,'valueBinding': depth0};
  hashTypes = {'id': "STRING",'data-theme': "STRING",'valueBinding': "STRING"};
  data.buffer.push(escapeExpression(helpers.view.call(depth0, "Mist.TextField", {hash:{
    'id': ("new-backend-openstack-endpoint"),
    'data-theme': ("a"),
    'valueBinding': ("Mist.backendAddController.newBackendOpenStackComputeEndpoint")
  },contexts:[depth0],types:["ID"],hashContexts:hashContexts,hashTypes:hashTypes,data:data})));
  data.buffer.push("</div></div><div id=\"gce-bundle\"><label for =\"new-backend-key\">3. Private key:</label><a class=\"ui-btn ui-btn-a ui-corner-all\" ");
  hashContexts = {'target': depth0};
  hashTypes = {'target': "STRING"};
  data.buffer.push(escapeExpression(helpers.action.call(depth0, "privateKeyClicked", {hash:{
    'target': ("view")
  },contexts:[depth0],types:["STRING"],hashContexts:hashContexts,hashTypes:hashTypes,data:data})));
  data.buffer.push("> Add key </a><label for=\"new-backend-port\">4. Project ID:</label>");
  hashContexts = {'id': depth0,'data-theme': depth0,'valueBinding': depth0};
  hashTypes = {'id': "STRING",'data-theme': "STRING",'valueBinding': "STRING"};
  data.buffer.push(escapeExpression(helpers.view.call(depth0, "Mist.TextField", {hash:{
    'id': ("new-backend-project-name"),
    'data-theme': ("a"),
    'valueBinding': ("Mist.backendAddController.newBackendProjectName")
  },contexts:[depth0],types:["ID"],hashContexts:hashContexts,hashTypes:hashTypes,data:data})));
  data.buffer.push("</div><div id=\"baremetal-bundle\"><label for=\"new-backend-port\">4. Port:</label>");
  hashContexts = {'id': depth0,'data-theme': depth0,'valueBinding': depth0};
  hashTypes = {'id': "STRING",'data-theme': "STRING",'valueBinding': "STRING"};
  data.buffer.push(escapeExpression(helpers.view.call(depth0, "Mist.TextField", {hash:{
    'id': ("new-backend-port"),
    'data-theme': ("a"),
    'valueBinding': ("Mist.backendAddController.newBackendPort")
  },contexts:[depth0],types:["ID"],hashContexts:hashContexts,hashTypes:hashTypes,data:data})));
  data.buffer.push("<label>5. SSH Key:</label><div id=\"new-backend-key\" class=\"mist-select\" data-role=\"collapsible\" data-iconpos=\"right\" data-collapsed-icon=\"carat-d\" data-expanded-icon=\"carat-u\" data-theme=\"a\"><h2>");
  hashTypes = {};
  hashContexts = {};
  data.buffer.push(escapeExpression(helpers._triageMustache.call(depth0, "Mist.backendAddController.newBackendKey.id", {hash:{},contexts:[depth0],types:["ID"],hashContexts:hashContexts,hashTypes:hashTypes,data:data})));
  data.buffer.push("</h2><ul data-role=\"listview\">");
  hashTypes = {};
  hashContexts = {};
  stack1 = helpers.each.call(depth0, "Mist.keysController.content", {hash:{},inverse:self.noop,fn:self.program(5, program5, data),contexts:[depth0],types:["ID"],hashContexts:hashContexts,hashTypes:hashTypes,data:data});
  if(stack1 || stack1 === 0) { data.buffer.push(stack1); }
  data.buffer.push("<li data-icon=\"false\" data-theme=\"d\"><a ");
  hashContexts = {'target': depth0};
  hashTypes = {'target': "STRING"};
  data.buffer.push(escapeExpression(helpers.action.call(depth0, "createKeyClicked", {hash:{
    'target': ("view")
  },contexts:[depth0],types:["STRING"],hashContexts:hashContexts,hashTypes:hashTypes,data:data})));
  data.buffer.push(">Add Key</a></li></ul></div></div><div id=\"docker-bundle\"><label for=\"new-backend-docker-url\">2. Host:</label>");
  hashContexts = {'id': depth0,'data-theme': depth0,'valueBinding': depth0};
  hashTypes = {'id': "STRING",'data-theme': "STRING",'valueBinding': "STRING"};
  data.buffer.push(escapeExpression(helpers.view.call(depth0, "Mist.TextField", {hash:{
    'id': ("new-backend-docker-url"),
    'data-theme': ("a"),
    'valueBinding': ("Mist.backendAddController.newBackendDockerURL")
  },contexts:[depth0],types:["ID"],hashContexts:hashContexts,hashTypes:hashTypes,data:data})));
  data.buffer.push("<label for=\"new-backend-docker-port\">3. Port:</label>");
  hashContexts = {'id': depth0,'data-theme': depth0,'valueBinding': depth0};
  hashTypes = {'id': "STRING",'data-theme': "STRING",'valueBinding': "STRING"};
  data.buffer.push(escapeExpression(helpers.view.call(depth0, "Mist.TextField", {hash:{
    'id': ("new-backend-docker-port"),
    'data-theme': ("a"),
    'valueBinding': ("Mist.backendAddController.newBackendPort")
  },contexts:[depth0],types:["ID"],hashContexts:hashContexts,hashTypes:hashTypes,data:data})));
  data.buffer.push("<label for=\"new-backend-docker-user\">4. BasicAuth User:</label>");
  hashContexts = {'id': depth0,'data-theme': depth0,'valueBinding': depth0};
  hashTypes = {'id': "STRING",'data-theme': "STRING",'valueBinding': "STRING"};
  data.buffer.push(escapeExpression(helpers.view.call(depth0, "Mist.TextField", {hash:{
    'id': ("new-backend-docker-user"),
    'data-theme': ("a"),
    'valueBinding': ("Mist.backendAddController.newBackendFirstField")
  },contexts:[depth0],types:["ID"],hashContexts:hashContexts,hashTypes:hashTypes,data:data})));
  data.buffer.push("<label for=\"new-backend-docker-pass\">5. BasicAuth Password:</label>");
  hashContexts = {'id': depth0,'data-theme': depth0,'valueBinding': depth0};
  hashTypes = {'id': "STRING",'data-theme': "STRING",'valueBinding': "STRING"};
  data.buffer.push(escapeExpression(helpers.view.call(depth0, "Mist.TextField", {hash:{
    'id': ("new-backend-docker-pass"),
    'data-theme': ("a"),
    'valueBinding': ("Mist.backendAddController.newBackendSecondField")
  },contexts:[depth0],types:["ID"],hashContexts:hashContexts,hashTypes:hashTypes,data:data})));
  data.buffer.push("</div>");
  hashTypes = {};
  hashContexts = {};
  stack1 = helpers['if'].call(depth0, "Mist.backendsController.addingBackend", {hash:{},inverse:self.noop,fn:self.program(7, program7, data),contexts:[depth0],types:["ID"],hashContexts:hashContexts,hashTypes:hashTypes,data:data});
  if(stack1 || stack1 === 0) { data.buffer.push(stack1); }
  data.buffer.push("<div class=\"ok-cancel\" data-role=\"controlgroup\" data-type=\"horizontal\"><a data-role=\"button\" ");
  hashContexts = {'target': depth0};
  hashTypes = {'target': "STRING"};
  data.buffer.push(escapeExpression(helpers.action.call(depth0, "backClicked", {hash:{
    'target': ("view")
  },contexts:[depth0],types:["STRING"],hashContexts:hashContexts,hashTypes:hashTypes,data:data})));
  data.buffer.push(" data-theme=\"a\">Back</a><button id=\"new-backend-ok\" data-theme=\"d\" ");
  hashContexts = {'target': depth0};
  hashTypes = {'target': "STRING"};
  data.buffer.push(escapeExpression(helpers.action.call(depth0, "addClicked", {hash:{
    'target': ("view")
  },contexts:[depth0],types:["STRING"],hashContexts:hashContexts,hashTypes:hashTypes,data:data})));
  data.buffer.push(">Add</a></div></div></div>");
  hashTypes = {};
  hashContexts = {};
  data.buffer.push(escapeExpression(helpers.view.call(depth0, "Mist.keyAddView", {hash:{},contexts:[depth0],types:["ID"],hashContexts:hashContexts,hashTypes:hashTypes,data:data})));
  hashTypes = {};
  hashContexts = {};
  data.buffer.push(escapeExpression(helpers.view.call(depth0, "Mist.fileUploadView", {hash:{},contexts:[depth0],types:["ID"],hashContexts:hashContexts,hashTypes:hashTypes,data:data})));
  data.buffer.push("\n");
  return buffer;
  
});
<<<<<<< HEAD
Ember.TEMPLATES["backend_edit/js"] = Ember.Handlebars.template(function anonymous(Handlebars,depth0,helpers,partials,data) {
=======
Ember.TEMPLATES["backend_button/html"] = Ember.Handlebars.template(function anonymous(Handlebars,depth0,helpers,partials,data) {
this.compilerInfo = [4,'>= 1.0.0'];
helpers = this.merge(helpers, Ember.Handlebars.helpers); data = data || {};
  var buffer = '', hashContexts, hashTypes, escapeExpression=this.escapeExpression;


  data.buffer.push("<a ");
  hashContexts = {'target': depth0};
  hashTypes = {'target': "STRING"};
  data.buffer.push(escapeExpression(helpers.action.call(depth0, "buttonClicked", {hash:{
    'target': ("view")
  },contexts:[depth0],types:["STRING"],hashContexts:hashContexts,hashTypes:hashTypes,data:data})));
  data.buffer.push(">");
  hashTypes = {};
  hashContexts = {};
  data.buffer.push(escapeExpression(helpers._triageMustache.call(depth0, "title", {hash:{},contexts:[depth0],types:["ID"],hashContexts:hashContexts,hashTypes:hashTypes,data:data})));
  data.buffer.push("</a>\n");
  return buffer;
  
});
Ember.TEMPLATES["backend_edit/html"] = Ember.Handlebars.template(function anonymous(Handlebars,depth0,helpers,partials,data) {
>>>>>>> 2fb5289e
this.compilerInfo = [4,'>= 1.0.0'];
helpers = this.merge(helpers, Ember.Handlebars.helpers); data = data || {};
  var buffer = '', stack1, hashContexts, hashTypes, escapeExpression=this.escapeExpression, self=this;

function program1(depth0,data) {
  
  
  data.buffer.push("<div class=\"ajax-loader\"></div>");
  }

  data.buffer.push("<div id=\"backend-edit-screen\" class=\"ui-popup-screen ui-overlay-b ui-screen-hidden\"></div><div id=\"backend-edit-popup\" class=\"pop ui-popup-container ui-popup-hidden ui-popup-truncate\"><div id=\"backend-edit\" class=\"mid-popup ui-popup ui-body-a ui-overlay-shadow ui-corner-all\" data-role=\"popup\" data-enhanced=\"true\" data-transition=\"flip\"><div class=\"ui-header ui-bar-b\"><h1 class=\"ui-title\">Edit backend</h1></div><div role=\"main\" class=\"ui-content\" data-theme=\"a\">");
  hashContexts = {'valueBinding': depth0};
  hashTypes = {'valueBinding': "STRING"};
  data.buffer.push(escapeExpression(helpers.view.call(depth0, "Mist.TextField", {hash:{
    'valueBinding': ("Mist.backendEditController.newTitle")
  },contexts:[depth0],types:["ID"],hashContexts:hashContexts,hashTypes:hashTypes,data:data})));
  data.buffer.push("<div data-role=\"fieldcontain\"><select id=\"backend-toggle\" data-role=\"slider\" ");
  hashContexts = {'target': depth0,'on': depth0};
  hashTypes = {'target': "STRING",'on': "STRING"};
  data.buffer.push(escapeExpression(helpers.action.call(depth0, "stateToggleSwitched", {hash:{
    'target': ("view"),
    'on': ("change")
  },contexts:[depth0],types:["STRING"],hashContexts:hashContexts,hashTypes:hashTypes,data:data})));
  data.buffer.push("><option value=\"0\">Disabled</option><option value=\"1\">Enabled</option></select><span class=\"state\">");
  hashTypes = {};
  hashContexts = {};
  data.buffer.push(escapeExpression(helpers._triageMustache.call(depth0, "Mist.backendEditController.backend.state", {hash:{},contexts:[depth0],types:["ID"],hashContexts:hashContexts,hashTypes:hashTypes,data:data})));
  data.buffer.push("</span></div><a class=\"ui-btn ui-shadow ui-corner-all\" ");
  hashContexts = {'target': depth0,'on': depth0};
  hashTypes = {'target': "STRING",'on': "STRING"};
  data.buffer.push(escapeExpression(helpers.action.call(depth0, "deleteClicked", {hash:{
    'target': ("view"),
    'on': ("click")
  },contexts:[depth0],types:["STRING"],hashContexts:hashContexts,hashTypes:hashTypes,data:data})));
  data.buffer.push("> Delete </a><div id=\"backend-delete-confirm\"><label>Confirm backend removal?</label><label id=\"monitoring-message\">There are monitored machines. <br />Monitoring for these will be disabled </label><div class=\"ok-cancel\" data-role=\"controlgroup\" data-type=\"horizontal\"><a class=\"ui-btn ui-shadow ui-corner-all\" id=\"button-confirm-disable\" ");
  hashContexts = {'target': depth0};
  hashTypes = {'target': "STRING"};
  data.buffer.push(escapeExpression(helpers.action.call(depth0, "yesClicked", {hash:{
    'target': ("view")
  },contexts:[depth0],types:["STRING"],hashContexts:hashContexts,hashTypes:hashTypes,data:data})));
  data.buffer.push(">Yes</a><a class=\"ui-btn ui-btn-d ui-shadow ui-corner-all\" ");
  hashContexts = {'target': depth0};
  hashTypes = {'target': "STRING"};
  data.buffer.push(escapeExpression(helpers.action.call(depth0, "noClicked", {hash:{
    'target': ("view")
  },contexts:[depth0],types:["STRING"],hashContexts:hashContexts,hashTypes:hashTypes,data:data})));
  data.buffer.push(">No</a></div></div>");
  hashTypes = {};
  hashContexts = {};
  stack1 = helpers['if'].call(depth0, "Mist.backendsController.deletingBackend", {hash:{},inverse:self.noop,fn:self.program(1, program1, data),contexts:[depth0],types:["ID"],hashContexts:hashContexts,hashTypes:hashTypes,data:data});
  if(stack1 || stack1 === 0) { data.buffer.push(stack1); }
  data.buffer.push("<a class=\"ui-btn ui-shadow ui-corner-all button-back\" ");
  hashContexts = {'target': depth0};
  hashTypes = {'target': "STRING"};
  data.buffer.push(escapeExpression(helpers.action.call(depth0, "backClicked", {hash:{
    'target': ("view")
  },contexts:[depth0],types:["STRING"],hashContexts:hashContexts,hashTypes:hashTypes,data:data})));
  data.buffer.push(">Back</a></div></div></div>\n");
  return buffer;
  
});
Ember.TEMPLATES["confirmation_dialog/js"] = Ember.Handlebars.template(function anonymous(Handlebars,depth0,helpers,partials,data) {
this.compilerInfo = [4,'>= 1.0.0'];
helpers = this.merge(helpers, Ember.Handlebars.helpers); data = data || {};
  var buffer = '', hashTypes, hashContexts, escapeExpression=this.escapeExpression;


  data.buffer.push("<div id=\"confirmation-popup\" data-role=\"popup\" data-overlay-theme=\"b\" data-transition=\"flip\"><div data-role=\"header\" data-theme=\"b\"><h1>");
  hashTypes = {};
  hashContexts = {};
  data.buffer.push(escapeExpression(helpers._triageMustache.call(depth0, "Mist.confirmationController.title", {hash:{},contexts:[depth0],types:["ID"],hashContexts:hashContexts,hashTypes:hashTypes,data:data})));
  data.buffer.push("</h1></div><div data-role=\"content\" data-theme=\"a\"><p>");
  hashTypes = {};
  hashContexts = {};
  data.buffer.push(escapeExpression(helpers._triageMustache.call(depth0, "Mist.confirmationController.text", {hash:{},contexts:[depth0],types:["ID"],hashContexts:hashContexts,hashTypes:hashTypes,data:data})));
  data.buffer.push("</p><div class=\"ok-cancel\" data-role=\"controlgroup\" data-type=\"horizontal\"><button data-theme=\"d\" ");
  hashContexts = {'target': depth0};
  hashTypes = {'target': "STRING"};
  data.buffer.push(escapeExpression(helpers.action.call(depth0, "noClicked", {hash:{
    'target': ("view")
  },contexts:[depth0],types:["STRING"],hashContexts:hashContexts,hashTypes:hashTypes,data:data})));
  data.buffer.push(">No</button><button ");
  hashContexts = {'target': depth0};
  hashTypes = {'target': "STRING"};
  data.buffer.push(escapeExpression(helpers.action.call(depth0, "yesClicked", {hash:{
    'target': ("view")
  },contexts:[depth0],types:["STRING"],hashContexts:hashContexts,hashTypes:hashTypes,data:data})));
  data.buffer.push(">Yes</button></div></div></div>\n");
  return buffer;
  
});
Ember.TEMPLATES["file_upload/js"] = Ember.Handlebars.template(function anonymous(Handlebars,depth0,helpers,partials,data) {
this.compilerInfo = [4,'>= 1.0.0'];
helpers = this.merge(helpers, Ember.Handlebars.helpers); data = data || {};
  var buffer = '', stack1, hashTypes, hashContexts, escapeExpression=this.escapeExpression, self=this;

function program1(depth0,data) {
  
  
  data.buffer.push("<div class=\"ajax-loader add-key-loader\"></div>");
  }

  data.buffer.push("<div id=\"file-upload\" class=\"large-popup\" data-role=\"popup\" data-overlay-theme=\"b\" data-transition=\"flip\"><div data-role=\"header\" data-theme=\"b\"><h1>");
  hashTypes = {};
  hashContexts = {};
  data.buffer.push(escapeExpression(helpers._triageMustache.call(depth0, "Mist.fileUploadController.title", {hash:{},contexts:[depth0],types:["ID"],hashContexts:hashContexts,hashTypes:hashTypes,data:data})));
  data.buffer.push("</h1></div><div data-role=\"content\" data-theme=\"a\"><label for=\"textarea-private-key\">");
  hashTypes = {};
  hashContexts = {};
  data.buffer.push(escapeExpression(helpers._triageMustache.call(depth0, "Mist.fileUploadController.label", {hash:{},contexts:[depth0],types:["ID"],hashContexts:hashContexts,hashTypes:hashTypes,data:data})));
  data.buffer.push(": ");
  hashTypes = {};
  hashContexts = {};
  stack1 = helpers['if'].call(depth0, "Mist.fileUploadController.uploadingFile", {hash:{},inverse:self.noop,fn:self.program(1, program1, data),contexts:[depth0],types:["ID"],hashContexts:hashContexts,hashTypes:hashTypes,data:data});
  if(stack1 || stack1 === 0) { data.buffer.push(stack1); }
  data.buffer.push("</label>");
  hashContexts = {'id': depth0,'valueBinding': depth0};
  hashTypes = {'id': "STRING",'valueBinding': "STRING"};
  data.buffer.push(escapeExpression(helpers.view.call(depth0, "Ember.TextArea", {hash:{
    'id': ("upload-area"),
    'valueBinding': ("Mist.fileUploadController.file")
  },contexts:[depth0],types:["ID"],hashContexts:hashContexts,hashTypes:hashTypes,data:data})));
  data.buffer.push("<a class=\"ui-btn ui-corner-all ui-btn-a ui-btn-icon-right ui-icon-arrow-u\" ");
  hashContexts = {'target': depth0};
  hashTypes = {'target': "STRING"};
  data.buffer.push(escapeExpression(helpers.action.call(depth0, "uploadClicked", {hash:{
    'target': ("view")
  },contexts:[depth0],types:["STRING"],hashContexts:hashContexts,hashTypes:hashTypes,data:data})));
  data.buffer.push(">Upload</a><input id=\"file-upload-input\" type=\"file\" name=\"file\" ");
  hashContexts = {'on': depth0,'target': depth0};
  hashTypes = {'on': "STRING",'target': "STRING"};
  data.buffer.push(escapeExpression(helpers.action.call(depth0, "uploadInputChanged", {hash:{
    'on': ("change"),
    'target': ("view")
  },contexts:[depth0],types:["STRING"],hashContexts:hashContexts,hashTypes:hashTypes,data:data})));
  data.buffer.push("/><div class=\"ok-cancel\" data-role=\"controlgroup\" data-type=\"horizontal\"><a class=\"ui-btn ui-corner-all ui-btn-a\" ");
  hashContexts = {'target': depth0};
  hashTypes = {'target': "STRING"};
  data.buffer.push(escapeExpression(helpers.action.call(depth0, "backClicked", {hash:{
    'target': ("view")
  },contexts:[depth0],types:["STRING"],hashContexts:hashContexts,hashTypes:hashTypes,data:data})));
  data.buffer.push(">Back</a><a id=\"file-upload-ok\" class=\"ui-btn ui-corner-all ui-btn-d ui-state-disabled\" ");
  hashContexts = {'target': depth0};
  hashTypes = {'target': "STRING"};
  data.buffer.push(escapeExpression(helpers.action.call(depth0, "doneClicked", {hash:{
    'target': ("view")
  },contexts:[depth0],types:["STRING"],hashContexts:hashContexts,hashTypes:hashTypes,data:data})));
  data.buffer.push(">Done</a></div></div></div>\n");
  return buffer;
  
});
Ember.TEMPLATES["graph/js"] = Ember.Handlebars.template(function anonymous(Handlebars,depth0,helpers,partials,data) {
this.compilerInfo = [4,'>= 1.0.0'];
helpers = this.merge(helpers, Ember.Handlebars.helpers); data = data || {};
  var buffer = '', stack1, stack2, hashContexts, hashTypes, options, escapeExpression=this.escapeExpression, self=this, helperMissing=helpers.helperMissing;

function program1(depth0,data) {
  
  var buffer = '', hashTypes, hashContexts;
  data.buffer.push(" (");
  hashTypes = {};
  hashContexts = {};
  data.buffer.push(escapeExpression(helpers._triageMustache.call(depth0, "view.graph.unit", {hash:{},contexts:[depth0],types:["ID"],hashContexts:hashContexts,hashTypes:hashTypes,data:data})));
  data.buffer.push(") ");
  return buffer;
  }

function program3(depth0,data) {
  
  
  data.buffer.push("<div class=\"ajax-loader\"></div>");
  }

function program5(depth0,data) {
  
  var buffer = '', stack1, hashTypes, hashContexts;
  hashTypes = {};
  hashContexts = {};
  stack1 = helpers['if'].call(depth0, "view.graph.pendingRemoval", {hash:{},inverse:self.noop,fn:self.program(3, program3, data),contexts:[depth0],types:["ID"],hashContexts:hashContexts,hashTypes:hashTypes,data:data});
  if(stack1 || stack1 === 0) { data.buffer.push(stack1); }
  hashTypes = {};
  hashContexts = {};
  stack1 = helpers.unless.call(depth0, "view.graph.isBuiltIn", {hash:{},inverse:self.noop,fn:self.program(6, program6, data),contexts:[depth0],types:["ID"],hashContexts:hashContexts,hashTypes:hashTypes,data:data});
  if(stack1 || stack1 === 0) { data.buffer.push(stack1); }
  data.buffer.push("<a class=\"ui-btn ui-btn-icon-notext ui-corner-all ui-icon-carat-d\" ");
  hashContexts = {'target': depth0};
  hashTypes = {'target': "STRING"};
  data.buffer.push(escapeExpression(helpers.action.call(depth0, "collapseClicked", {hash:{
    'target': ("view")
  },contexts:[depth0],types:["STRING"],hashContexts:hashContexts,hashTypes:hashTypes,data:data})));
  data.buffer.push(">- </a>");
  return buffer;
  }
function program6(depth0,data) {
  
  var buffer = '', hashContexts, hashTypes;
  data.buffer.push("<a class=\"ui-btn ui-shadow ui-corner-all ui-icon-delete ui-btn-icon-notext\" ");
  hashContexts = {'target': depth0};
  hashTypes = {'target': "STRING"};
  data.buffer.push(escapeExpression(helpers.action.call(depth0, "removeClicked", {hash:{
    'target': ("view")
  },contexts:[depth0],types:["STRING"],hashContexts:hashContexts,hashTypes:hashTypes,data:data})));
  data.buffer.push(">x </a>");
  return buffer;
  }

function program8(depth0,data) {
  
  
  data.buffer.push("<svg> 	<g class=\"grid-x\"></g> 	<g class=\"grid-y\"></g><g class=\"valueArea\"><path></path></g><g class=\"valueLine\"><path></path></g><g class=\"x-axis\"></g><rect class=\"hideAnimeLine\"></rect><line class=\"axisLine x\"></line><line class=\"axisLine y\"></line><g class=\"y-axis\"></g></svg>");
  }

  data.buffer.push("<div class=\"graph\" ");
  hashContexts = {'id': depth0};
  hashTypes = {'id': "STRING"};
  options = {hash:{
    'id': ("view.graph.id")
  },contexts:[],types:[],hashContexts:hashContexts,hashTypes:hashTypes,data:data};
  data.buffer.push(escapeExpression(((stack1 = helpers['bind-attr'] || (depth0 && depth0['bind-attr'])),stack1 ? stack1.call(depth0, options) : helperMissing.call(depth0, "bind-attr", options))));
  data.buffer.push("><div class=\"header\"><div class=\"title\">");
  hashTypes = {};
  hashContexts = {};
  data.buffer.push(escapeExpression(helpers._triageMustache.call(depth0, "view.graph.title", {hash:{},contexts:[depth0],types:["ID"],hashContexts:hashContexts,hashTypes:hashTypes,data:data})));
  hashTypes = {};
  hashContexts = {};
  stack2 = helpers['if'].call(depth0, "view.graph.unit", {hash:{},inverse:self.noop,fn:self.program(1, program1, data),contexts:[depth0],types:["ID"],hashContexts:hashContexts,hashTypes:hashTypes,data:data});
  if(stack2 || stack2 === 0) { data.buffer.push(stack2); }
  data.buffer.push("</div>");
  hashTypes = {};
  hashContexts = {};
  stack2 = helpers['if'].call(depth0, "view.graph.pendingCreation", {hash:{},inverse:self.program(5, program5, data),fn:self.program(3, program3, data),contexts:[depth0],types:["ID"],hashContexts:hashContexts,hashTypes:hashTypes,data:data});
  if(stack2 || stack2 === 0) { data.buffer.push(stack2); }
  data.buffer.push("</div>");
  hashTypes = {};
  hashContexts = {};
  stack2 = helpers['if'].call(depth0, "view.graph.metrics.length", {hash:{},inverse:self.noop,fn:self.program(8, program8, data),contexts:[depth0],types:["ID"],hashContexts:hashContexts,hashTypes:hashTypes,data:data});
  if(stack2 || stack2 === 0) { data.buffer.push(stack2); }
  data.buffer.push("</div>\n");
  return buffer;
  
});
Ember.TEMPLATES["graph_button/js"] = Ember.Handlebars.template(function anonymous(Handlebars,depth0,helpers,partials,data) {
this.compilerInfo = [4,'>= 1.0.0'];
helpers = this.merge(helpers, Ember.Handlebars.helpers); data = data || {};
  var buffer = '', stack1, hashContexts, hashTypes, options, helperMissing=helpers.helperMissing, escapeExpression=this.escapeExpression;


  data.buffer.push("<div class=\"graphBtn\" ");
  hashContexts = {'id': depth0};
  hashTypes = {'id': "STRING"};
  options = {hash:{
    'id': ("view.buttonId")
  },contexts:[],types:[],hashContexts:hashContexts,hashTypes:hashTypes,data:data};
  data.buffer.push(escapeExpression(((stack1 = helpers['bind-attr'] || (depth0 && depth0['bind-attr'])),stack1 ? stack1.call(depth0, options) : helperMissing.call(depth0, "bind-attr", options))));
  data.buffer.push("><a class=\"ui-btn ui-btn-icon-left ui-icon-carat-u ui-corner-all\" ");
  hashContexts = {'target': depth0};
  hashTypes = {'target': "STRING"};
  data.buffer.push(escapeExpression(helpers.action.call(depth0, "expandClicked", {hash:{
    'target': ("view")
  },contexts:[depth0],types:["STRING"],hashContexts:hashContexts,hashTypes:hashTypes,data:data})));
  data.buffer.push(">");
  hashTypes = {};
  hashContexts = {};
  data.buffer.push(escapeExpression(helpers.unbound.call(depth0, "view.graph.title", {hash:{},contexts:[depth0],types:["ID"],hashContexts:hashContexts,hashTypes:hashTypes,data:data})));
  data.buffer.push("</a></div>\n");
  return buffer;
  
});
Ember.TEMPLATES["home/js"] = Ember.Handlebars.template(function anonymous(Handlebars,depth0,helpers,partials,data) {
this.compilerInfo = [4,'>= 1.0.0'];
helpers = this.merge(helpers, Ember.Handlebars.helpers); data = data || {};
  var buffer = '', stack1, hashTypes, hashContexts, escapeExpression=this.escapeExpression, self=this;

function program1(depth0,data) {
  
<<<<<<< HEAD
  var hashContexts, hashTypes;
  hashContexts = {'backendBinding': depth0,'classBinding': depth0,'data-icon': depth0};
  hashTypes = {'backendBinding': "STRING",'classBinding': "STRING",'data-icon': "STRING"};
=======
  var buffer = '', hashContexts, hashTypes;
  data.buffer.push("\n                ");
  hashContexts = {'backendBinding': depth0,'class': depth0};
  hashTypes = {'backendBinding': "STRING",'class': "STRING"};
>>>>>>> 2fb5289e
  data.buffer.push(escapeExpression(helpers.view.call(depth0, "Mist.backendButtonView", {hash:{
    'backendBinding': ("this"),
    'class': ("ui-btn ui-input-btn ui-corner-all ui-shadow")
  },contexts:[depth0],types:["ID"],hashContexts:hashContexts,hashTypes:hashTypes,data:data})));
<<<<<<< HEAD
=======
  data.buffer.push("\n            ");
  return buffer;
>>>>>>> 2fb5289e
  }

  data.buffer.push("<div id=\"home-page\" data-role=\"page\" class=\"ui-page-active ui-page ui-page-theme-a\"><div class=\"ui-header ui-bar-b\"><h1 class=\"ui-title\">mist.io</h1>");
  hashTypes = {};
  hashContexts = {};
  data.buffer.push(escapeExpression(helpers.view.call(depth0, "Mist.userMenuView", {hash:{},contexts:[depth0],types:["ID"],hashContexts:hashContexts,hashTypes:hashTypes,data:data})));
  data.buffer.push("</div><div role=\"main\" class=\"ui-content\" data-theme=\"a\"><a id=\"add-backend-btn\" class=\"ui-link ui-btn ui-btn-d ui-icon-plus ui-btn-icon-right ui-shadow ui-corner-all\" ");
  hashContexts = {'target': depth0};
  hashTypes = {'target': "STRING"};
  data.buffer.push(escapeExpression(helpers.action.call(depth0, "addBackend", {hash:{
    'target': ("view")
  },contexts:[depth0],types:["STRING"],hashContexts:hashContexts,hashTypes:hashTypes,data:data})));
  data.buffer.push("> Add backend </a><div id=\"backend-buttons\" data-role=\"controlgroup\" data-type=\"horizontal\" class=\"ui-controlgroup ui-controlgroup-horizontal ui-corner-all\">");
  hashTypes = {};
  hashContexts = {};
  stack1 = helpers.each.call(depth0, "Mist.backendsController.content", {hash:{},inverse:self.noop,fn:self.program(1, program1, data),contexts:[depth0],types:["ID"],hashContexts:hashContexts,hashTypes:hashTypes,data:data});
  if(stack1 || stack1 === 0) { data.buffer.push(stack1); }
  data.buffer.push("</div><ul class=\"ui-listview ui-listview-inset ui-corner-all ui-shadow\"><li class=\"ui-li-has-count ui-first-child\"><a class=\"ui-btn ui-btn-icon-right ui-icon-carat-r\" href=\"#/machines\"> Machines <span class=\"ui-li-count ui-body-inherit\">");
  hashTypes = {};
  hashContexts = {};
  data.buffer.push(escapeExpression(helpers._triageMustache.call(depth0, "Mist.backendsController.machineCount", {hash:{},contexts:[depth0],types:["ID"],hashContexts:hashContexts,hashTypes:hashTypes,data:data})));
  data.buffer.push("</span></a></li><li class=\"ui-li-has-count\"><a class=\"ui-btn ui-btn-icon-right ui-icon-carat-r\" href=\"#/images\"> Images <span class=\"ui-li-count ui-body-inherit\">");
  hashTypes = {};
  hashContexts = {};
  data.buffer.push(escapeExpression(helpers._triageMustache.call(depth0, "Mist.backendsController.imageCount", {hash:{},contexts:[depth0],types:["ID"],hashContexts:hashContexts,hashTypes:hashTypes,data:data})));
  data.buffer.push("</span></a></li><li class=\"ui-li-has-count ui-last-child\"><a class=\"ui-btn ui-btn-icon-right ui-icon-carat-r\" href=\"#/keys\"> Keys <span class=\"ui-li-count ui-body-inherit\">");
  hashTypes = {};
  hashContexts = {};
  data.buffer.push(escapeExpression(helpers._triageMustache.call(depth0, "Mist.keysController.content.length", {hash:{},contexts:[depth0],types:["ID"],hashContexts:hashContexts,hashTypes:hashTypes,data:data})));
  data.buffer.push("</span></a></li></ul></div>");
  hashTypes = {};
  hashContexts = {};
  data.buffer.push(escapeExpression(helpers.view.call(depth0, "Mist.backendAddView", {hash:{},contexts:[depth0],types:["ID"],hashContexts:hashContexts,hashTypes:hashTypes,data:data})));
  hashTypes = {};
  hashContexts = {};
  data.buffer.push(escapeExpression(helpers.view.call(depth0, "Mist.backendEditView", {hash:{},contexts:[depth0],types:["ID"],hashContexts:hashContexts,hashTypes:hashTypes,data:data})));
  data.buffer.push("</div>\n");
  return buffer;
  
});
Ember.TEMPLATES["image_list/js"] = Ember.Handlebars.template(function anonymous(Handlebars,depth0,helpers,partials,data) {
this.compilerInfo = [4,'>= 1.0.0'];
helpers = this.merge(helpers, Ember.Handlebars.helpers); data = data || {};
  var buffer = '', stack1, hashTypes, hashContexts, escapeExpression=this.escapeExpression, self=this;

function program1(depth0,data) {
  
  
  data.buffer.push("<div class=\"ajax-loader\"></div>");
  }

function program3(depth0,data) {
  
  var hashContexts, hashTypes;
  hashContexts = {'imageBinding': depth0,'class': depth0};
  hashTypes = {'imageBinding': "STRING",'class': "STRING"};
  data.buffer.push(escapeExpression(helpers.view.call(depth0, "Mist.imageListItemView", {hash:{
    'imageBinding': ("this"),
    'class': ("checkbox-link")
  },contexts:[depth0],types:["ID"],hashContexts:hashContexts,hashTypes:hashTypes,data:data})));
  }

function program5(depth0,data) {
  
  
  data.buffer.push(" Please wait... ");
  }

function program7(depth0,data) {
  
  
  data.buffer.push(" Continue search on server... ");
  }

  data.buffer.push("<div id=\"image-list-page\" data-role=\"page\" class=\"ui-page-active\" data-theme=\"c\"><div data-role=\"header\" data-theme=\"b\"><a href=\"#\" class=\"responsive-button\" data-icon=\"home\">Home</a><h1>Images</h1>");
  hashTypes = {};
  hashContexts = {};
  data.buffer.push(escapeExpression(helpers.view.call(depth0, "Mist.userMenuView", {hash:{},contexts:[depth0],types:["ID"],hashContexts:hashContexts,hashTypes:hashTypes,data:data})));
  data.buffer.push("</div><div data-role=\"content\" data-theme=\"c\">");
  hashTypes = {};
  hashContexts = {};
  stack1 = helpers['if'].call(depth0, "Mist.backendsController.loadingImages", {hash:{},inverse:self.noop,fn:self.program(1, program1, data),contexts:[depth0],types:["ID"],hashContexts:hashContexts,hashTypes:hashTypes,data:data});
  if(stack1 || stack1 === 0) { data.buffer.push(stack1); }
  hashContexts = {'id': depth0,'placeholder': depth0,'valueBinding': depth0};
  hashTypes = {'id': "STRING",'placeholder': "STRING",'valueBinding': "STRING"};
  data.buffer.push(escapeExpression(helpers.view.call(depth0, "Mist.TextField", {hash:{
    'id': ("search-term-input"),
    'placeholder': ("Search images ..."),
    'valueBinding': ("Mist.imageSearchController.searchTerm")
  },contexts:[depth0],types:["ID"],hashContexts:hashContexts,hashTypes:hashTypes,data:data})));
  hashTypes = {};
  hashContexts = {};
  stack1 = helpers['if'].call(depth0, "Mist.imageSearchController.isSearching", {hash:{},inverse:self.noop,fn:self.program(1, program1, data),contexts:[depth0],types:["ID"],hashContexts:hashContexts,hashTypes:hashTypes,data:data});
  if(stack1 || stack1 === 0) { data.buffer.push(stack1); }
  data.buffer.push("<ul id=\"image-list\" data-role=\"listview\" data-inset=\"true\" class=\"checkbox-list\">");
  hashTypes = {};
  hashContexts = {};
  stack1 = helpers.each.call(depth0, "view.renderedImages", {hash:{},inverse:self.noop,fn:self.program(3, program3, data),contexts:[depth0],types:["ID"],hashContexts:hashContexts,hashTypes:hashTypes,data:data});
  if(stack1 || stack1 === 0) { data.buffer.push(stack1); }
  data.buffer.push("</ul>");
  hashTypes = {};
  hashContexts = {};
  stack1 = helpers['if'].call(depth0, "view.renderingMoreImages", {hash:{},inverse:self.noop,fn:self.program(1, program1, data),contexts:[depth0],types:["ID"],hashContexts:hashContexts,hashTypes:hashTypes,data:data});
  if(stack1 || stack1 === 0) { data.buffer.push(stack1); }
  data.buffer.push("<button id=\"images-advanced-search\" data-theme=\"b\" ");
  hashContexts = {'target': depth0};
  hashTypes = {'target': "STRING"};
  data.buffer.push(escapeExpression(helpers.action.call(depth0, "searchClicked", {hash:{
    'target': ("view")
  },contexts:[depth0],types:["STRING"],hashContexts:hashContexts,hashTypes:hashTypes,data:data})));
  data.buffer.push("><span>");
  hashTypes = {};
  hashContexts = {};
  stack1 = helpers['if'].call(depth0, "view.searchingImages", {hash:{},inverse:self.program(7, program7, data),fn:self.program(5, program5, data),contexts:[depth0],types:["ID"],hashContexts:hashContexts,hashTypes:hashTypes,data:data});
  if(stack1 || stack1 === 0) { data.buffer.push(stack1); }
  data.buffer.push("</span></button><div class=\"small-padding\"></div></div>");
  hashTypes = {};
  hashContexts = {};
  data.buffer.push(escapeExpression(helpers.view.call(depth0, "Mist.machineAddView", {hash:{},contexts:[depth0],types:["ID"],hashContexts:hashContexts,hashTypes:hashTypes,data:data})));
  data.buffer.push("</div>\n");
  return buffer;
  
});
Ember.TEMPLATES["image_list_item/js"] = Ember.Handlebars.template(function anonymous(Handlebars,depth0,helpers,partials,data) {
this.compilerInfo = [4,'>= 1.0.0'];
helpers = this.merge(helpers, Ember.Handlebars.helpers); data = data || {};
  var buffer = '', stack1, hashContexts, hashTypes, options, helperMissing=helpers.helperMissing, escapeExpression=this.escapeExpression;


  data.buffer.push("<label ");
  hashContexts = {'class': depth0};
  hashTypes = {'class': "STRING"};
  options = {hash:{
    'class': ("view.starClass")
  },contexts:[],types:[],hashContexts:hashContexts,hashTypes:hashTypes,data:data};
  data.buffer.push(escapeExpression(((stack1 = helpers['bind-attr'] || (depth0 && depth0['bind-attr'])),stack1 ? stack1.call(depth0, options) : helperMissing.call(depth0, "bind-attr", options))));
  data.buffer.push("	");
  hashContexts = {'target': depth0};
  hashTypes = {'target': "STRING"};
  data.buffer.push(escapeExpression(helpers.action.call(depth0, "toggleImageStar", {hash:{
    'target': ("view")
  },contexts:[depth0],types:["STRING"],hashContexts:hashContexts,hashTypes:hashTypes,data:data})));
  data.buffer.push(">	");
  hashContexts = {'checkedBinding': depth0};
  hashTypes = {'checkedBinding': "STRING"};
  data.buffer.push(escapeExpression(helpers.view.call(depth0, "Mist.Checkbox", {hash:{
    'checkedBinding': ("view.image.star")
  },contexts:[depth0],types:["ID"],hashContexts:hashContexts,hashTypes:hashTypes,data:data})));
  data.buffer.push("</label><a ");
  hashContexts = {'target': depth0};
  hashTypes = {'target': "STRING"};
  data.buffer.push(escapeExpression(helpers.action.call(depth0, "launchImage", {hash:{
    'target': ("view")
  },contexts:[depth0],types:["STRING"],hashContexts:hashContexts,hashTypes:hashTypes,data:data})));
  data.buffer.push("><h3>");
  hashTypes = {};
  hashContexts = {};
  data.buffer.push(escapeExpression(helpers.unbound.call(depth0, "view.image.name", {hash:{},contexts:[depth0],types:["ID"],hashContexts:hashContexts,hashTypes:hashTypes,data:data})));
  data.buffer.push("</h3><p class=\"tag\">");
  hashTypes = {};
  hashContexts = {};
  data.buffer.push(escapeExpression(helpers.unbound.call(depth0, "view.image.id", {hash:{},contexts:[depth0],types:["ID"],hashContexts:hashContexts,hashTypes:hashTypes,data:data})));
  data.buffer.push("</p><p class=\"tag\">");
  hashTypes = {};
  hashContexts = {};
  data.buffer.push(escapeExpression(helpers._triageMustache.call(depth0, "view.image.backend.title", {hash:{},contexts:[depth0],types:["ID"],hashContexts:hashContexts,hashTypes:hashTypes,data:data})));
  data.buffer.push("</p></a>\n");
  return buffer;
  
});
Ember.TEMPLATES["key/js"] = Ember.Handlebars.template(function anonymous(Handlebars,depth0,helpers,partials,data) {
this.compilerInfo = [4,'>= 1.0.0'];
helpers = this.merge(helpers, Ember.Handlebars.helpers); data = data || {};
  var buffer = '', stack1, hashTypes, hashContexts, escapeExpression=this.escapeExpression, self=this;

function program1(depth0,data) {
  
  
  data.buffer.push("<div class=\"ajax-loader\"></div>");
  }

function program3(depth0,data) {
  
  var buffer = '', stack1, hashTypes, hashContexts;
  data.buffer.push("<div id=\"single-key-machines\" data-role=\"collapsible\"><h3>Machines ");
  hashTypes = {};
  hashContexts = {};
  stack1 = helpers['if'].call(depth0, "Mist.backendsController.loadingMachines", {hash:{},inverse:self.noop,fn:self.program(1, program1, data),contexts:[depth0],types:["ID"],hashContexts:hashContexts,hashTypes:hashTypes,data:data});
  if(stack1 || stack1 === 0) { data.buffer.push(stack1); }
  data.buffer.push("</h3><ul data-role=\"listview\" class=\"checkbox-list\" data-inset=\"true\">");
  hashTypes = {};
  hashContexts = {};
  stack1 = helpers.each.call(depth0, "view.machines", {hash:{},inverse:self.noop,fn:self.program(4, program4, data),contexts:[depth0],types:["ID"],hashContexts:hashContexts,hashTypes:hashTypes,data:data});
  if(stack1 || stack1 === 0) { data.buffer.push(stack1); }
  data.buffer.push("</ul></div>");
  return buffer;
  }
function program4(depth0,data) {
  
  var hashContexts, hashTypes;
  hashContexts = {'machineBinding': depth0,'class': depth0};
  hashTypes = {'machineBinding': "STRING",'class': "STRING"};
  data.buffer.push(escapeExpression(helpers.view.call(depth0, "Mist.machineListItemView", {hash:{
    'machineBinding': ("this"),
    'class': ("checkbox-link")
  },contexts:[depth0],types:["ID"],hashContexts:hashContexts,hashTypes:hashTypes,data:data})));
  }

  data.buffer.push("<div id=\"single-key-page\" data-role=\"page\" class=\"ui-page-active\" data-theme=\"c\"><div data-role=\"header\" data-theme=\"b\"><a href=\"#/keys\" class=\"responsive-button\" data-icon=\"arrow-l\">Keys</a><h1>");
  hashTypes = {};
  hashContexts = {};
  data.buffer.push(escapeExpression(helpers._triageMustache.call(depth0, "id", {hash:{},contexts:[depth0],types:["ID"],hashContexts:hashContexts,hashTypes:hashTypes,data:data})));
  data.buffer.push("</h1>");
  hashTypes = {};
  hashContexts = {};
  data.buffer.push(escapeExpression(helpers.view.call(depth0, "Mist.userMenuView", {hash:{},contexts:[depth0],types:["ID"],hashContexts:hashContexts,hashTypes:hashTypes,data:data})));
  data.buffer.push("</div><div data-role=\"content\" data-theme=\"c\">");
  hashTypes = {};
  hashContexts = {};
  stack1 = helpers['if'].call(depth0, "Mist.keysController.loading", {hash:{},inverse:self.noop,fn:self.program(1, program1, data),contexts:[depth0],types:["ID"],hashContexts:hashContexts,hashTypes:hashTypes,data:data});
  if(stack1 || stack1 === 0) { data.buffer.push(stack1); }
  data.buffer.push("<div data-role=\"collapsible\" data-collapsed=\"false\"><h3>Public Key ");
  hashTypes = {};
  hashContexts = {};
  stack1 = helpers['if'].call(depth0, "Mist.keysController.gettingPublicKey", {hash:{},inverse:self.noop,fn:self.program(1, program1, data),contexts:[depth0],types:["ID"],hashContexts:hashContexts,hashTypes:hashTypes,data:data});
  if(stack1 || stack1 === 0) { data.buffer.push(stack1); }
  data.buffer.push("</h3><input id=\"public-key\" type=\"text\" readonly=\"readonly\" onclick=\"this.focus();this.select()\"/></div><div data-role=\"collapsible\"><h3>Private key ");
  hashTypes = {};
  hashContexts = {};
  stack1 = helpers['if'].call(depth0, "Mist.keysController.gettingPrivateKey", {hash:{},inverse:self.noop,fn:self.program(1, program1, data),contexts:[depth0],types:["ID"],hashContexts:hashContexts,hashTypes:hashTypes,data:data});
  if(stack1 || stack1 === 0) { data.buffer.push(stack1); }
  data.buffer.push("</h3><a data-role=\"button\" ");
  hashContexts = {'target': depth0};
  hashTypes = {'target': "STRING"};
  data.buffer.push(escapeExpression(helpers.action.call(depth0, "displayClicked", {hash:{
    'target': ("view")
  },contexts:[depth0],types:["STRING"],hashContexts:hashContexts,hashTypes:hashTypes,data:data})));
  data.buffer.push(">Display</a></div>");
  hashTypes = {};
  hashContexts = {};
  stack1 = helpers['if'].call(depth0, "machines", {hash:{},inverse:self.noop,fn:self.program(3, program3, data),contexts:[depth0],types:["ID"],hashContexts:hashContexts,hashTypes:hashTypes,data:data});
  if(stack1 || stack1 === 0) { data.buffer.push(stack1); }
  data.buffer.push("<div class=\"large-padding\"></div></div>");
  hashTypes = {};
  hashContexts = {};
  data.buffer.push(escapeExpression(helpers.view.call(depth0, "Mist.keyEditView", {hash:{},contexts:[depth0],types:["ID"],hashContexts:hashContexts,hashTypes:hashTypes,data:data})));
  hashTypes = {};
  hashContexts = {};
  data.buffer.push(escapeExpression(helpers.view.call(depth0, "Mist.confirmationDialog", {hash:{},contexts:[depth0],types:["ID"],hashContexts:hashContexts,hashTypes:hashTypes,data:data})));
  data.buffer.push("<!-- Since the private key is very sensitive information, it should be erased as soon as the popup is closed. We set the data-dismissible attribute to false to make sure that user will click the \"Back\" button to leave the popup (which will remove the private key from the textarea) --><div id=\"private-key-popup\" class=\"medium-popup\" data-role=\"popup\" data-overlay-theme=\"b\" data-transition=\"flip\" data-dismissible=\"false\"><div data-role=\"header\" data-theme=\"b\"><h1>Private Key</h1></div><div data-role=\"content\"><textarea id=\"private-key\" readonly=\"readonly\" onclick=\"this.focus();this.select()\"></textarea><a data-role=\"button\" ");
  hashContexts = {'target': depth0};
  hashTypes = {'target': "STRING"};
  data.buffer.push(escapeExpression(helpers.action.call(depth0, "backClicked", {hash:{
    'target': ("view")
  },contexts:[depth0],types:["STRING"],hashContexts:hashContexts,hashTypes:hashTypes,data:data})));
  data.buffer.push(">Back</a></div></div><div class=\"dual-action-footer\" data-role=\"footer\" data-theme=\"b\"><table><tbody><tr><td><a data-role=\"button\" data-icon=\"edit\" ");
  hashContexts = {'target': depth0};
  hashTypes = {'target': "STRING"};
  data.buffer.push(escapeExpression(helpers.action.call(depth0, "renameClicked", {hash:{
    'target': ("view")
  },contexts:[depth0],types:["STRING"],hashContexts:hashContexts,hashTypes:hashTypes,data:data})));
  data.buffer.push(">Rename</a></td><td><a data-role=\"button\" data-icon=\"delete\" ");
  hashContexts = {'target': depth0};
  hashTypes = {'target': "STRING"};
  data.buffer.push(escapeExpression(helpers.action.call(depth0, "deleteClicked", {hash:{
    'target': ("view")
  },contexts:[depth0],types:["STRING"],hashContexts:hashContexts,hashTypes:hashTypes,data:data})));
  data.buffer.push(">Delete</a></td></tr></tbody></table></div></div>\n");
  return buffer;
  
});
Ember.TEMPLATES["key_add/js"] = Ember.Handlebars.template(function anonymous(Handlebars,depth0,helpers,partials,data) {
this.compilerInfo = [4,'>= 1.0.0'];
helpers = this.merge(helpers, Ember.Handlebars.helpers); data = data || {};
  var buffer = '', stack1, hashContexts, hashTypes, self=this, escapeExpression=this.escapeExpression;

function program1(depth0,data) {
  
  
  data.buffer.push("<div class=\"ajax-loader key-add-loader\"></div>");
  }

function program3(depth0,data) {
  
  var stack1, hashTypes, hashContexts;
  hashTypes = {};
  hashContexts = {};
  stack1 = helpers['if'].call(depth0, "Mist.keyAddController.uploadingKey", {hash:{},inverse:self.noop,fn:self.program(1, program1, data),contexts:[depth0],types:["ID"],hashContexts:hashContexts,hashTypes:hashTypes,data:data});
  if(stack1 || stack1 === 0) { data.buffer.push(stack1); }
  else { data.buffer.push(''); }
  }

function program5(depth0,data) {
  
  
  data.buffer.push("<div class=\"ajax-loader\"></div>");
  }

  data.buffer.push("<div id=\"key-add-screen\" class=\"ui-popup-screen ui-overlay-b ui-screen-hidden\"></div><div id=\"key-add-popup\" class=\"flip ui-popup-container ui-popup-hidden ui-popup-truncate\"><div id=\"key-add\" class=\"large-popup ui-popup ui-body-inherit ui-overlay-shadow ui-corner-all\" data-role=\"popup\" data-enhanced=\"true\" data-transition=\"flip\"><div class=\"ui-header ui-bar-b\" role=\"banner\"><h1 class=\"ui-title\">Add key</h1></div><div class=\"ui-content ui-body-a\" role=\"main\"><label for=\"key-add-id\">Name:</label>");
  hashContexts = {'id': depth0,'valueBinding': depth0};
  hashTypes = {'id': "STRING",'valueBinding': "STRING"};
  data.buffer.push(escapeExpression(helpers.view.call(depth0, "Mist.TextField", {hash:{
    'id': ("key-add-id"),
    'valueBinding': ("Mist.keyAddController.keyId")
  },contexts:[depth0],types:["ID"],hashContexts:hashContexts,hashTypes:hashTypes,data:data})));
  data.buffer.push("<label for=\"key-add-private\">Private Key: ");
  hashTypes = {};
  hashContexts = {};
  stack1 = helpers['if'].call(depth0, "Mist.keyAddController.generatingKey", {hash:{},inverse:self.program(3, program3, data),fn:self.program(1, program1, data),contexts:[depth0],types:["ID"],hashContexts:hashContexts,hashTypes:hashTypes,data:data});
  if(stack1 || stack1 === 0) { data.buffer.push(stack1); }
  data.buffer.push("</label>");
  hashContexts = {'id': depth0,'valueBinding': depth0};
  hashTypes = {'id': "STRING",'valueBinding': "STRING"};
  data.buffer.push(escapeExpression(helpers.view.call(depth0, "Ember.TextArea", {hash:{
    'id': ("key-add-private"),
    'valueBinding': ("Mist.keyAddController.keyPrivate")
  },contexts:[depth0],types:["ID"],hashContexts:hashContexts,hashTypes:hashTypes,data:data})));
  data.buffer.push("<div class=\"generate-upload ui-controlgroup ui-controlgroup-horizontal ui-group-theme-a ui-corner-all\" data-role=\"controlgroup\" data-type=\"horizontal\"><a class=\"ui-btn ui-btn-icon-left ui-icon-gear\" ");
  hashContexts = {'target': depth0};
  hashTypes = {'target': "STRING"};
  data.buffer.push(escapeExpression(helpers.action.call(depth0, "generateClicked", {hash:{
    'target': ("view")
  },contexts:[depth0],types:["STRING"],hashContexts:hashContexts,hashTypes:hashTypes,data:data})));
  data.buffer.push("> Generate </a><a class=\"ui-btn ui-btn-icon-right ui-icon-arrow-u\" ");
  hashContexts = {'target': depth0};
  hashTypes = {'target': "STRING"};
  data.buffer.push(escapeExpression(helpers.action.call(depth0, "uploadClicked", {hash:{
    'target': ("view")
  },contexts:[depth0],types:["STRING"],hashContexts:hashContexts,hashTypes:hashTypes,data:data})));
  data.buffer.push("> Upload </a></div><input id=\"key-add-upload\" type=\"file\" name=\"file\" ");
  hashContexts = {'on': depth0,'target': depth0};
  hashTypes = {'on': "STRING",'target': "STRING"};
  data.buffer.push(escapeExpression(helpers.action.call(depth0, "uploadInputChanged", {hash:{
    'on': ("change"),
    'target': ("view")
  },contexts:[depth0],types:["STRING"],hashContexts:hashContexts,hashTypes:hashTypes,data:data})));
  data.buffer.push("/>");
  hashTypes = {};
  hashContexts = {};
  stack1 = helpers['if'].call(depth0, "Mist.keyAddController.addingKey", {hash:{},inverse:self.noop,fn:self.program(5, program5, data),contexts:[depth0],types:["ID"],hashContexts:hashContexts,hashTypes:hashTypes,data:data});
  if(stack1 || stack1 === 0) { data.buffer.push(stack1); }
  data.buffer.push("<div class=\"ok-cancel ui-controlgroup ui-controlgroup-horizontal ui-group-theme-a ui-corner-all\" data-role=\"controlgroup\" data-type=\"horizontal\"><a class=\"ui-btn\" ");
  hashContexts = {'target': depth0};
  hashTypes = {'target': "STRING"};
  data.buffer.push(escapeExpression(helpers.action.call(depth0, "backClicked", {hash:{
    'target': ("view")
  },contexts:[depth0],types:["STRING"],hashContexts:hashContexts,hashTypes:hashTypes,data:data})));
  data.buffer.push("> Back </a><a id=\"key-add-ok\" class=\"ui-btn ui-btn-d ui-state-disabled\" ");
  hashContexts = {'target': depth0};
  hashTypes = {'target': "STRING"};
  data.buffer.push(escapeExpression(helpers.action.call(depth0, "addClicked", {hash:{
    'target': ("view")
  },contexts:[depth0],types:["STRING"],hashContexts:hashContexts,hashTypes:hashTypes,data:data})));
  data.buffer.push("> Add </a></div></div></div></div>\n");
  return buffer;
  
});
Ember.TEMPLATES["key_edit/js"] = Ember.Handlebars.template(function anonymous(Handlebars,depth0,helpers,partials,data) {
this.compilerInfo = [4,'>= 1.0.0'];
helpers = this.merge(helpers, Ember.Handlebars.helpers); data = data || {};
  var buffer = '', stack1, hashContexts, hashTypes, escapeExpression=this.escapeExpression, self=this;

function program1(depth0,data) {
  
  
  data.buffer.push("<div class=\"ajax-loader\"></div>");
  }

  data.buffer.push("<div id=\"rename-key-popup\" class=\"small-popup\" data-role=\"popup\" data-overlay-theme=\"b\" data-transition=\"slideup\"><div data-role=\"header\" data-theme=\"b\"><h1>Rename key</h1></div><div data-role=\"content\"><label for=\"new-key-name\">New name:</label>");
  hashContexts = {'id': depth0,'valueBinding': depth0};
  hashTypes = {'id': "STRING",'valueBinding': "STRING"};
  data.buffer.push(escapeExpression(helpers.view.call(depth0, "Mist.TextField", {hash:{
    'id': ("new-key-name"),
    'valueBinding': ("Mist.keyEditController.newKeyId")
  },contexts:[depth0],types:["ID"],hashContexts:hashContexts,hashTypes:hashTypes,data:data})));
  hashTypes = {};
  hashContexts = {};
  stack1 = helpers['if'].call(depth0, "Mist.keysController.renamingKey", {hash:{},inverse:self.noop,fn:self.program(1, program1, data),contexts:[depth0],types:["ID"],hashContexts:hashContexts,hashTypes:hashTypes,data:data});
  if(stack1 || stack1 === 0) { data.buffer.push(stack1); }
  data.buffer.push("<div class=\"ok-cancel\" data-role=\"controlgroup\" data-type=\"horizontal\"><a data-role=\"button\" data-theme=\"a\" ");
  hashContexts = {'target': depth0};
  hashTypes = {'target': "STRING"};
  data.buffer.push(escapeExpression(helpers.action.call(depth0, "backClicked", {hash:{
    'target': ("view")
  },contexts:[depth0],types:["STRING"],hashContexts:hashContexts,hashTypes:hashTypes,data:data})));
  data.buffer.push(">Back</a><button id=\"rename-key-ok\" data-theme=\"d\" ");
  hashContexts = {'target': depth0};
  hashTypes = {'target': "STRING"};
  data.buffer.push(escapeExpression(helpers.action.call(depth0, "saveClicked", {hash:{
    'target': ("view")
  },contexts:[depth0],types:["STRING"],hashContexts:hashContexts,hashTypes:hashTypes,data:data})));
  data.buffer.push(">Save</button></div></div></div>\n");
  return buffer;
  
});
Ember.TEMPLATES["key_list/js"] = Ember.Handlebars.template(function anonymous(Handlebars,depth0,helpers,partials,data) {
this.compilerInfo = [4,'>= 1.0.0'];
helpers = this.merge(helpers, Ember.Handlebars.helpers); data = data || {};
  var buffer = '', stack1, hashTypes, hashContexts, escapeExpression=this.escapeExpression, self=this;

function program1(depth0,data) {
  
  var hashContexts, hashTypes;
  hashContexts = {'keyBinding': depth0,'class': depth0};
  hashTypes = {'keyBinding': "STRING",'class': "STRING"};
  data.buffer.push(escapeExpression(helpers.view.call(depth0, "Mist.keyListItemView", {hash:{
    'keyBinding': ("this"),
    'class': ("checkbox-link")
  },contexts:[depth0],types:["ID"],hashContexts:hashContexts,hashTypes:hashTypes,data:data})));
  }

  data.buffer.push("<div id=\"key-list-page\" data-role=\"page\" class=\"ui-page-active\" data-theme=\"c\"><div data-role=\"header\" data-theme=\"b\"><a href=\"#\" class=\"responsive-button\" data-icon=\"home\">Home</a><h1>Keys</h1>");
  hashTypes = {};
  hashContexts = {};
  data.buffer.push(escapeExpression(helpers.view.call(depth0, "Mist.userMenuView", {hash:{},contexts:[depth0],types:["ID"],hashContexts:hashContexts,hashTypes:hashTypes,data:data})));
  data.buffer.push("</div><div data-role=\"content\" data-theme=\"c\"><a id=\"select-keys-btn\" class=\"responsive-button\" data-role=\"button\" data-icon=\"arrow-d\" ");
  hashContexts = {'target': depth0};
  hashTypes = {'target': "STRING"};
  data.buffer.push(escapeExpression(helpers.action.call(depth0, "selectClicked", {hash:{
    'target': ("view")
  },contexts:[depth0],types:["STRING"],hashContexts:hashContexts,hashTypes:hashTypes,data:data})));
  data.buffer.push(">Select</a><a id=\"add-key-btn\" class=\"responsive-button\" data-role=\"button\" data-icon=\"plus\" data-iconpos=\"right\" data-theme=\"d\" ");
  hashContexts = {'target': depth0};
  hashTypes = {'target': "STRING"};
  data.buffer.push(escapeExpression(helpers.action.call(depth0, "addClicked", {hash:{
    'target': ("view")
  },contexts:[depth0],types:["STRING"],hashContexts:hashContexts,hashTypes:hashTypes,data:data})));
  data.buffer.push(">Add</a><ul data-role=\"listview\" data-filter=\"true\" data-inset=\"true\" data-filter-placeholder=\"Filter...\" class=\"checkbox-list\">");
  hashTypes = {};
  hashContexts = {};
  stack1 = helpers.each.call(depth0, "Mist.keysController.content", {hash:{},inverse:self.noop,fn:self.program(1, program1, data),contexts:[depth0],types:["ID"],hashContexts:hashContexts,hashTypes:hashTypes,data:data});
  if(stack1 || stack1 === 0) { data.buffer.push(stack1); }
  data.buffer.push("</ul><div class=\"mid-padding\"></div></div>");
  hashTypes = {};
  hashContexts = {};
  data.buffer.push(escapeExpression(helpers.view.call(depth0, "Mist.keyAddView", {hash:{},contexts:[depth0],types:["ID"],hashContexts:hashContexts,hashTypes:hashTypes,data:data})));
  hashTypes = {};
  hashContexts = {};
  data.buffer.push(escapeExpression(helpers.view.call(depth0, "Mist.keyEditView", {hash:{},contexts:[depth0],types:["ID"],hashContexts:hashContexts,hashTypes:hashTypes,data:data})));
  hashTypes = {};
  hashContexts = {};
  data.buffer.push(escapeExpression(helpers.view.call(depth0, "Mist.confirmationDialog", {hash:{},contexts:[depth0],types:["ID"],hashContexts:hashContexts,hashTypes:hashTypes,data:data})));
  data.buffer.push("<div id=\"select-keys-popup\" data-role=\"popup\" data-transition=\"flip\" data-position-to=\"#select-keys-btn\"><ul data-role='listview'><li data-icon=\"false\"><a ");
  hashContexts = {'target': depth0};
  hashTypes = {'target': "STRING"};
  data.buffer.push(escapeExpression(helpers.action.call(depth0, "selectionModeClicked", true, {hash:{
    'target': ("view")
  },contexts:[depth0,depth0],types:["STRING","BOOLEAN"],hashContexts:hashContexts,hashTypes:hashTypes,data:data})));
  data.buffer.push(">All</a></li><li data-icon=\"false\"><a ");
  hashContexts = {'target': depth0};
  hashTypes = {'target': "STRING"};
  data.buffer.push(escapeExpression(helpers.action.call(depth0, "selectionModeClicked", false, {hash:{
    'target': ("view")
  },contexts:[depth0,depth0],types:["STRING","BOOLEAN"],hashContexts:hashContexts,hashTypes:hashTypes,data:data})));
  data.buffer.push(">None</a></li></ul></div><div class=\"tri-action-footer\" data-role=\"footer\" data-theme=\"b\"><table><tbody><tr><td><a data-role=\"button\" data-icon=\"edit\" ");
  hashContexts = {'target': depth0};
  hashTypes = {'target': "STRING"};
  data.buffer.push(escapeExpression(helpers.action.call(depth0, "renameClicked", {hash:{
    'target': ("view")
  },contexts:[depth0],types:["STRING"],hashContexts:hashContexts,hashTypes:hashTypes,data:data})));
  data.buffer.push(">Rename</a></td><td><a data-role=\"button\" data-icon=\"delete\" ");
  hashContexts = {'target': depth0};
  hashTypes = {'target': "STRING"};
  data.buffer.push(escapeExpression(helpers.action.call(depth0, "deleteClicked", {hash:{
    'target': ("view")
  },contexts:[depth0],types:["STRING"],hashContexts:hashContexts,hashTypes:hashTypes,data:data})));
  data.buffer.push(">Delete</a></td><td><a data-role=\"button\" data-icon=\"gear\" ");
  hashContexts = {'target': depth0};
  hashTypes = {'target': "STRING"};
  data.buffer.push(escapeExpression(helpers.action.call(depth0, "setDefaultClicked", {hash:{
    'target': ("view")
  },contexts:[depth0],types:["STRING"],hashContexts:hashContexts,hashTypes:hashTypes,data:data})));
  data.buffer.push(">Set default</a></td></tr></tbody></table></div></div>\n");
  return buffer;
  
});
Ember.TEMPLATES["key_list_item/js"] = Ember.Handlebars.template(function anonymous(Handlebars,depth0,helpers,partials,data) {
this.compilerInfo = [4,'>= 1.0.0'];
helpers = this.merge(helpers, Ember.Handlebars.helpers); data = data || {};
  var buffer = '', stack1, stack2, hashContexts, hashTypes, options, escapeExpression=this.escapeExpression, self=this, helperMissing=helpers.helperMissing;

function program1(depth0,data) {
  
  var buffer = '', stack1, hashTypes, hashContexts;
  data.buffer.push("<div class=\"ui-grid-b\"><div class=\"ui-block-a key-name\">");
  hashTypes = {};
  hashContexts = {};
  data.buffer.push(escapeExpression(helpers._triageMustache.call(depth0, "view.key.id", {hash:{},contexts:[depth0],types:["ID"],hashContexts:hashContexts,hashTypes:hashTypes,data:data})));
  data.buffer.push("</div><div class=\"ui-block-b\"></div><div class=\"ui-block-c key-tags\">");
  hashTypes = {};
  hashContexts = {};
  stack1 = helpers['if'].call(depth0, "view.key.isDefault", {hash:{},inverse:self.noop,fn:self.program(2, program2, data),contexts:[depth0],types:["ID"],hashContexts:hashContexts,hashTypes:hashTypes,data:data});
  if(stack1 || stack1 === 0) { data.buffer.push(stack1); }
  data.buffer.push("</div></div>");
  return buffer;
  }
function program2(depth0,data) {
  
  
  data.buffer.push("<span class=\"tag\">default</span>");
  }

  data.buffer.push("<label>");
  hashContexts = {'checkedBinding': depth0};
  hashTypes = {'checkedBinding': "STRING"};
  data.buffer.push(escapeExpression(helpers.view.call(depth0, "Mist.Checkbox", {hash:{
    'checkedBinding': ("view.key.selected")
  },contexts:[depth0],types:["ID"],hashContexts:hashContexts,hashTypes:hashTypes,data:data})));
  data.buffer.push("</label>");
  hashTypes = {};
  hashContexts = {};
  options = {hash:{},inverse:self.noop,fn:self.program(1, program1, data),contexts:[depth0,depth0],types:["STRING","ID"],hashContexts:hashContexts,hashTypes:hashTypes,data:data};
  stack2 = ((stack1 = helpers['link-to'] || (depth0 && depth0['link-to'])),stack1 ? stack1.call(depth0, "key", "view.key", options) : helperMissing.call(depth0, "link-to", "key", "view.key", options));
  if(stack2 || stack2 === 0) { data.buffer.push(stack2); }
  data.buffer.push("\n");
  return buffer;
  
});
Ember.TEMPLATES["login/js"] = Ember.Handlebars.template(function anonymous(Handlebars,depth0,helpers,partials,data) {
this.compilerInfo = [4,'>= 1.0.0'];
helpers = this.merge(helpers, Ember.Handlebars.helpers); data = data || {};
  var buffer = '', stack1, hashContexts, hashTypes, escapeExpression=this.escapeExpression, self=this;

function program1(depth0,data) {
  
  
  data.buffer.push("<div class=\"ajax-loader\"></div>");
  }

  data.buffer.push("<div id=\"login-popup\" class=\"mid-popup\" data-role=\"popup\" data-overlay-theme=\"b\" data-transition=\"flip\"><div data-role=\"header\" data-theme=\"b\"><h1>Login to mist.io</h1></div><div data-role=\"content\"><label for=\"email\">Email:</label>");
  hashContexts = {'id': depth0,'valueBinding': depth0};
  hashTypes = {'id': "STRING",'valueBinding': "STRING"};
  data.buffer.push(escapeExpression(helpers.view.call(depth0, "Mist.TextField", {hash:{
    'id': ("email"),
    'valueBinding': ("Mist.loginController.email")
  },contexts:[depth0],types:["ID"],hashContexts:hashContexts,hashTypes:hashTypes,data:data})));
  data.buffer.push("<label for=\"password\">Password:</label>");
  hashContexts = {'id': depth0,'type': depth0,'valueBinding': depth0};
  hashTypes = {'id': "STRING",'type': "STRING",'valueBinding': "STRING"};
  data.buffer.push(escapeExpression(helpers.view.call(depth0, "Mist.TextField", {hash:{
    'id': ("password"),
    'type': ("password"),
    'valueBinding': ("Mist.loginController.password")
  },contexts:[depth0],types:["ID"],hashContexts:hashContexts,hashTypes:hashTypes,data:data})));
  hashTypes = {};
  hashContexts = {};
  stack1 = helpers['if'].call(depth0, "Mist.loginController.loggingIn", {hash:{},inverse:self.noop,fn:self.program(1, program1, data),contexts:[depth0],types:["ID"],hashContexts:hashContexts,hashTypes:hashTypes,data:data});
  if(stack1 || stack1 === 0) { data.buffer.push(stack1); }
  data.buffer.push("<a ");
  hashContexts = {'target': depth0};
  hashTypes = {'target': "STRING"};
  data.buffer.push(escapeExpression(helpers.action.call(depth0, "forgot", {hash:{
    'target': ("view")
  },contexts:[depth0],types:["STRING"],hashContexts:hashContexts,hashTypes:hashTypes,data:data})));
  data.buffer.push(" target=\"_new\">Forgot your password?</a><div class=\"ok-cancel\" data-role=\"controlgroup\" data-type=\"horizontal\"><a data-role=\"button\" ");
  hashContexts = {'target': depth0};
  hashTypes = {'target': "STRING"};
  data.buffer.push(escapeExpression(helpers.action.call(depth0, "backClicked", {hash:{
    'target': ("view")
  },contexts:[depth0],types:["STRING"],hashContexts:hashContexts,hashTypes:hashTypes,data:data})));
  data.buffer.push(">Back</a><button id=\"login-ok\" data-theme=\"d\" ");
  hashContexts = {'target': depth0};
  hashTypes = {'target': "STRING"};
  data.buffer.push(escapeExpression(helpers.action.call(depth0, "loginClicked", {hash:{
    'target': ("view")
  },contexts:[depth0],types:["STRING"],hashContexts:hashContexts,hashTypes:hashTypes,data:data})));
  data.buffer.push(">Log in</button></div></div></div>\n");
  return buffer;
  
});
Ember.TEMPLATES["machine/js"] = Ember.Handlebars.template(function anonymous(Handlebars,depth0,helpers,partials,data) {
this.compilerInfo = [4,'>= 1.0.0'];
helpers = this.merge(helpers, Ember.Handlebars.helpers); data = data || {};
  var buffer = '', stack1, stack2, hashTypes, hashContexts, options, self=this, escapeExpression=this.escapeExpression, helperMissing=helpers.helperMissing;

function program1(depth0,data) {
  
  var stack1, hashTypes, hashContexts;
  hashTypes = {};
  hashContexts = {};
  stack1 = helpers['if'].call(depth0, "Mist.backendsController.loadingMachines", {hash:{},inverse:self.noop,fn:self.program(2, program2, data),contexts:[depth0],types:["ID"],hashContexts:hashContexts,hashTypes:hashTypes,data:data});
  if(stack1 || stack1 === 0) { data.buffer.push(stack1); }
  else { data.buffer.push(''); }
  }
function program2(depth0,data) {
  
  
  data.buffer.push("<div class=\"ajax-loader\"></div>");
  }

function program4(depth0,data) {
  
  
  data.buffer.push("<a class=\"ui-btn ui-btn-icon-right ui-icon-plus ui-corner-all ui-state-disabled\"> Add key </a>");
  }

function program6(depth0,data) {
  
  var stack1, hashTypes, hashContexts;
  hashTypes = {};
  hashContexts = {};
  stack1 = helpers['if'].call(depth0, "keysCount", {hash:{},inverse:self.program(9, program9, data),fn:self.program(7, program7, data),contexts:[depth0],types:["ID"],hashContexts:hashContexts,hashTypes:hashTypes,data:data});
  if(stack1 || stack1 === 0) { data.buffer.push(stack1); }
  else { data.buffer.push(''); }
  }
function program7(depth0,data) {
  
  var buffer = '', hashContexts, hashTypes;
  data.buffer.push("<a class=\"ui-btn ui-shadow ui-corner-all\" ");
  hashContexts = {'target': depth0};
  hashTypes = {'target': "STRING"};
  data.buffer.push(escapeExpression(helpers.action.call(depth0, "manageKeysClicked", {hash:{
    'target': ("view")
  },contexts:[depth0],types:["STRING"],hashContexts:hashContexts,hashTypes:hashTypes,data:data})));
  data.buffer.push(">");
  hashTypes = {};
  hashContexts = {};
  data.buffer.push(escapeExpression(helpers._triageMustache.call(depth0, "keysCount", {hash:{},contexts:[depth0],types:["ID"],hashContexts:hashContexts,hashTypes:hashTypes,data:data})));
  data.buffer.push(" keys </a>");
  return buffer;
  }

function program9(depth0,data) {
  
  var buffer = '', hashContexts, hashTypes;
  data.buffer.push("<a class=\"ui-btn ui-btn-d ui-btn-icon-right ui-icon-plus ui-corner-all\" ");
  hashContexts = {'target': depth0};
  hashTypes = {'target': "STRING"};
  data.buffer.push(escapeExpression(helpers.action.call(depth0, "addKeyClicked", {hash:{
    'target': ("view")
  },contexts:[depth0],types:["STRING"],hashContexts:hashContexts,hashTypes:hashTypes,data:data})));
  data.buffer.push("> Add key </a>");
  return buffer;
  }

function program11(depth0,data) {
  
  var stack1, hashTypes, hashContexts;
  hashTypes = {};
  hashContexts = {};
  stack1 = helpers.unless.call(depth0, "pendingMonitoring", {hash:{},inverse:self.noop,fn:self.program(12, program12, data),contexts:[depth0],types:["ID"],hashContexts:hashContexts,hashTypes:hashTypes,data:data});
  if(stack1 || stack1 === 0) { data.buffer.push(stack1); }
  else { data.buffer.push(''); }
  }
function program12(depth0,data) {
  
  
  data.buffer.push("<div class=\"single-machine-loader ui-loader ui-corner-all ui-body-a ui-loader-verbose\"><span class=\"ui-icon ui-icon-loading\"></span><h1>Enabling monitoring. Please wait</h1></div>");
  }

function program14(depth0,data) {
  
  
  data.buffer.push("<div class=\"single-machine-loader ui-loader ui-corner-all ui-body-a ui-loader-verbose\"><span class=\"ui-icon ui-icon-loading\"></span><h1>Disabling monitoring. Please wait</h1></div>");
  }

function program16(depth0,data) {
  
  
  data.buffer.push("<div class=\"single-machine-loader ui-loader ui-corner-all ui-body-a ui-loader-verbose\"><span class=\"ui-icon ui-icon-loading\"></span><h1>Fetching stats...</h1></div>");
  }

function program18(depth0,data) {
  
  var stack1, hashTypes, hashContexts;
  hashTypes = {};
  hashContexts = {};
  stack1 = helpers.unless.call(depth0, "pendingMonitoring", {hash:{},inverse:self.noop,fn:self.program(19, program19, data),contexts:[depth0],types:["ID"],hashContexts:hashContexts,hashTypes:hashTypes,data:data});
  if(stack1 || stack1 === 0) { data.buffer.push(stack1); }
  else { data.buffer.push(''); }
  }
function program19(depth0,data) {
  
  var buffer = '', stack1, hashTypes, hashContexts;
  hashTypes = {};
  hashContexts = {};
  stack1 = helpers['if'].call(depth0, "pendingFirstData", {hash:{},inverse:self.noop,fn:self.program(20, program20, data),contexts:[depth0],types:["ID"],hashContexts:hashContexts,hashTypes:hashTypes,data:data});
  if(stack1 || stack1 === 0) { data.buffer.push(stack1); }
  hashTypes = {};
  hashContexts = {};
  data.buffer.push(escapeExpression(helpers.view.call(depth0, "Mist.monitoringView", {hash:{},contexts:[depth0],types:["ID"],hashContexts:hashContexts,hashTypes:hashTypes,data:data})));
  data.buffer.push("<div class=\"rules-container\" data-role=\"listview\">");
  hashTypes = {};
  hashContexts = {};
  stack1 = helpers.each.call(depth0, "view.rules", {hash:{},inverse:self.noop,fn:self.program(22, program22, data),contexts:[depth0],types:["ID"],hashContexts:hashContexts,hashTypes:hashTypes,data:data});
  if(stack1 || stack1 === 0) { data.buffer.push(stack1); }
  hashTypes = {};
  hashContexts = {};
  stack1 = helpers['if'].call(depth0, "Mist.rulesController.creationPending", {hash:{},inverse:self.noop,fn:self.program(24, program24, data),contexts:[depth0],types:["ID"],hashContexts:hashContexts,hashTypes:hashTypes,data:data});
  if(stack1 || stack1 === 0) { data.buffer.push(stack1); }
  data.buffer.push("</div><div id=\"monitoring-bottom-btns\"><div data-rule=\"ui-grid-a\"><div class=\"ui-block-a\"><a id=\"add-rule-button\" class=\"ui-btn ui-corner-all ui-btn-d ui-btn-icon-left ui-icon-plus\" ");
  hashContexts = {'target': depth0};
  hashTypes = {'target': "STRING"};
  data.buffer.push(escapeExpression(helpers.action.call(depth0, "addRuleClicked", {hash:{
    'target': ("view")
  },contexts:[depth0],types:["STRING"],hashContexts:hashContexts,hashTypes:hashTypes,data:data})));
  data.buffer.push(">Add Rule</a></div><!--div class=\"ui-block-b\"><a id=\"add-metric-btn\" class=\"ui-btn ui-corner-all ui-btn-d ui-btn-icon-left ui-icon-plus\" ");
  hashContexts = {'target': depth0};
  hashTypes = {'target': "STRING"};
  data.buffer.push(escapeExpression(helpers.action.call(depth0, "addMetricClicked", {hash:{
    'target': ("view")
  },contexts:[depth0],types:["STRING"],hashContexts:hashContexts,hashTypes:hashTypes,data:data})));
  data.buffer.push(">Add Metric</a></div--><div class=\"ui-block-b\"><a id=\"disable-monitor-btn\" class=\"ui-btn ui-corner-all ui-btn-b ui-btn-icon-left ui-icon-delete\" ");
  hashContexts = {'target': depth0};
  hashTypes = {'target': "STRING"};
  data.buffer.push(escapeExpression(helpers.action.call(depth0, "disableMonitoringClicked", {hash:{
    'target': ("view")
  },contexts:[depth0],types:["STRING"],hashContexts:hashContexts,hashTypes:hashTypes,data:data})));
  data.buffer.push(">Disable</a></div></div></div>");
  return buffer;
  }
function program20(depth0,data) {
  
  
  data.buffer.push("<div class=\"single-machine-loader ui-loader ui-corner-all ui-body-a ui-loader-verbose\"><span class=\"ui-icon ui-icon-loading\"></span><h1>Waiting for data</h1></div>");
  }

function program22(depth0,data) {
  
  var hashContexts, hashTypes;
  hashContexts = {'ruleBinding': depth0};
  hashTypes = {'ruleBinding': "STRING"};
  data.buffer.push(escapeExpression(helpers.view.call(depth0, "Mist.ruleView", {hash:{
    'ruleBinding': ("this")
  },contexts:[depth0],types:["ID"],hashContexts:hashContexts,hashTypes:hashTypes,data:data})));
  }

function program24(depth0,data) {
  
  
  data.buffer.push("<div class=\"rule-box\" id=\"creation-rule\"><div class=\"ajax-loader\"></div></div>");
  }

function program26(depth0,data) {
  
  var buffer = '', stack1, hashContexts, hashTypes;
  data.buffer.push("<div class=\"monitoring-dialog-container\" id=\"monitoring-disabled\"><div id=\"enable-monitoring-bundle\"><div>Monitoring is currently disabled</div><a id=\"enable-monitor-btn\" class=\"ui-btn ui-corner-all ui-btn-d ui-btn-icon-left ui-icon-star\" ");
  hashContexts = {'target': depth0};
  hashTypes = {'target': "STRING"};
  data.buffer.push(escapeExpression(helpers.action.call(depth0, "enableMonitoringClicked", {hash:{
    'target': ("view")
  },contexts:[depth0],types:["STRING"],hashContexts:hashContexts,hashTypes:hashTypes,data:data})));
  data.buffer.push(">Enable</a>");
  hashTypes = {};
  hashContexts = {};
  stack1 = helpers['if'].call(depth0, "Mist.machineManualMonitoringController.gettingCommand", {hash:{},inverse:self.noop,fn:self.program(2, program2, data),contexts:[depth0],types:["ID"],hashContexts:hashContexts,hashTypes:hashTypes,data:data});
  if(stack1 || stack1 === 0) { data.buffer.push(stack1); }
  data.buffer.push("</div></div>");
  return buffer;
  }

function program28(depth0,data) {
  
  
  data.buffer.push(" probing... <div class=\"ajax-loader\"></div>");
  }

function program30(depth0,data) {
  
  var buffer = '', hashTypes, hashContexts;
  hashTypes = {};
  hashContexts = {};
  data.buffer.push(escapeExpression(helpers._triageMustache.call(depth0, "view.lastProbe", {hash:{},contexts:[depth0],types:["ID"],hashContexts:hashContexts,hashTypes:hashTypes,data:data})));
  data.buffer.push("<a id=\"machine-probe-btn\" class=\"ui-btn ui-shadow ui-corner-all\" data-mini=\"true\" ");
  hashContexts = {'target': depth0};
  hashTypes = {'target': "STRING"};
  data.buffer.push(escapeExpression(helpers.action.call(depth0, "probeClicked", {hash:{
    'target': ("view")
  },contexts:[depth0],types:["STRING"],hashContexts:hashContexts,hashTypes:hashTypes,data:data})));
  data.buffer.push("> Probe </a>");
  return buffer;
  }

function program32(depth0,data) {
  
  var buffer = '', hashTypes, hashContexts;
  data.buffer.push("<tr><td>Up and running for</td><td>");
  hashTypes = {};
  hashContexts = {};
  data.buffer.push(escapeExpression(helpers._triageMustache.call(depth0, "view.upFor", {hash:{},contexts:[depth0],types:["ID"],hashContexts:hashContexts,hashTypes:hashTypes,data:data})));
  data.buffer.push("</td></tr>");
  return buffer;
  }

function program34(depth0,data) {
  
  var buffer = '', stack1, hashContexts, hashTypes, options;
  data.buffer.push("<tr><td>Load</td><td><div class=\"loadleds\"><div ");
  hashContexts = {'class': depth0};
  hashTypes = {'class': "STRING"};
  options = {hash:{
    'class': ("loadavg15 :led")
  },contexts:[],types:[],hashContexts:hashContexts,hashTypes:hashTypes,data:data};
  data.buffer.push(escapeExpression(((stack1 = helpers['bind-attr'] || (depth0 && depth0['bind-attr'])),stack1 ? stack1.call(depth0, options) : helperMissing.call(depth0, "bind-attr", options))));
  data.buffer.push("></div><div ");
  hashContexts = {'class': depth0};
  hashTypes = {'class': "STRING"};
  options = {hash:{
    'class': ("loadavg5 :led")
  },contexts:[],types:[],hashContexts:hashContexts,hashTypes:hashTypes,data:data};
  data.buffer.push(escapeExpression(((stack1 = helpers['bind-attr'] || (depth0 && depth0['bind-attr'])),stack1 ? stack1.call(depth0, options) : helperMissing.call(depth0, "bind-attr", options))));
  data.buffer.push("></div><div ");
  hashContexts = {'class': depth0};
  hashTypes = {'class': "STRING"};
  options = {hash:{
    'class': ("loadavg1 :led")
  },contexts:[],types:[],hashContexts:hashContexts,hashTypes:hashTypes,data:data};
  data.buffer.push(escapeExpression(((stack1 = helpers['bind-attr'] || (depth0 && depth0['bind-attr'])),stack1 ? stack1.call(depth0, options) : helperMissing.call(depth0, "bind-attr", options))));
  data.buffer.push("></div></div>");
  hashTypes = {};
  hashContexts = {};
  data.buffer.push(escapeExpression(helpers._triageMustache.call(depth0, "loadavg", {hash:{},contexts:[depth0],types:["ID"],hashContexts:hashContexts,hashTypes:hashTypes,data:data})));
  data.buffer.push(" - ");
  hashTypes = {};
  hashContexts = {};
  data.buffer.push(escapeExpression(helpers._triageMustache.call(depth0, "loadavg5", {hash:{},contexts:[depth0],types:["ID"],hashContexts:hashContexts,hashTypes:hashTypes,data:data})));
  data.buffer.push("</td></tr>");
  return buffer;
  }

function program36(depth0,data) {
  
  var buffer = '', stack1, hashContexts, hashTypes, options;
  data.buffer.push("<tr><td>Latency</td><td><div ");
  hashContexts = {'class': depth0};
  hashTypes = {'class': "STRING"};
  options = {hash:{
    'class': (":netleds")
  },contexts:[],types:[],hashContexts:hashContexts,hashTypes:hashTypes,data:data};
  data.buffer.push(escapeExpression(((stack1 = helpers['bind-attr'] || (depth0 && depth0['bind-attr'])),stack1 ? stack1.call(depth0, options) : helperMissing.call(depth0, "bind-attr", options))));
  data.buffer.push("><div ");
  hashContexts = {'class': depth0};
  hashTypes = {'class': "STRING"};
  options = {hash:{
    'class': ("netled4 :netled1")
  },contexts:[],types:[],hashContexts:hashContexts,hashTypes:hashTypes,data:data};
  data.buffer.push(escapeExpression(((stack1 = helpers['bind-attr'] || (depth0 && depth0['bind-attr'])),stack1 ? stack1.call(depth0, options) : helperMissing.call(depth0, "bind-attr", options))));
  data.buffer.push("></div><div ");
  hashContexts = {'class': depth0};
  hashTypes = {'class': "STRING"};
  options = {hash:{
    'class': ("netled3 :netled2")
  },contexts:[],types:[],hashContexts:hashContexts,hashTypes:hashTypes,data:data};
  data.buffer.push(escapeExpression(((stack1 = helpers['bind-attr'] || (depth0 && depth0['bind-attr'])),stack1 ? stack1.call(depth0, options) : helperMissing.call(depth0, "bind-attr", options))));
  data.buffer.push("></div><div ");
  hashContexts = {'class': depth0};
  hashTypes = {'class': "STRING"};
  options = {hash:{
    'class': ("netled2 :netled3")
  },contexts:[],types:[],hashContexts:hashContexts,hashTypes:hashTypes,data:data};
  data.buffer.push(escapeExpression(((stack1 = helpers['bind-attr'] || (depth0 && depth0['bind-attr'])),stack1 ? stack1.call(depth0, options) : helperMissing.call(depth0, "bind-attr", options))));
  data.buffer.push("></div><div ");
  hashContexts = {'class': depth0};
  hashTypes = {'class': "STRING"};
  options = {hash:{
    'class': ("netled1 :netled4")
  },contexts:[],types:[],hashContexts:hashContexts,hashTypes:hashTypes,data:data};
  data.buffer.push(escapeExpression(((stack1 = helpers['bind-attr'] || (depth0 && depth0['bind-attr'])),stack1 ? stack1.call(depth0, options) : helperMissing.call(depth0, "bind-attr", options))));
  data.buffer.push("></div></div>");
  hashTypes = {};
  hashContexts = {};
  data.buffer.push(escapeExpression(helpers._triageMustache.call(depth0, "latency", {hash:{},contexts:[depth0],types:["ID"],hashContexts:hashContexts,hashTypes:hashTypes,data:data})));
  data.buffer.push("ms</td></tr>");
  return buffer;
  }

function program38(depth0,data) {
  
  var buffer = '', hashTypes, hashContexts;
  data.buffer.push("<tr><td>Packet loss</td><td>");
  hashTypes = {};
  hashContexts = {};
  data.buffer.push(escapeExpression(helpers._triageMustache.call(depth0, "loss", {hash:{},contexts:[depth0],types:["ID"],hashContexts:hashContexts,hashTypes:hashTypes,data:data})));
  data.buffer.push("</td></tr>");
  return buffer;
  }

function program40(depth0,data) {
  
  var buffer = '', stack1, hashTypes, hashContexts;
  data.buffer.push("<tr><td>Tags</td><td>");
  hashTypes = {};
  hashContexts = {};
  stack1 = helpers.each.call(depth0, "tags", {hash:{},inverse:self.noop,fn:self.program(41, program41, data),contexts:[depth0],types:["ID"],hashContexts:hashContexts,hashTypes:hashTypes,data:data});
  if(stack1 || stack1 === 0) { data.buffer.push(stack1); }
  data.buffer.push("</td></tr>");
  return buffer;
  }
function program41(depth0,data) {
  
  var buffer = '', hashTypes, hashContexts;
  data.buffer.push("<span class=\"tag\">");
  hashTypes = {};
  hashContexts = {};
  data.buffer.push(escapeExpression(helpers._triageMustache.call(depth0, "", {hash:{},contexts:[depth0],types:["ID"],hashContexts:hashContexts,hashTypes:hashTypes,data:data})));
  data.buffer.push("</span>");
  return buffer;
  }

function program43(depth0,data) {
  
  var buffer = '', stack1, hashTypes, hashContexts;
  data.buffer.push("<tr><td>Public IPs</td><td>");
  hashTypes = {};
  hashContexts = {};
  stack1 = helpers.each.call(depth0, "view.public_ips", {hash:{},inverse:self.noop,fn:self.program(44, program44, data),contexts:[depth0],types:["ID"],hashContexts:hashContexts,hashTypes:hashTypes,data:data});
  if(stack1 || stack1 === 0) { data.buffer.push(stack1); }
  data.buffer.push("</td></tr>");
  return buffer;
  }
function program44(depth0,data) {
  
  var buffer = '', hashTypes, hashContexts;
  data.buffer.push("<div class=\"ip\">");
  hashTypes = {};
  hashContexts = {};
  data.buffer.push(escapeExpression(helpers._triageMustache.call(depth0, "", {hash:{},contexts:[depth0],types:["ID"],hashContexts:hashContexts,hashTypes:hashTypes,data:data})));
  data.buffer.push("</div>");
  return buffer;
  }

function program46(depth0,data) {
  
  var buffer = '', stack1, hashTypes, hashContexts;
  data.buffer.push("<tr><td>Private IPs</td><td>");
  hashTypes = {};
  hashContexts = {};
  stack1 = helpers.each.call(depth0, "view.private_ips", {hash:{},inverse:self.noop,fn:self.program(44, program44, data),contexts:[depth0],types:["ID"],hashContexts:hashContexts,hashTypes:hashTypes,data:data});
  if(stack1 || stack1 === 0) { data.buffer.push(stack1); }
  data.buffer.push("</td></tr>");
  return buffer;
  }

function program48(depth0,data) {
  
  var buffer = '', hashTypes, hashContexts;
  data.buffer.push("<tr><td>");
  hashTypes = {};
  hashContexts = {};
  data.buffer.push(escapeExpression(helpers._triageMustache.call(depth0, "key", {hash:{},contexts:[depth0],types:["ID"],hashContexts:hashContexts,hashTypes:hashTypes,data:data})));
  data.buffer.push("</td><td>");
  hashTypes = {};
  hashContexts = {};
  data.buffer.push(escapeExpression(helpers._triageMustache.call(depth0, "value", {hash:{},contexts:[depth0],types:["ID"],hashContexts:hashContexts,hashTypes:hashTypes,data:data})));
  data.buffer.push("</td></tr>");
  return buffer;
  }

function program50(depth0,data) {
  
  var buffer = '', stack1, hashTypes, hashContexts;
  data.buffer.push("<div id=\"single-machine-metadata\" data-role=\"collapsible\"><h3>Full metadata list</h3><table class=\"info-table\">");
  hashTypes = {};
  hashContexts = {};
  stack1 = helpers.each.call(depth0, "view.metadata", {hash:{},inverse:self.noop,fn:self.program(48, program48, data),contexts:[depth0],types:["ID"],hashContexts:hashContexts,hashTypes:hashTypes,data:data});
  if(stack1 || stack1 === 0) { data.buffer.push(stack1); }
  data.buffer.push("</table></div>");
  return buffer;
  }

  data.buffer.push("<div id=\"single-machine-page\" data-role=\"page\" class=\"ui-page-active\" data-theme=\"c\"><div data-role=\"header\" data-theme=\"b\"><a href=\"#/machines\" class=\"responsive-button\" data-icon=\"arrow-l\">Machines</a><h1>");
  hashTypes = {};
  hashContexts = {};
  data.buffer.push(escapeExpression(helpers._triageMustache.call(depth0, "name", {hash:{},contexts:[depth0],types:["ID"],hashContexts:hashContexts,hashTypes:hashTypes,data:data})));
  data.buffer.push("</h1>");
  hashTypes = {};
  hashContexts = {};
  data.buffer.push(escapeExpression(helpers.view.call(depth0, "Mist.userMenuView", {hash:{},contexts:[depth0],types:["ID"],hashContexts:hashContexts,hashTypes:hashTypes,data:data})));
  data.buffer.push("</div><div data-role=\"header\" data-theme=\"a\" class=\"single-machine-header\"><span class=\"single-view-icon-wrapper\"><span id=\"single-view-provider-icon\" ");
  hashContexts = {'class': depth0};
  hashTypes = {'class': "STRING"};
  options = {hash:{
    'class': ("view.providerIconClass")
  },contexts:[],types:[],hashContexts:hashContexts,hashTypes:hashTypes,data:data};
  data.buffer.push(escapeExpression(((stack1 = helpers['bind-attr'] || (depth0 && depth0['bind-attr'])),stack1 ? stack1.call(depth0, options) : helperMissing.call(depth0, "bind-attr", options))));
  data.buffer.push("></span></span><span ");
  hashContexts = {'class': depth0};
  hashTypes = {'class': "STRING"};
  options = {hash:{
    'class': (":single-view-icon-wrapper")
  },contexts:[],types:[],hashContexts:hashContexts,hashTypes:hashTypes,data:data};
  data.buffer.push(escapeExpression(((stack1 = helpers['bind-attr'] || (depth0 && depth0['bind-attr'])),stack1 ? stack1.call(depth0, options) : helperMissing.call(depth0, "bind-attr", options))));
  data.buffer.push("><span id=\"single-view-image-icon\" ");
  hashContexts = {'class': depth0};
  hashTypes = {'class': "STRING"};
  options = {hash:{
    'class': ("view.imageIconClass")
  },contexts:[],types:[],hashContexts:hashContexts,hashTypes:hashTypes,data:data};
  data.buffer.push(escapeExpression(((stack1 = helpers['bind-attr'] || (depth0 && depth0['bind-attr'])),stack1 ? stack1.call(depth0, options) : helperMissing.call(depth0, "bind-attr", options))));
  data.buffer.push("></span></span><h1 ");
  hashContexts = {'class': depth0};
  hashTypes = {'class': "STRING"};
  options = {hash:{
    'class': ("view.machine.state")
  },contexts:[],types:[],hashContexts:hashContexts,hashTypes:hashTypes,data:data};
  data.buffer.push(escapeExpression(((stack1 = helpers['bind-attr'] || (depth0 && depth0['bind-attr'])),stack1 ? stack1.call(depth0, options) : helperMissing.call(depth0, "bind-attr", options))));
  data.buffer.push(">");
  hashTypes = {};
  hashContexts = {};
  data.buffer.push(escapeExpression(helpers._triageMustache.call(depth0, "state", {hash:{},contexts:[depth0],types:["ID"],hashContexts:hashContexts,hashTypes:hashTypes,data:data})));
  data.buffer.push("</h1>");
  hashTypes = {};
  hashContexts = {};
  stack2 = helpers.unless.call(depth0, "view.machine.id", {hash:{},inverse:self.noop,fn:self.program(1, program1, data),contexts:[depth0],types:["ID"],hashContexts:hashContexts,hashTypes:hashTypes,data:data});
  if(stack2 || stack2 === 0) { data.buffer.push(stack2); }
  data.buffer.push("<span class=\"ui-btn-right\" id=\"mist-manage-keys\">");
  hashTypes = {};
  hashContexts = {};
  stack2 = helpers['if'].call(depth0, "pendingCreation", {hash:{},inverse:self.program(6, program6, data),fn:self.program(4, program4, data),contexts:[depth0],types:["ID"],hashContexts:hashContexts,hashTypes:hashTypes,data:data});
  if(stack2 || stack2 === 0) { data.buffer.push(stack2); }
  data.buffer.push("</span></div><div data-role=\"content\" data-theme=\"c\">");
  hashTypes = {};
  hashContexts = {};
  stack2 = helpers['if'].call(depth0, "enablingMonitoring", {hash:{},inverse:self.noop,fn:self.program(11, program11, data),contexts:[depth0],types:["ID"],hashContexts:hashContexts,hashTypes:hashTypes,data:data});
  if(stack2 || stack2 === 0) { data.buffer.push(stack2); }
  hashTypes = {};
  hashContexts = {};
  stack2 = helpers['if'].call(depth0, "disablingMonitoring", {hash:{},inverse:self.noop,fn:self.program(14, program14, data),contexts:[depth0],types:["ID"],hashContexts:hashContexts,hashTypes:hashTypes,data:data});
  if(stack2 || stack2 === 0) { data.buffer.push(stack2); }
  hashTypes = {};
  hashContexts = {};
  stack2 = helpers['if'].call(depth0, "pendingStats", {hash:{},inverse:self.noop,fn:self.program(16, program16, data),contexts:[depth0],types:["ID"],hashContexts:hashContexts,hashTypes:hashTypes,data:data});
  if(stack2 || stack2 === 0) { data.buffer.push(stack2); }
  data.buffer.push("<div data-role=\"collapsible\" id=\"monitoring-collapsible\" data-collapsed=\"false\"><h3>Monitoring</h3>");
  hashTypes = {};
  hashContexts = {};
  stack2 = helpers['if'].call(depth0, "hasMonitoring", {hash:{},inverse:self.program(26, program26, data),fn:self.program(18, program18, data),contexts:[depth0],types:["ID"],hashContexts:hashContexts,hashTypes:hashTypes,data:data});
  if(stack2 || stack2 === 0) { data.buffer.push(stack2); }
  data.buffer.push("</div><div data-role=\"collapsible\" data-collapsed=\"false\"><h3>Basic Info</h3><table class=\"info-table\"><tr><td>Last probed</td><td>");
  hashTypes = {};
  hashContexts = {};
  stack2 = helpers['if'].call(depth0, "probing", {hash:{},inverse:self.program(30, program30, data),fn:self.program(28, program28, data),contexts:[depth0],types:["ID"],hashContexts:hashContexts,hashTypes:hashTypes,data:data});
  if(stack2 || stack2 === 0) { data.buffer.push(stack2); }
  data.buffer.push("</td></tr></tr>");
  hashTypes = {};
  hashContexts = {};
  stack2 = helpers['if'].call(depth0, "probed", {hash:{},inverse:self.noop,fn:self.program(32, program32, data),contexts:[depth0],types:["ID"],hashContexts:hashContexts,hashTypes:hashTypes,data:data});
  if(stack2 || stack2 === 0) { data.buffer.push(stack2); }
  hashTypes = {};
  hashContexts = {};
  stack2 = helpers['if'].call(depth0, "loadavg", {hash:{},inverse:self.noop,fn:self.program(34, program34, data),contexts:[depth0],types:["ID"],hashContexts:hashContexts,hashTypes:hashTypes,data:data});
  if(stack2 || stack2 === 0) { data.buffer.push(stack2); }
  hashTypes = {};
  hashContexts = {};
  stack2 = helpers['if'].call(depth0, "latency", {hash:{},inverse:self.noop,fn:self.program(36, program36, data),contexts:[depth0],types:["ID"],hashContexts:hashContexts,hashTypes:hashTypes,data:data});
  if(stack2 || stack2 === 0) { data.buffer.push(stack2); }
  hashTypes = {};
  hashContexts = {};
  stack2 = helpers['if'].call(depth0, "loss", {hash:{},inverse:self.noop,fn:self.program(38, program38, data),contexts:[depth0],types:["ID"],hashContexts:hashContexts,hashTypes:hashTypes,data:data});
  if(stack2 || stack2 === 0) { data.buffer.push(stack2); }
  hashTypes = {};
  hashContexts = {};
  stack2 = helpers['if'].call(depth0, "tags", {hash:{},inverse:self.noop,fn:self.program(40, program40, data),contexts:[depth0],types:["ID"],hashContexts:hashContexts,hashTypes:hashTypes,data:data});
  if(stack2 || stack2 === 0) { data.buffer.push(stack2); }
  hashTypes = {};
  hashContexts = {};
  stack2 = helpers['if'].call(depth0, "view.public_ips", {hash:{},inverse:self.noop,fn:self.program(43, program43, data),contexts:[depth0],types:["ID"],hashContexts:hashContexts,hashTypes:hashTypes,data:data});
  if(stack2 || stack2 === 0) { data.buffer.push(stack2); }
  hashTypes = {};
  hashContexts = {};
  stack2 = helpers['if'].call(depth0, "view.private_ips", {hash:{},inverse:self.noop,fn:self.program(46, program46, data),contexts:[depth0],types:["ID"],hashContexts:hashContexts,hashTypes:hashTypes,data:data});
  if(stack2 || stack2 === 0) { data.buffer.push(stack2); }
  hashTypes = {};
  hashContexts = {};
  stack2 = helpers.each.call(depth0, "view.basicInfo", {hash:{},inverse:self.noop,fn:self.program(48, program48, data),contexts:[depth0],types:["ID"],hashContexts:hashContexts,hashTypes:hashTypes,data:data});
  if(stack2 || stack2 === 0) { data.buffer.push(stack2); }
  data.buffer.push("</table></div>");
  hashTypes = {};
  hashContexts = {};
  stack2 = helpers['if'].call(depth0, "view.metadata", {hash:{},inverse:self.noop,fn:self.program(50, program50, data),contexts:[depth0],types:["ID"],hashContexts:hashContexts,hashTypes:hashTypes,data:data});
  if(stack2 || stack2 === 0) { data.buffer.push(stack2); }
  data.buffer.push("<div class=\"mid-padding\"></div></div>");
  hashTypes = {};
  hashContexts = {};
  data.buffer.push(escapeExpression(helpers.view.call(depth0, "Mist.ruleEditView", {hash:{},contexts:[depth0],types:["ID"],hashContexts:hashContexts,hashTypes:hashTypes,data:data})));
  hashTypes = {};
  hashContexts = {};
  data.buffer.push(escapeExpression(helpers.view.call(depth0, "Mist.metricAddView", {hash:{},contexts:[depth0],types:["ID"],hashContexts:hashContexts,hashTypes:hashTypes,data:data})));
  hashTypes = {};
  hashContexts = {};
  data.buffer.push(escapeExpression(helpers.view.call(depth0, "Mist.machineKeysView", {hash:{},contexts:[depth0],types:["ID"],hashContexts:hashContexts,hashTypes:hashTypes,data:data})));
  hashTypes = {};
  hashContexts = {};
  data.buffer.push(escapeExpression(helpers.view.call(depth0, "Mist.machineTagsView", {hash:{},contexts:[depth0],types:["ID"],hashContexts:hashContexts,hashTypes:hashTypes,data:data})));
  hashTypes = {};
  hashContexts = {};
  data.buffer.push(escapeExpression(helpers.view.call(depth0, "Mist.machineShellView", {hash:{},contexts:[depth0],types:["ID"],hashContexts:hashContexts,hashTypes:hashTypes,data:data})));
  hashTypes = {};
  hashContexts = {};
  data.buffer.push(escapeExpression(helpers.view.call(depth0, "Mist.machinePowerView", {hash:{},contexts:[depth0],types:["ID"],hashContexts:hashContexts,hashTypes:hashTypes,data:data})));
  hashTypes = {};
  hashContexts = {};
  data.buffer.push(escapeExpression(helpers.view.call(depth0, "Mist.confirmationDialog", {hash:{},contexts:[depth0],types:["ID"],hashContexts:hashContexts,hashTypes:hashTypes,data:data})));
  hashTypes = {};
  hashContexts = {};
  data.buffer.push(escapeExpression(helpers.view.call(depth0, "Mist.machineManualMonitoringView", {hash:{},contexts:[depth0],types:["ID"],hashContexts:hashContexts,hashTypes:hashTypes,data:data})));
  data.buffer.push("<div id=\"manual-monitoring-popup\" class=\"mid-popup\" data-role=\"popup\" data-transition=\"popp\" data-overlay-theme=\"b\" data-disimissible=\"false\"><div data-role=\"header\" data-theme=\"b\"><h1>Manual collectd installation</h1></div><div data-role=\"content\" data-theme=\"c\"><p>Run these commands on your server:</p><textarea>Command here...</textarea><a data-role=\"button\" ");
  hashContexts = {'target': depth0};
  hashTypes = {'target': "STRING"};
  data.buffer.push(escapeExpression(helpers.action.call(depth0, "closeManualMonitoringPopup", {hash:{
    'target': ("view")
  },contexts:[depth0],types:["STRING"],hashContexts:hashContexts,hashTypes:hashTypes,data:data})));
  data.buffer.push(">Back</a></div></div><div class=\"tri-action-footer\" data-role=\"footer\" data-theme=\"b\"><table><tbody><tr><td><a id=\"single-machine-tags-btn\" data-role=\"button\" data-icon=\"grid\"");
  hashContexts = {'target': depth0};
  hashTypes = {'target': "STRING"};
  data.buffer.push(escapeExpression(helpers.action.call(depth0, "tagsClicked", {hash:{
    'target': ("view")
  },contexts:[depth0],types:["STRING"],hashContexts:hashContexts,hashTypes:hashTypes,data:data})));
  data.buffer.push(">Tags</a></td><td><a id=\"single-machine-shell-btn\" data-role=\"button\" data-icon=\"gear\" ");
  hashContexts = {'target': depth0};
  hashTypes = {'target': "STRING"};
  data.buffer.push(escapeExpression(helpers.action.call(depth0, "shellClicked", {hash:{
    'target': ("view")
  },contexts:[depth0],types:["STRING"],hashContexts:hashContexts,hashTypes:hashTypes,data:data})));
  data.buffer.push(">Shell</a></td><td><a id=\"single-machine-power-btn\" data-role=\"button\" data-icon=\"power\" ");
  hashContexts = {'target': depth0};
  hashTypes = {'target': "STRING"};
  data.buffer.push(escapeExpression(helpers.action.call(depth0, "powerClicked", {hash:{
    'target': ("view")
  },contexts:[depth0],types:["STRING"],hashContexts:hashContexts,hashTypes:hashTypes,data:data})));
  data.buffer.push(">Power</a></td></tr></tbody></table></div></div>\n");
  return buffer;
  
});
Ember.TEMPLATES["machine_add/js"] = Ember.Handlebars.template(function anonymous(Handlebars,depth0,helpers,partials,data) {
this.compilerInfo = [4,'>= 1.0.0'];
helpers = this.merge(helpers, Ember.Handlebars.helpers); data = data || {};
  var buffer = '', stack1, hashContexts, hashTypes, escapeExpression=this.escapeExpression, self=this;

function program1(depth0,data) {
  
  var stack1, hashTypes, hashContexts;
  hashTypes = {};
  hashContexts = {};
  stack1 = helpers['if'].call(depth0, "enabled", {hash:{},inverse:self.noop,fn:self.program(2, program2, data),contexts:[depth0],types:["ID"],hashContexts:hashContexts,hashTypes:hashTypes,data:data});
  if(stack1 || stack1 === 0) { data.buffer.push(stack1); }
  else { data.buffer.push(''); }
  }
function program2(depth0,data) {
  
  var stack1, hashTypes, hashContexts;
  hashTypes = {};
  hashContexts = {};
  stack1 = helpers.unless.call(depth0, "isBareMetal", {hash:{},inverse:self.noop,fn:self.program(3, program3, data),contexts:[depth0],types:["ID"],hashContexts:hashContexts,hashTypes:hashTypes,data:data});
  if(stack1 || stack1 === 0) { data.buffer.push(stack1); }
  else { data.buffer.push(''); }
  }
function program3(depth0,data) {
  
  var buffer = '', hashContexts, hashTypes;
  data.buffer.push("<li data-icon=\"false\"><a ");
  hashContexts = {'target': depth0};
  hashTypes = {'target': "STRING"};
  data.buffer.push(escapeExpression(helpers.action.call(depth0, "selectProvider", "", {hash:{
    'target': ("view")
  },contexts:[depth0,depth0],types:["STRING","ID"],hashContexts:hashContexts,hashTypes:hashTypes,data:data})));
  data.buffer.push(">");
  hashTypes = {};
  hashContexts = {};
  data.buffer.push(escapeExpression(helpers._triageMustache.call(depth0, "title", {hash:{},contexts:[depth0],types:["ID"],hashContexts:hashContexts,hashTypes:hashTypes,data:data})));
  data.buffer.push("</a></li>");
  return buffer;
  }

function program5(depth0,data) {
  
  var stack1, hashTypes, hashContexts;
  hashTypes = {};
  hashContexts = {};
  stack1 = helpers.unless.call(depth0, "Mist.machineAddController.newMachineProvider.images.hasStarred", {hash:{},inverse:self.program(8, program8, data),fn:self.program(6, program6, data),contexts:[depth0],types:["ID"],hashContexts:hashContexts,hashTypes:hashTypes,data:data});
  if(stack1 || stack1 === 0) { data.buffer.push(stack1); }
  else { data.buffer.push(''); }
  }
function program6(depth0,data) {
  
  var buffer = '', hashContexts, hashTypes;
  data.buffer.push("<li data-icon=\"false\"><a ");
  hashContexts = {'target': depth0};
  hashTypes = {'target': "STRING"};
  data.buffer.push(escapeExpression(helpers.action.call(depth0, "selectImage", "", {hash:{
    'target': ("view")
  },contexts:[depth0,depth0],types:["STRING","ID"],hashContexts:hashContexts,hashTypes:hashTypes,data:data})));
  data.buffer.push(">");
  hashTypes = {};
  hashContexts = {};
  data.buffer.push(escapeExpression(helpers._triageMustache.call(depth0, "name", {hash:{},contexts:[depth0],types:["ID"],hashContexts:hashContexts,hashTypes:hashTypes,data:data})));
  data.buffer.push("</a></li>");
  return buffer;
  }

function program8(depth0,data) {
  
  var stack1, hashTypes, hashContexts;
  hashTypes = {};
  hashContexts = {};
  stack1 = helpers['if'].call(depth0, "star", {hash:{},inverse:self.noop,fn:self.program(6, program6, data),contexts:[depth0],types:["ID"],hashContexts:hashContexts,hashTypes:hashTypes,data:data});
  if(stack1 || stack1 === 0) { data.buffer.push(stack1); }
  else { data.buffer.push(''); }
  }

function program10(depth0,data) {
  
  var buffer = '', hashContexts, hashTypes;
  data.buffer.push("<li data-icon=\"false\"><a ");
  hashContexts = {'target': depth0};
  hashTypes = {'target': "STRING"};
  data.buffer.push(escapeExpression(helpers.action.call(depth0, "selectSize", "", {hash:{
    'target': ("view")
  },contexts:[depth0,depth0],types:["STRING","ID"],hashContexts:hashContexts,hashTypes:hashTypes,data:data})));
  data.buffer.push(">");
  hashTypes = {};
  hashContexts = {};
  data.buffer.push(escapeExpression(helpers._triageMustache.call(depth0, "name", {hash:{},contexts:[depth0],types:["ID"],hashContexts:hashContexts,hashTypes:hashTypes,data:data})));
  data.buffer.push("<span class=\"size-decription\"> - disk:");
  hashTypes = {};
  hashContexts = {};
  data.buffer.push(escapeExpression(helpers._triageMustache.call(depth0, "disk", {hash:{},contexts:[depth0],types:["ID"],hashContexts:hashContexts,hashTypes:hashTypes,data:data})));
  data.buffer.push(", ram:");
  hashTypes = {};
  hashContexts = {};
  data.buffer.push(escapeExpression(helpers._triageMustache.call(depth0, "ram", {hash:{},contexts:[depth0],types:["ID"],hashContexts:hashContexts,hashTypes:hashTypes,data:data})));
  data.buffer.push("</span></a></li>");
  return buffer;
  }

function program12(depth0,data) {
  
  var buffer = '', hashContexts, hashTypes;
  data.buffer.push("<li data-icon=\"false\"><a ");
  hashContexts = {'target': depth0};
  hashTypes = {'target': "STRING"};
  data.buffer.push(escapeExpression(helpers.action.call(depth0, "selectLocation", "", {hash:{
    'target': ("view")
  },contexts:[depth0,depth0],types:["STRING","ID"],hashContexts:hashContexts,hashTypes:hashTypes,data:data})));
  data.buffer.push(">");
  hashTypes = {};
  hashContexts = {};
  data.buffer.push(escapeExpression(helpers._triageMustache.call(depth0, "name", {hash:{},contexts:[depth0],types:["ID"],hashContexts:hashContexts,hashTypes:hashTypes,data:data})));
  data.buffer.push("</a></li>");
  return buffer;
  }

function program14(depth0,data) {
  
  var buffer = '', hashContexts, hashTypes;
  data.buffer.push("<li data-icon=\"false\"><a ");
  hashContexts = {'target': depth0};
  hashTypes = {'target': "STRING"};
  data.buffer.push(escapeExpression(helpers.action.call(depth0, "selectKey", "", {hash:{
    'target': ("view")
  },contexts:[depth0,depth0],types:["STRING","ID"],hashContexts:hashContexts,hashTypes:hashTypes,data:data})));
  data.buffer.push(">");
  hashTypes = {};
  hashContexts = {};
  data.buffer.push(escapeExpression(helpers._triageMustache.call(depth0, "id", {hash:{},contexts:[depth0],types:["ID"],hashContexts:hashContexts,hashTypes:hashTypes,data:data})));
  data.buffer.push("</a></li>");
  return buffer;
  }

function program16(depth0,data) {
  
  var buffer = '', hashTypes, hashContexts;
  data.buffer.push(" Estimated price: <span>");
  hashTypes = {};
  hashContexts = {};
  data.buffer.push(escapeExpression(helpers._triageMustache.call(depth0, "view.price", {hash:{},contexts:[depth0],types:["ID"],hashContexts:hashContexts,hashTypes:hashTypes,data:data})));
  data.buffer.push("</span>");
  return buffer;
  }

  data.buffer.push("<div id=\"create-machine-panel\" data-swipe-close=\"false\" class=\"side-panel\" data-role=\"panel\" data-position=\"right\" data-display=\"overlay\" data-theme=\"b\"><div data-role=\"header\"><h1>Create Machine</h1></div><div data-role=\"content\" data-theme=\"b\"><label for=\"create-machine-name\">1. Name:</label>");
  hashContexts = {'id': depth0,'data-theme': depth0,'valueBinding': depth0};
  hashTypes = {'id': "STRING",'data-theme': "STRING",'valueBinding': "STRING"};
  data.buffer.push(escapeExpression(helpers.view.call(depth0, "Mist.TextField", {hash:{
    'id': ("create-machine-name"),
    'data-theme': ("a"),
    'valueBinding': ("Mist.machineAddController.newMachineName")
  },contexts:[depth0],types:["ID"],hashContexts:hashContexts,hashTypes:hashTypes,data:data})));
  data.buffer.push("<label>2. Provider:</label><div id=\"create-machine-provider\" data-role=\"collapsible\" data-iconpos=\"right\" data-collapsed-icon=\"arrow-d\" data-expanded-icon=\"arrow-u\" data-theme=\"a\" class=\"mist-select\"><h2>");
  hashTypes = {};
  hashContexts = {};
  data.buffer.push(escapeExpression(helpers._triageMustache.call(depth0, "Mist.machineAddController.newMachineProvider.title", {hash:{},contexts:[depth0],types:["ID"],hashContexts:hashContexts,hashTypes:hashTypes,data:data})));
  data.buffer.push("</h2><ul data-role=\"listview\" data-theme=\"a\">");
  hashTypes = {};
  hashContexts = {};
  stack1 = helpers.each.call(depth0, "Mist.backendsController.content", {hash:{},inverse:self.noop,fn:self.program(1, program1, data),contexts:[depth0],types:["ID"],hashContexts:hashContexts,hashTypes:hashTypes,data:data});
  if(stack1 || stack1 === 0) { data.buffer.push(stack1); }
  data.buffer.push("</ul></div><label>3. Image:</label><div id=\"create-machine-image\" data-role=\"collapsible\" data-iconpos=\"right\" data-collapsed-icon=\"arrow-d\" data-expanded-icon=\"arrow-u\" data-theme=\"a\" class=\"mist-select\"><h2>");
  hashTypes = {};
  hashContexts = {};
  data.buffer.push(escapeExpression(helpers._triageMustache.call(depth0, "Mist.machineAddController.newMachineImage.name", {hash:{},contexts:[depth0],types:["ID"],hashContexts:hashContexts,hashTypes:hashTypes,data:data})));
  data.buffer.push("</h2><ul data-role=\"listview\" data-theme=\"a\">");
  hashTypes = {};
  hashContexts = {};
  stack1 = helpers.each.call(depth0, "Mist.machineAddController.newMachineProvider.images.content", {hash:{},inverse:self.noop,fn:self.program(5, program5, data),contexts:[depth0],types:["ID"],hashContexts:hashContexts,hashTypes:hashTypes,data:data});
  if(stack1 || stack1 === 0) { data.buffer.push(stack1); }
  data.buffer.push("</ul></div><label>4. Size:</label><div id=\"create-machine-size\" data-role=\"collapsible\" data-iconpos=\"right\" data-collapsed-icon=\"arrow-d\" data-expanded-icon=\"arrow-u\" data-theme=\"a\" class=\"mist-select\"><h2>");
  hashTypes = {};
  hashContexts = {};
  data.buffer.push(escapeExpression(helpers._triageMustache.call(depth0, "Mist.machineAddController.newMachineSize.name", {hash:{},contexts:[depth0],types:["ID"],hashContexts:hashContexts,hashTypes:hashTypes,data:data})));
  data.buffer.push("</h2><ul data-role=\"listview\" data-theme=\"a\">");
  hashTypes = {};
  hashContexts = {};
  stack1 = helpers.each.call(depth0, "Mist.machineAddController.newMachineProvider.sizes.content", {hash:{},inverse:self.noop,fn:self.program(10, program10, data),contexts:[depth0],types:["ID"],hashContexts:hashContexts,hashTypes:hashTypes,data:data});
  if(stack1 || stack1 === 0) { data.buffer.push(stack1); }
  data.buffer.push("</ul></div><label>5. Location:</label><div id=\"create-machine-location\" data-role=\"collapsible\" data-iconpos=\"right\" data-collapsed-icon=\"arrow-d\" data-expanded-icon=\"arrow-u\" data-theme=\"a\" class=\"mist-select\"><h2>");
  hashTypes = {};
  hashContexts = {};
  data.buffer.push(escapeExpression(helpers._triageMustache.call(depth0, "Mist.machineAddController.newMachineLocation.name", {hash:{},contexts:[depth0],types:["ID"],hashContexts:hashContexts,hashTypes:hashTypes,data:data})));
  data.buffer.push("</h2><ul data-role=\"listview\" data-theme=\"a\">");
  hashTypes = {};
  hashContexts = {};
  stack1 = helpers.each.call(depth0, "Mist.machineAddController.newMachineProvider.locations.content", {hash:{},inverse:self.noop,fn:self.program(12, program12, data),contexts:[depth0],types:["ID"],hashContexts:hashContexts,hashTypes:hashTypes,data:data});
  if(stack1 || stack1 === 0) { data.buffer.push(stack1); }
  data.buffer.push("</ul></div><label>6. Key:</label><div id=\"create-machine-key\" data-role=\"collapsible\" data-iconpos=\"right\" data-collapsed-icon=\"arrow-d\" data-expanded-icon=\"arrow-u\" data-theme=\"a\" class=\"mist-select\"><h2>");
  hashTypes = {};
  hashContexts = {};
  data.buffer.push(escapeExpression(helpers._triageMustache.call(depth0, "Mist.machineAddController.newMachineKey.id", {hash:{},contexts:[depth0],types:["ID"],hashContexts:hashContexts,hashTypes:hashTypes,data:data})));
  data.buffer.push("</h2><ul data-role=\"listview\" data-theme=\"a\">");
  hashTypes = {};
  hashContexts = {};
  stack1 = helpers.each.call(depth0, "Mist.keysController.content", {hash:{},inverse:self.noop,fn:self.program(14, program14, data),contexts:[depth0],types:["ID"],hashContexts:hashContexts,hashTypes:hashTypes,data:data});
  if(stack1 || stack1 === 0) { data.buffer.push(stack1); }
  data.buffer.push("<li data-icon=\"false\" data-theme=\"d\"><a ");
  hashContexts = {'target': depth0};
  hashTypes = {'target': "STRING"};
  data.buffer.push(escapeExpression(helpers.action.call(depth0, "createKeyClicked", {hash:{
    'target': ("view")
  },contexts:[depth0],types:["STRING"],hashContexts:hashContexts,hashTypes:hashTypes,data:data})));
  data.buffer.push(">Add Key</a></li></ul></div><label for=\"create-machine-script\">7.Script:</label>");
  hashContexts = {'id': depth0,'data-theme': depth0,'valueBinding': depth0};
  hashTypes = {'id': "STRING",'data-theme': "STRING",'valueBinding': "STRING"};
  data.buffer.push(escapeExpression(helpers.view.call(depth0, "Mist.TextArea", {hash:{
    'id': ("create-machine-script"),
    'data-theme': ("a"),
    'valueBinding': ("Mist.machineAddController.newMachineScript")
  },contexts:[depth0],types:["ID"],hashContexts:hashContexts,hashTypes:hashTypes,data:data})));
  data.buffer.push("<div id=\"create-machine-cost\">");
  hashTypes = {};
  hashContexts = {};
  stack1 = helpers['if'].call(depth0, "view.price", {hash:{},inverse:self.noop,fn:self.program(16, program16, data),contexts:[depth0],types:["ID"],hashContexts:hashContexts,hashTypes:hashTypes,data:data});
  if(stack1 || stack1 === 0) { data.buffer.push(stack1); }
  data.buffer.push("</div><div class=\"ok-cancel\" data-role=\"ui-grid-a\" ><div class=\"ui-block-a\"><a data-role=\"button\" data-theme=\"a\" ");
  hashContexts = {'target': depth0};
  hashTypes = {'target': "STRING"};
  data.buffer.push(escapeExpression(helpers.action.call(depth0, "backClicked", {hash:{
    'target': ("view")
  },contexts:[depth0],types:["STRING"],hashContexts:hashContexts,hashTypes:hashTypes,data:data})));
  data.buffer.push(">Back</a></div><div class=\"ui-block-b\"><button id=\"create-machine-ok\" data-theme=\"d\" ");
  hashContexts = {'target': depth0};
  hashTypes = {'target': "STRING"};
  data.buffer.push(escapeExpression(helpers.action.call(depth0, "launchClicked", {hash:{
    'target': ("view")
  },contexts:[depth0],types:["STRING"],hashContexts:hashContexts,hashTypes:hashTypes,data:data})));
  data.buffer.push(">Launch!</button></div></div></div></div>");
  hashTypes = {};
  hashContexts = {};
  data.buffer.push(escapeExpression(helpers.view.call(depth0, "Mist.keyAddView", {hash:{},contexts:[depth0],types:["ID"],hashContexts:hashContexts,hashTypes:hashTypes,data:data})));
  data.buffer.push("\n");
  return buffer;
  
});
Ember.TEMPLATES["machine_keys/js"] = Ember.Handlebars.template(function anonymous(Handlebars,depth0,helpers,partials,data) {
this.compilerInfo = [4,'>= 1.0.0'];
helpers = this.merge(helpers, Ember.Handlebars.helpers); data = data || {};
  var buffer = '', stack1, hashContexts, hashTypes, escapeExpression=this.escapeExpression, self=this;

function program1(depth0,data) {
  
  var buffer = '', stack1, hashTypes, hashContexts;
  data.buffer.push("<ul id=\"machine-keys\" data-role=\"listview\">");
  hashTypes = {};
  hashContexts = {};
  stack1 = helpers.each.call(depth0, "Mist.machineKeysController.associatedKeys", {hash:{},inverse:self.noop,fn:self.program(2, program2, data),contexts:[depth0],types:["ID"],hashContexts:hashContexts,hashTypes:hashTypes,data:data});
  if(stack1 || stack1 === 0) { data.buffer.push(stack1); }
  data.buffer.push("</ul>");
  return buffer;
  }
function program2(depth0,data) {
  
  var hashContexts, hashTypes;
  hashContexts = {'keyBinding': depth0};
  hashTypes = {'keyBinding': "STRING"};
  data.buffer.push(escapeExpression(helpers.view.call(depth0, "Mist.machineKeysListItemView", {hash:{
    'keyBinding': ("this")
  },contexts:[depth0],types:["ID"],hashContexts:hashContexts,hashTypes:hashTypes,data:data})));
  }

function program4(depth0,data) {
  
  
  data.buffer.push("<div class=\"ajax-loader\"></div>");
  }

function program6(depth0,data) {
  
  var stack1, hashTypes, hashContexts;
  hashTypes = {};
  hashContexts = {};
  stack1 = helpers['if'].call(depth0, "Mist.keysController.disassociatingKey", {hash:{},inverse:self.noop,fn:self.program(4, program4, data),contexts:[depth0],types:["ID"],hashContexts:hashContexts,hashTypes:hashTypes,data:data});
  if(stack1 || stack1 === 0) { data.buffer.push(stack1); }
  else { data.buffer.push(''); }
  }

function program8(depth0,data) {
  
  var buffer = '', hashContexts, hashTypes;
  data.buffer.push("<li data-icon=\"false\"><a ");
  hashContexts = {'target': depth0};
  hashTypes = {'target': "STRING"};
  data.buffer.push(escapeExpression(helpers.action.call(depth0, "nonAssociatedKeyClicked", "", {hash:{
    'target': ("view")
  },contexts:[depth0,depth0],types:["STRING","ID"],hashContexts:hashContexts,hashTypes:hashTypes,data:data})));
  data.buffer.push(">");
  hashTypes = {};
  hashContexts = {};
  data.buffer.push(escapeExpression(helpers._triageMustache.call(depth0, "id", {hash:{},contexts:[depth0],types:["ID"],hashContexts:hashContexts,hashTypes:hashTypes,data:data})));
  data.buffer.push("</a></li>");
  return buffer;
  }

  data.buffer.push("<div id=\"machine-keys-panel\" data-swipe-close=\"false\" class=\"side-panel\" data-role=\"panel\" data-position=\"right\" data-display=\"overlay\" data-theme=\"b\"><div data-role=\"header\"><h1>Manage Keys</h1></div><div data-role=\"content\" data-theme=\"b\"><a id=\"associate-btn\" data-role=\"button\" data-theme=\"d\" ");
  hashContexts = {'target': depth0};
  hashTypes = {'target': "STRING"};
  data.buffer.push(escapeExpression(helpers.action.call(depth0, "associateClicked", {hash:{
    'target': ("view")
  },contexts:[depth0],types:["STRING"],hashContexts:hashContexts,hashTypes:hashTypes,data:data})));
  data.buffer.push(">Associate</a>");
  hashTypes = {};
  hashContexts = {};
  stack1 = helpers['if'].call(depth0, "Mist.machineKeysController.associatedKeys", {hash:{},inverse:self.noop,fn:self.program(1, program1, data),contexts:[depth0],types:["ID"],hashContexts:hashContexts,hashTypes:hashTypes,data:data});
  if(stack1 || stack1 === 0) { data.buffer.push(stack1); }
  hashTypes = {};
  hashContexts = {};
  stack1 = helpers['if'].call(depth0, "Mist.keysController.associatingKey", {hash:{},inverse:self.program(6, program6, data),fn:self.program(4, program4, data),contexts:[depth0],types:["ID"],hashContexts:hashContexts,hashTypes:hashTypes,data:data});
  if(stack1 || stack1 === 0) { data.buffer.push(stack1); }
  data.buffer.push("<a data-role=\"button\" data-theme=\"a\" ");
  hashContexts = {'target': depth0};
  hashTypes = {'target': "STRING"};
  data.buffer.push(escapeExpression(helpers.action.call(depth0, "backClicked", {hash:{
    'target': ("view")
  },contexts:[depth0],types:["STRING"],hashContexts:hashContexts,hashTypes:hashTypes,data:data})));
  data.buffer.push(">Back</a></div></div>");
  hashTypes = {};
  hashContexts = {};
  data.buffer.push(escapeExpression(helpers.view.call(depth0, "Mist.keyAddView", {hash:{},contexts:[depth0],types:["ID"],hashContexts:hashContexts,hashTypes:hashTypes,data:data})));
  data.buffer.push("<div id=\"key-actions-popup\" class=\"tiny-popup\" data-role=\"popup\" data-overlay-theme=\"b\" data-transition=\"flip\" data-position-to=\"#machine-keys\" data-theme=\"b\"><div data-role=\"header\"><h1>Actions</h1></div><div data-role=\"content\"><button data-theme=\"a\" ");
  hashContexts = {'target': depth0};
  hashTypes = {'target': "STRING"};
  data.buffer.push(escapeExpression(helpers.action.call(depth0, "removeClicked", {hash:{
    'target': ("view")
  },contexts:[depth0],types:["STRING"],hashContexts:hashContexts,hashTypes:hashTypes,data:data})));
  data.buffer.push(">Remove</button><button data-theme=\"a\" ");
  hashContexts = {'target': depth0};
  hashTypes = {'target': "STRING"};
  data.buffer.push(escapeExpression(helpers.action.call(depth0, "probeClicked", {hash:{
    'target': ("view")
  },contexts:[depth0],types:["STRING"],hashContexts:hashContexts,hashTypes:hashTypes,data:data})));
  data.buffer.push(">Probe</button><button data-theme=\"a\" ");
  hashContexts = {'target': depth0};
  hashTypes = {'target': "STRING"};
  data.buffer.push(escapeExpression(helpers.action.call(depth0, "cancelClicked", {hash:{
    'target': ("view")
  },contexts:[depth0],types:["STRING"],hashContexts:hashContexts,hashTypes:hashTypes,data:data})));
  data.buffer.push(">Cancel</button></div></div><div id=\"non-associated-keys-popup\" class=\"tiny-popup\" data-role=\"popup\" data-overlay-theme=\"b\" data-transition=\"flip\" data-position-to=\"#associate-btn\"><ul data-role=\"listview\">");
  hashTypes = {};
  hashContexts = {};
  stack1 = helpers.each.call(depth0, "Mist.machineKeysController.nonAssociatedKeys", {hash:{},inverse:self.noop,fn:self.program(8, program8, data),contexts:[depth0],types:["ID"],hashContexts:hashContexts,hashTypes:hashTypes,data:data});
  if(stack1 || stack1 === 0) { data.buffer.push(stack1); }
  data.buffer.push("<li data-icon=\"false\" data-theme=\"d\"><a ");
  hashContexts = {'target': depth0};
  hashTypes = {'target': "STRING"};
  data.buffer.push(escapeExpression(helpers.action.call(depth0, "newKeyClicked", {hash:{
    'target': ("view")
  },contexts:[depth0],types:["STRING"],hashContexts:hashContexts,hashTypes:hashTypes,data:data})));
  data.buffer.push(">New key</a></li></ul></div><!-- data-position-to=\"#machine-keys-panel\" --><div id=\"machine-userPort-popup\" class=\"large-popup\" data-role=\"popup\" data-overlay-theme=\"b\" data-position-to=\"#machine-keys-panel\" data-transition=\"pop\"><div data-role=\"header\" data-theme=\"b\"><h2 class='title'>SSH user & port</h2></div><div data-role=\"content\"><div class=\"message\"> Cannot connect as root on port 22 </div><label for=\"user\">User:</label>");
  hashContexts = {'id': depth0,'placeholder': depth0,'valueBinding': depth0};
  hashTypes = {'id': "STRING",'placeholder': "STRING",'valueBinding': "STRING"};
  data.buffer.push(escapeExpression(helpers.view.call(depth0, "Mist.TextField", {hash:{
    'id': ("user"),
    'placeholder': ("root"),
    'valueBinding': ("Mist.machineKeysController.user")
  },contexts:[depth0],types:["ID"],hashContexts:hashContexts,hashTypes:hashTypes,data:data})));
  data.buffer.push("<label for=\"port\">Port:</label>");
  hashContexts = {'id': depth0,'placeholder': depth0,'valueBinding': depth0};
  hashTypes = {'id': "STRING",'placeholder': "STRING",'valueBinding': "STRING"};
  data.buffer.push(escapeExpression(helpers.view.call(depth0, "Mist.TextField", {hash:{
    'id': ("port"),
    'placeholder': ("22"),
    'valueBinding': ("Mist.machineKeysController.port")
  },contexts:[depth0],types:["ID"],hashContexts:hashContexts,hashTypes:hashTypes,data:data})));
  data.buffer.push("<div class=\"ok-cancel\" data-role=\"controlgroup\" data-type=\"horizontal\"><a data-role=\"button\" ");
  hashContexts = {'target': depth0};
  hashTypes = {'target': "STRING"};
  data.buffer.push(escapeExpression(helpers.action.call(depth0, "closeSSH_Details", {hash:{
    'target': ("Mist.machineKeysController")
  },contexts:[depth0],types:["STRING"],hashContexts:hashContexts,hashTypes:hashTypes,data:data})));
  data.buffer.push(">Cancel</a><a id=\"tryAssociate\" data-role=\"button\" data-theme=\"d\" ");
  hashContexts = {'target': depth0};
  hashTypes = {'target': "STRING"};
  data.buffer.push(escapeExpression(helpers.action.call(depth0, "customAssociateClicked", {hash:{
    'target': ("view")
  },contexts:[depth0],types:["STRING"],hashContexts:hashContexts,hashTypes:hashTypes,data:data})));
  data.buffer.push(">Retry</a></div></div></div>\n");
  return buffer;
  
});
Ember.TEMPLATES["machine_keys_list_item/js"] = Ember.Handlebars.template(function anonymous(Handlebars,depth0,helpers,partials,data) {
this.compilerInfo = [4,'>= 1.0.0'];
helpers = this.merge(helpers, Ember.Handlebars.helpers); data = data || {};
  var buffer = '', stack1, hashContexts, hashTypes, options, escapeExpression=this.escapeExpression, helperMissing=helpers.helperMissing;


  data.buffer.push("<span class=\"small-list-item\" ");
  hashContexts = {'on': depth0,'target': depth0};
  hashTypes = {'on': "STRING",'target': "STRING"};
  data.buffer.push(escapeExpression(helpers.action.call(depth0, "associatedKeyClicked", "", {hash:{
    'on': ("click"),
    'target': ("view")
  },contexts:[depth0,depth0],types:["STRING","ID"],hashContexts:hashContexts,hashTypes:hashTypes,data:data})));
  data.buffer.push("><p ");
  hashContexts = {'class': depth0};
  hashTypes = {'class': "STRING"};
  options = {hash:{
    'class': ("view.keyIcon")
  },contexts:[],types:[],hashContexts:hashContexts,hashTypes:hashTypes,data:data};
  data.buffer.push(escapeExpression(((stack1 = helpers['bind-attr'] || (depth0 && depth0['bind-attr'])),stack1 ? stack1.call(depth0, options) : helperMissing.call(depth0, "bind-attr", options))));
  data.buffer.push(">");
  hashTypes = {};
  hashContexts = {};
  data.buffer.push(escapeExpression(helpers._triageMustache.call(depth0, "id", {hash:{},contexts:[depth0],types:["ID"],hashContexts:hashContexts,hashTypes:hashTypes,data:data})));
  data.buffer.push("</p></span>\n");
  return buffer;
  
});
Ember.TEMPLATES["machine_list/js"] = Ember.Handlebars.template(function anonymous(Handlebars,depth0,helpers,partials,data) {
this.compilerInfo = [4,'>= 1.0.0'];
helpers = this.merge(helpers, Ember.Handlebars.helpers); data = data || {};
  var buffer = '', stack1, hashTypes, hashContexts, escapeExpression=this.escapeExpression, self=this;

function program1(depth0,data) {
  
  var stack1, hashTypes, hashContexts;
  hashTypes = {};
  hashContexts = {};
  stack1 = helpers.each.call(depth0, "machines.content", {hash:{},inverse:self.noop,fn:self.program(2, program2, data),contexts:[depth0],types:["ID"],hashContexts:hashContexts,hashTypes:hashTypes,data:data});
  if(stack1 || stack1 === 0) { data.buffer.push(stack1); }
  else { data.buffer.push(''); }
  }
function program2(depth0,data) {
  
  var hashContexts, hashTypes;
  hashContexts = {'machineBinding': depth0,'class': depth0};
  hashTypes = {'machineBinding': "STRING",'class': "STRING"};
  data.buffer.push(escapeExpression(helpers.view.call(depth0, "Mist.machineListItemView", {hash:{
    'machineBinding': ("this"),
    'class': ("checkbox-link")
  },contexts:[depth0],types:["ID"],hashContexts:hashContexts,hashTypes:hashTypes,data:data})));
  }

function program4(depth0,data) {
  
  var buffer = '', hashContexts, hashTypes;
  data.buffer.push("<li data-icon=\"false\"><a ");
  hashContexts = {'target': depth0};
  hashTypes = {'target': "STRING"};
  data.buffer.push(escapeExpression(helpers.action.call(depth0, "selectionModeClicked", "title", {hash:{
    'target': ("view")
  },contexts:[depth0,depth0],types:["STRING","ID"],hashContexts:hashContexts,hashTypes:hashTypes,data:data})));
  data.buffer.push(">");
  hashTypes = {};
  hashContexts = {};
  data.buffer.push(escapeExpression(helpers._triageMustache.call(depth0, "title", {hash:{},contexts:[depth0],types:["ID"],hashContexts:hashContexts,hashTypes:hashTypes,data:data})));
  data.buffer.push("</a></li>");
  return buffer;
  }

  data.buffer.push("<div id=\"machine-list-page\" data-role=\"page\" class=\"ui-page-active\" data-theme=\"c\"><div data-role=\"header\" data-theme=\"b\"><a href=\"#\" class=\"responsive-button\" data-icon=\"home\">Home</a><h1>Machines</h1>");
  hashTypes = {};
  hashContexts = {};
  data.buffer.push(escapeExpression(helpers.view.call(depth0, "Mist.userMenuView", {hash:{},contexts:[depth0],types:["ID"],hashContexts:hashContexts,hashTypes:hashTypes,data:data})));
  data.buffer.push("</div><div data-role=\"content\" data-theme=\"c\"><a id=\"create-machine-btn\" class=\"responsive-button\" data-role=\"button\" data-icon=\"plus\" data-iconpos=\"right\" data-theme=\"d\" ");
  hashContexts = {'target': depth0};
  hashTypes = {'target': "STRING"};
  data.buffer.push(escapeExpression(helpers.action.call(depth0, "createClicked", {hash:{
    'target': ("view")
  },contexts:[depth0],types:["STRING"],hashContexts:hashContexts,hashTypes:hashTypes,data:data})));
  data.buffer.push(">Create</a><a id=\"select-machines-btn\" class=\"responsive-button\" data-role=\"button\" data-icon=\"arrow-d\" ");
  hashContexts = {'target': depth0};
  hashTypes = {'target': "STRING"};
  data.buffer.push(escapeExpression(helpers.action.call(depth0, "selectClicked", {hash:{
    'target': ("view")
  },contexts:[depth0],types:["STRING"],hashContexts:hashContexts,hashTypes:hashTypes,data:data})));
  data.buffer.push(">Select</a><ul id=\"machines\" data-role=\"listview\" data-inset=\"true\" data-filter=\"true\" data-filter-placeholder=\"Filter...\" data-theme=\"c\" class=\"checkbox-list\">");
  hashTypes = {};
  hashContexts = {};
  stack1 = helpers.each.call(depth0, "Mist.backendsController.content", {hash:{},inverse:self.noop,fn:self.program(1, program1, data),contexts:[depth0],types:["ID"],hashContexts:hashContexts,hashTypes:hashTypes,data:data});
  if(stack1 || stack1 === 0) { data.buffer.push(stack1); }
  data.buffer.push("</ul><div class=\"mid-padding\"></div></div>");
  hashTypes = {};
  hashContexts = {};
  data.buffer.push(escapeExpression(helpers.view.call(depth0, "Mist.machineAddView", {hash:{},contexts:[depth0],types:["ID"],hashContexts:hashContexts,hashTypes:hashTypes,data:data})));
  hashTypes = {};
  hashContexts = {};
  data.buffer.push(escapeExpression(helpers.view.call(depth0, "Mist.machineTagsView", {hash:{},contexts:[depth0],types:["ID"],hashContexts:hashContexts,hashTypes:hashTypes,data:data})));
  hashTypes = {};
  hashContexts = {};
  data.buffer.push(escapeExpression(helpers.view.call(depth0, "Mist.machineShellView", {hash:{},contexts:[depth0],types:["ID"],hashContexts:hashContexts,hashTypes:hashTypes,data:data})));
  hashTypes = {};
  hashContexts = {};
  data.buffer.push(escapeExpression(helpers.view.call(depth0, "Mist.machinePowerView", {hash:{},contexts:[depth0],types:["ID"],hashContexts:hashContexts,hashTypes:hashTypes,data:data})));
  hashTypes = {};
  hashContexts = {};
  data.buffer.push(escapeExpression(helpers.view.call(depth0, "Mist.confirmationDialog", {hash:{},contexts:[depth0],types:["ID"],hashContexts:hashContexts,hashTypes:hashTypes,data:data})));
  data.buffer.push("<div id=\"select-machines-popup\" data-role=\"popup\" data-overlay-theme=\"b\" data-transition=\"flip\" data-position-to=\"#select-machines-btn\"><ul data-role=\"listview\"><li data-icon=\"false\"><a ");
  hashContexts = {'target': depth0};
  hashTypes = {'target': "STRING"};
  data.buffer.push(escapeExpression(helpers.action.call(depth0, "selectionModeClicked", "all", {hash:{
    'target': ("view")
  },contexts:[depth0,depth0],types:["STRING","STRING"],hashContexts:hashContexts,hashTypes:hashTypes,data:data})));
  data.buffer.push(">All</a></li><li data-icon=\"false\"><a ");
  hashContexts = {'target': depth0};
  hashTypes = {'target': "STRING"};
  data.buffer.push(escapeExpression(helpers.action.call(depth0, "selectionModeClicked", "none", {hash:{
    'target': ("view")
  },contexts:[depth0,depth0],types:["STRING","STRING"],hashContexts:hashContexts,hashTypes:hashTypes,data:data})));
  data.buffer.push(">None</a></li>");
  hashTypes = {};
  hashContexts = {};
  stack1 = helpers.each.call(depth0, "Mist.backendsController.content", {hash:{},inverse:self.noop,fn:self.program(4, program4, data),contexts:[depth0],types:["ID"],hashContexts:hashContexts,hashTypes:hashTypes,data:data});
  if(stack1 || stack1 === 0) { data.buffer.push(stack1); }
  data.buffer.push("</ul></div><div class=\"tri-action-footer\" data-role=\"footer\" data-theme=\"b\"><table><tbody><tr><td><a id=\"machines-tags-btn\" data-role=\"button\" data-icon=\"grid\" ");
  hashContexts = {'target': depth0};
  hashTypes = {'target': "STRING"};
  data.buffer.push(escapeExpression(helpers.action.call(depth0, "tagsClicked", {hash:{
    'target': ("view")
  },contexts:[depth0],types:["STRING"],hashContexts:hashContexts,hashTypes:hashTypes,data:data})));
  data.buffer.push(">Tags</a></td><td><a id=\"machines-shell-btn\" data-role=\"button\" data-icon=\"gear\" ");
  hashContexts = {'target': depth0};
  hashTypes = {'target': "STRING"};
  data.buffer.push(escapeExpression(helpers.action.call(depth0, "shellClicked", {hash:{
    'target': ("view")
  },contexts:[depth0],types:["STRING"],hashContexts:hashContexts,hashTypes:hashTypes,data:data})));
  data.buffer.push(">Shell</a></td><td><a id=\"machines-power-btn\" data-role=\"button\" data-icon=\"power\" ");
  hashContexts = {'target': depth0};
  hashTypes = {'target': "STRING"};
  data.buffer.push(escapeExpression(helpers.action.call(depth0, "powerClicked", {hash:{
    'target': ("view")
  },contexts:[depth0],types:["STRING"],hashContexts:hashContexts,hashTypes:hashTypes,data:data})));
  data.buffer.push(">Power</a></td></tr></tbody></table></div></div>\n");
  return buffer;
  
});
Ember.TEMPLATES["machine_list_item/js"] = Ember.Handlebars.template(function anonymous(Handlebars,depth0,helpers,partials,data) {
this.compilerInfo = [4,'>= 1.0.0'];
helpers = this.merge(helpers, Ember.Handlebars.helpers); data = data || {};
  var buffer = '', stack1, hashTypes, hashContexts, self=this, helperMissing=helpers.helperMissing, escapeExpression=this.escapeExpression;

function program1(depth0,data) {
  
  var buffer = '', stack1, stack2, hashContexts, hashTypes, options;
  data.buffer.push("<label>");
  hashContexts = {'checkedBinding': depth0};
  hashTypes = {'checkedBinding': "STRING"};
  data.buffer.push(escapeExpression(helpers.view.call(depth0, "Mist.Checkbox", {hash:{
    'checkedBinding': ("view.machine.selected")
  },contexts:[depth0],types:["ID"],hashContexts:hashContexts,hashTypes:hashTypes,data:data})));
  data.buffer.push("</label>");
  hashContexts = {'classBinding': depth0};
  hashTypes = {'classBinding': "STRING"};
  options = {hash:{
    'classBinding': ("view.machine.hasMonitoring")
  },inverse:self.noop,fn:self.program(2, program2, data),contexts:[depth0,depth0],types:["STRING","ID"],hashContexts:hashContexts,hashTypes:hashTypes,data:data};
  stack2 = ((stack1 = helpers['link-to'] || (depth0 && depth0['link-to'])),stack1 ? stack1.call(depth0, "machine", "view.machine", options) : helperMissing.call(depth0, "link-to", "machine", "view.machine", options));
  if(stack2 || stack2 === 0) { data.buffer.push(stack2); }
  return buffer;
  }
function program2(depth0,data) {
  
  var buffer = '', stack1, stack2, hashTypes, hashContexts, options;
  data.buffer.push("<div class=\"ui-grid-b\"><div class=\"ui-block-a machine-name\">");
  hashTypes = {};
  hashContexts = {};
  data.buffer.push(escapeExpression(helpers._triageMustache.call(depth0, "view.machine.name", {hash:{},contexts:[depth0],types:["ID"],hashContexts:hashContexts,hashTypes:hashTypes,data:data})));
  data.buffer.push("</div><span class=\"ui-block-b machine-state\"><span ");
  hashContexts = {'class': depth0};
  hashTypes = {'class': "STRING"};
  options = {hash:{
    'class': ("view.machine.state")
  },contexts:[],types:[],hashContexts:hashContexts,hashTypes:hashTypes,data:data};
  data.buffer.push(escapeExpression(((stack1 = helpers['bind-attr'] || (depth0 && depth0['bind-attr'])),stack1 ? stack1.call(depth0, options) : helperMissing.call(depth0, "bind-attr", options))));
  data.buffer.push(">");
  hashTypes = {};
  hashContexts = {};
  data.buffer.push(escapeExpression(helpers._triageMustache.call(depth0, "view.machine.state", {hash:{},contexts:[depth0],types:["ID"],hashContexts:hashContexts,hashTypes:hashTypes,data:data})));
  hashTypes = {};
  hashContexts = {};
  stack2 = helpers['if'].call(depth0, "pendingCreation", {hash:{},inverse:self.program(5, program5, data),fn:self.program(3, program3, data),contexts:[depth0],types:["ID"],hashContexts:hashContexts,hashTypes:hashTypes,data:data});
  if(stack2 || stack2 === 0) { data.buffer.push(stack2); }
  data.buffer.push("</span></span><div class=\"ui-block-c machine-leds\"><span>");
  hashTypes = {};
  hashContexts = {};
  stack2 = helpers['if'].call(depth0, "view.machine.hasMonitoring", {hash:{},inverse:self.noop,fn:self.program(7, program7, data),contexts:[depth0],types:["ID"],hashContexts:hashContexts,hashTypes:hashTypes,data:data});
  if(stack2 || stack2 === 0) { data.buffer.push(stack2); }
  data.buffer.push("</span>");
  hashTypes = {};
  hashContexts = {};
  stack2 = helpers.unless.call(depth0, "pendingCreation", {hash:{},inverse:self.noop,fn:self.program(9, program9, data),contexts:[depth0],types:["ID"],hashContexts:hashContexts,hashTypes:hashTypes,data:data});
  if(stack2 || stack2 === 0) { data.buffer.push(stack2); }
  data.buffer.push("</div><div class=\"ui-block-c machine-tags\"><span class=\"tag\">");
  hashTypes = {};
  hashContexts = {};
  data.buffer.push(escapeExpression(helpers._triageMustache.call(depth0, "view.machine.backend.title", {hash:{},contexts:[depth0],types:["ID"],hashContexts:hashContexts,hashTypes:hashTypes,data:data})));
  data.buffer.push("</span>");
  hashTypes = {};
  hashContexts = {};
  stack2 = helpers.each.call(depth0, "view.machine.tags", {hash:{},inverse:self.noop,fn:self.program(11, program11, data),contexts:[depth0],types:["ID"],hashContexts:hashContexts,hashTypes:hashTypes,data:data});
  if(stack2 || stack2 === 0) { data.buffer.push(stack2); }
  data.buffer.push("</div></div>");
  return buffer;
  }
function program3(depth0,data) {
  
  
  data.buffer.push("<div class='ajax-loader'></div>");
  }

function program5(depth0,data) {
  
  var stack1, hashTypes, hashContexts;
  hashTypes = {};
  hashContexts = {};
  stack1 = helpers['if'].call(depth0, "waitState", {hash:{},inverse:self.noop,fn:self.program(3, program3, data),contexts:[depth0],types:["ID"],hashContexts:hashContexts,hashTypes:hashTypes,data:data});
  if(stack1 || stack1 === 0) { data.buffer.push(stack1); }
  else { data.buffer.push(''); }
  }

function program7(depth0,data) {
  
  
  data.buffer.push("<span></span>");
  }

function program9(depth0,data) {
  
  var buffer = '', stack1, hashContexts, hashTypes, options;
  data.buffer.push("<div ");
  hashContexts = {'class': depth0};
  hashTypes = {'class': "STRING"};
  options = {hash:{
    'class': ("probing probed")
  },contexts:[],types:[],hashContexts:hashContexts,hashTypes:hashTypes,data:data};
  data.buffer.push(escapeExpression(((stack1 = helpers['bind-attr'] || (depth0 && depth0['bind-attr'])),stack1 ? stack1.call(depth0, options) : helperMissing.call(depth0, "bind-attr", options))));
  data.buffer.push("><div class=\"loadleds\"><div ");
  hashContexts = {'class': depth0};
  hashTypes = {'class': "STRING"};
  options = {hash:{
    'class': ("loadavg15 :led")
  },contexts:[],types:[],hashContexts:hashContexts,hashTypes:hashTypes,data:data};
  data.buffer.push(escapeExpression(((stack1 = helpers['bind-attr'] || (depth0 && depth0['bind-attr'])),stack1 ? stack1.call(depth0, options) : helperMissing.call(depth0, "bind-attr", options))));
  data.buffer.push("></div><div ");
  hashContexts = {'class': depth0};
  hashTypes = {'class': "STRING"};
  options = {hash:{
    'class': ("loadavg5 :led")
  },contexts:[],types:[],hashContexts:hashContexts,hashTypes:hashTypes,data:data};
  data.buffer.push(escapeExpression(((stack1 = helpers['bind-attr'] || (depth0 && depth0['bind-attr'])),stack1 ? stack1.call(depth0, options) : helperMissing.call(depth0, "bind-attr", options))));
  data.buffer.push("></div><div ");
  hashContexts = {'class': depth0};
  hashTypes = {'class': "STRING"};
  options = {hash:{
    'class': ("loadavg1 :led")
  },contexts:[],types:[],hashContexts:hashContexts,hashTypes:hashTypes,data:data};
  data.buffer.push(escapeExpression(((stack1 = helpers['bind-attr'] || (depth0 && depth0['bind-attr'])),stack1 ? stack1.call(depth0, options) : helperMissing.call(depth0, "bind-attr", options))));
  data.buffer.push("></div></div><div ");
  hashContexts = {'class': depth0};
  hashTypes = {'class': "STRING"};
  options = {hash:{
    'class': (":netleds")
  },contexts:[],types:[],hashContexts:hashContexts,hashTypes:hashTypes,data:data};
  data.buffer.push(escapeExpression(((stack1 = helpers['bind-attr'] || (depth0 && depth0['bind-attr'])),stack1 ? stack1.call(depth0, options) : helperMissing.call(depth0, "bind-attr", options))));
  data.buffer.push("><div ");
  hashContexts = {'class': depth0};
  hashTypes = {'class': "STRING"};
  options = {hash:{
    'class': ("netled4 :netled1")
  },contexts:[],types:[],hashContexts:hashContexts,hashTypes:hashTypes,data:data};
  data.buffer.push(escapeExpression(((stack1 = helpers['bind-attr'] || (depth0 && depth0['bind-attr'])),stack1 ? stack1.call(depth0, options) : helperMissing.call(depth0, "bind-attr", options))));
  data.buffer.push("></div><div ");
  hashContexts = {'class': depth0};
  hashTypes = {'class': "STRING"};
  options = {hash:{
    'class': ("netled3 :netled2")
  },contexts:[],types:[],hashContexts:hashContexts,hashTypes:hashTypes,data:data};
  data.buffer.push(escapeExpression(((stack1 = helpers['bind-attr'] || (depth0 && depth0['bind-attr'])),stack1 ? stack1.call(depth0, options) : helperMissing.call(depth0, "bind-attr", options))));
  data.buffer.push("></div><div ");
  hashContexts = {'class': depth0};
  hashTypes = {'class': "STRING"};
  options = {hash:{
    'class': ("netled2 :netled3")
  },contexts:[],types:[],hashContexts:hashContexts,hashTypes:hashTypes,data:data};
  data.buffer.push(escapeExpression(((stack1 = helpers['bind-attr'] || (depth0 && depth0['bind-attr'])),stack1 ? stack1.call(depth0, options) : helperMissing.call(depth0, "bind-attr", options))));
  data.buffer.push("></div><div ");
  hashContexts = {'class': depth0};
  hashTypes = {'class': "STRING"};
  options = {hash:{
    'class': ("netled1 :netled4")
  },contexts:[],types:[],hashContexts:hashContexts,hashTypes:hashTypes,data:data};
  data.buffer.push(escapeExpression(((stack1 = helpers['bind-attr'] || (depth0 && depth0['bind-attr'])),stack1 ? stack1.call(depth0, options) : helperMissing.call(depth0, "bind-attr", options))));
  data.buffer.push("></div></div></div>");
  return buffer;
  }

function program11(depth0,data) {
  
  var buffer = '', hashTypes, hashContexts;
  data.buffer.push("<span class=\"tag\">");
  hashTypes = {};
  hashContexts = {};
  data.buffer.push(escapeExpression(helpers._triageMustache.call(depth0, "", {hash:{},contexts:[depth0],types:["ID"],hashContexts:hashContexts,hashTypes:hashTypes,data:data})));
  data.buffer.push("</span>");
  return buffer;
  }

function program13(depth0,data) {
  
  var buffer = '', stack1, hashContexts, hashTypes, options;
  data.buffer.push("<a class=\"ui-icon-delete\" ");
  hashContexts = {'target': depth0};
  hashTypes = {'target': "STRING"};
  data.buffer.push(escapeExpression(helpers.action.call(depth0, "disassociateGhostMachine", {hash:{
    'target': ("view")
  },contexts:[depth0],types:["ID"],hashContexts:hashContexts,hashTypes:hashTypes,data:data})));
  data.buffer.push("><div class=\"ui-grid-b\"><div class=\"ui-block-a machine-name\">");
  hashTypes = {};
  hashContexts = {};
  data.buffer.push(escapeExpression(helpers._triageMustache.call(depth0, "view.machine.name", {hash:{},contexts:[depth0],types:["ID"],hashContexts:hashContexts,hashTypes:hashTypes,data:data})));
  data.buffer.push("</div><span class=\"ui-block-b machine-state\"><span ");
  hashContexts = {'class': depth0};
  hashTypes = {'class': "STRING"};
  options = {hash:{
    'class': ("view.machine.state")
  },contexts:[],types:[],hashContexts:hashContexts,hashTypes:hashTypes,data:data};
  data.buffer.push(escapeExpression(((stack1 = helpers['bind-attr'] || (depth0 && depth0['bind-attr'])),stack1 ? stack1.call(depth0, options) : helperMissing.call(depth0, "bind-attr", options))));
  data.buffer.push(">");
  hashTypes = {};
  hashContexts = {};
  data.buffer.push(escapeExpression(helpers._triageMustache.call(depth0, "view.machine.state", {hash:{},contexts:[depth0],types:["ID"],hashContexts:hashContexts,hashTypes:hashTypes,data:data})));
  data.buffer.push("</span></span></div></a>");
  return buffer;
  }

  hashTypes = {};
  hashContexts = {};
  stack1 = helpers.unless.call(depth0, "view.machine.isGhost", {hash:{},inverse:self.program(13, program13, data),fn:self.program(1, program1, data),contexts:[depth0],types:["ID"],hashContexts:hashContexts,hashTypes:hashTypes,data:data});
  if(stack1 || stack1 === 0) { data.buffer.push(stack1); }
  data.buffer.push("\n");
  return buffer;
  
});
Ember.TEMPLATES["machine_manual_monitoring/js"] = Ember.Handlebars.template(function anonymous(Handlebars,depth0,helpers,partials,data) {
this.compilerInfo = [4,'>= 1.0.0'];
helpers = this.merge(helpers, Ember.Handlebars.helpers); data = data || {};
  var buffer = '', hashContexts, hashTypes, escapeExpression=this.escapeExpression;


  data.buffer.push("<div id=\"manual-monitoring-popup\" class=\"large-popup\" data-role=\"popup\" data-overlay-theme=\"b\" data-transition=\"flip\" data-dismissible=\"false\"><div data-role=\"header\" data-theme=\"b\"><h3>Enable Monitoring</h3></div><div data-role=\"content\"><p>Automatic installation of monitoring requires a valid key.</p><p> Run this command on your server for manual install: </p><div id=\"manual-monitoring-command\" ");
  hashContexts = {'on': depth0,'target': depth0};
  hashTypes = {'on': "STRING",'target': "STRING"};
  data.buffer.push(escapeExpression(helpers.action.call(depth0, "selectCommandText", {hash:{
    'on': ("click"),
    'target': ("view")
  },contexts:[depth0],types:["STRING"],hashContexts:hashContexts,hashTypes:hashTypes,data:data})));
  data.buffer.push(">");
  hashTypes = {};
  hashContexts = {};
  data.buffer.push(escapeExpression(helpers._triageMustache.call(depth0, "Mist.machineManualMonitoringController.command", {hash:{},contexts:[depth0],types:["ID"],hashContexts:hashContexts,hashTypes:hashTypes,data:data})));
  data.buffer.push("</div><div class=\"ok-cancel\" data-role=\"controlgroup\" data-type=\"horizontal\"><a class=\"ui-btn ui-corner-all\" ");
  hashContexts = {'target': depth0};
  hashTypes = {'target': "STRING"};
  data.buffer.push(escapeExpression(helpers.action.call(depth0, "cancelClicked", {hash:{
    'target': ("view")
  },contexts:[depth0],types:["STRING"],hashContexts:hashContexts,hashTypes:hashTypes,data:data})));
  data.buffer.push(">Cancel</a><a class=\"ui-btn ui-btn-d ui-corner-all\" ");
  hashContexts = {'target': depth0};
  hashTypes = {'target': "STRING"};
  data.buffer.push(escapeExpression(helpers.action.call(depth0, "doneClicked", {hash:{
    'target': ("view")
  },contexts:[depth0],types:["STRING"],hashContexts:hashContexts,hashTypes:hashTypes,data:data})));
  data.buffer.push(">Done</a></div></div></div>\n");
  return buffer;
  
});
Ember.TEMPLATES["machine_power/js"] = Ember.Handlebars.template(function anonymous(Handlebars,depth0,helpers,partials,data) {
this.compilerInfo = [4,'>= 1.0.0'];
helpers = this.merge(helpers, Ember.Handlebars.helpers); data = data || {};
  var buffer = '', stack1, hashTypes, hashContexts, escapeExpression=this.escapeExpression, self=this;

function program1(depth0,data) {
  
  var buffer = '', hashContexts, hashTypes;
  data.buffer.push("<a data-role=\"button\" data-theme=\"d\" ");
  hashContexts = {'target': depth0};
  hashTypes = {'target': "STRING"};
  data.buffer.push(escapeExpression(helpers.action.call(depth0, "actionClicked", "start", {hash:{
    'target': ("view")
  },contexts:[depth0,depth0],types:["STRING","STRING"],hashContexts:hashContexts,hashTypes:hashTypes,data:data})));
  data.buffer.push(">Start</a>");
  return buffer;
  }

function program3(depth0,data) {
  
  var buffer = '', hashContexts, hashTypes;
  data.buffer.push("<a data-role=\"button\" data-theme=\"d\" ");
  hashContexts = {'target': depth0};
  hashTypes = {'target': "STRING"};
  data.buffer.push(escapeExpression(helpers.action.call(depth0, "actionClicked", "shutdown", {hash:{
    'target': ("view")
  },contexts:[depth0,depth0],types:["STRING","STRING"],hashContexts:hashContexts,hashTypes:hashTypes,data:data})));
  data.buffer.push(">Shutdown</a>");
  return buffer;
  }

function program5(depth0,data) {
  
  var buffer = '', hashContexts, hashTypes;
  data.buffer.push("<a data-role=\"button\" data-theme=\"d\" ");
  hashContexts = {'target': depth0};
  hashTypes = {'target': "STRING"};
  data.buffer.push(escapeExpression(helpers.action.call(depth0, "actionClicked", "reboot", {hash:{
    'target': ("view")
  },contexts:[depth0,depth0],types:["STRING","STRING"],hashContexts:hashContexts,hashTypes:hashTypes,data:data})));
  data.buffer.push(">Reboot</a>");
  return buffer;
  }

function program7(depth0,data) {
  
  var buffer = '', hashContexts, hashTypes;
  data.buffer.push("<a data-role=\"button\" data-theme=\"b\" ");
  hashContexts = {'target': depth0};
  hashTypes = {'target': "STRING"};
  data.buffer.push(escapeExpression(helpers.action.call(depth0, "actionClicked", "destroy", {hash:{
    'target': ("view")
  },contexts:[depth0,depth0],types:["STRING","STRING"],hashContexts:hashContexts,hashTypes:hashTypes,data:data})));
  data.buffer.push(">Destroy</a>");
  return buffer;
  }

  data.buffer.push("<div id=\"machine-power-popup\" class=\"tiny-popup\" data-role=\"popup\" data-overlay-theme=\"b\" data-transition=\"slideup\" data-position-to=\"#machines-power-btn\"><div data-role=\"header\" data-theme=\"b\"><h1>Power</h1></div><div data-role=\"content\">");
  hashTypes = {};
  hashContexts = {};
  stack1 = helpers['if'].call(depth0, "Mist.machinePowerController.canStart", {hash:{},inverse:self.noop,fn:self.program(1, program1, data),contexts:[depth0],types:["ID"],hashContexts:hashContexts,hashTypes:hashTypes,data:data});
  if(stack1 || stack1 === 0) { data.buffer.push(stack1); }
  hashTypes = {};
  hashContexts = {};
  stack1 = helpers['if'].call(depth0, "Mist.machinePowerController.canShutdown", {hash:{},inverse:self.noop,fn:self.program(3, program3, data),contexts:[depth0],types:["ID"],hashContexts:hashContexts,hashTypes:hashTypes,data:data});
  if(stack1 || stack1 === 0) { data.buffer.push(stack1); }
  hashTypes = {};
  hashContexts = {};
  stack1 = helpers['if'].call(depth0, "Mist.machinePowerController.canReboot", {hash:{},inverse:self.noop,fn:self.program(5, program5, data),contexts:[depth0],types:["ID"],hashContexts:hashContexts,hashTypes:hashTypes,data:data});
  if(stack1 || stack1 === 0) { data.buffer.push(stack1); }
  hashTypes = {};
  hashContexts = {};
  stack1 = helpers['if'].call(depth0, "Mist.machinePowerController.canDestroy", {hash:{},inverse:self.noop,fn:self.program(7, program7, data),contexts:[depth0],types:["ID"],hashContexts:hashContexts,hashTypes:hashTypes,data:data});
  if(stack1 || stack1 === 0) { data.buffer.push(stack1); }
  data.buffer.push("<a data-role=\"button\" ");
  hashContexts = {'target': depth0};
  hashTypes = {'target': "STRING"};
  data.buffer.push(escapeExpression(helpers.action.call(depth0, "backClicked", {hash:{
    'target': ("view")
  },contexts:[depth0],types:["STRING"],hashContexts:hashContexts,hashTypes:hashTypes,data:data})));
  data.buffer.push(">Back</a></div></div>\n");
  return buffer;
  
});
Ember.TEMPLATES["machine_shell/js"] = Ember.Handlebars.template(function anonymous(Handlebars,depth0,helpers,partials,data) {
this.compilerInfo = [4,'>= 1.0.0'];
helpers = this.merge(helpers, Ember.Handlebars.helpers); data = data || {};
  var buffer = '', hashContexts, hashTypes, escapeExpression=this.escapeExpression;


  data.buffer.push("<div id=\"machine-shell\" class=\"huge-popup\" data-role=\"popup\" data-theme=\"b\" data-dismissible=\"false\" data-overlay-theme=\"b\" data-transition=\"slideup\"><div data-role=\"content\"><div id=\"shell-return\" data-theme=\"a\"><span class=\"fontSizeTest\">-</span></div><div class=\"ui-grid-a shell-back\"><a data-role=\"button\" data-theme=\"a\" ");
  hashContexts = {'target': depth0};
  hashTypes = {'target': "STRING"};
  data.buffer.push(escapeExpression(helpers.action.call(depth0, "backClicked", {hash:{
    'target': ("view")
  },contexts:[depth0],types:["STRING"],hashContexts:hashContexts,hashTypes:hashTypes,data:data})));
  data.buffer.push(">Back</a></div></div></div>\n");
  return buffer;
  
});
Ember.TEMPLATES["machine_shell_list_item/js"] = Ember.Handlebars.template(function anonymous(Handlebars,depth0,helpers,partials,data) {
this.compilerInfo = [4,'>= 1.0.0'];
helpers = this.merge(helpers, Ember.Handlebars.helpers); data = data || {};
  var buffer = '', stack1, hashContexts, hashTypes, options, helperMissing=helpers.helperMissing, escapeExpression=this.escapeExpression;


  data.buffer.push("<h3 ");
  hashContexts = {'id': depth0,'class': depth0};
  hashTypes = {'id': "STRING",'class': "STRING"};
  options = {hash:{
    'id': ("view.command.id"),
    'class': (":command :ui-alt-icon view.command.pendingResponse")
  },contexts:[],types:[],hashContexts:hashContexts,hashTypes:hashTypes,data:data};
  data.buffer.push(escapeExpression(((stack1 = helpers['bind-attr'] || (depth0 && depth0['bind-attr'])),stack1 ? stack1.call(depth0, options) : helperMissing.call(depth0, "bind-attr", options))));
  hashContexts = {'target': depth0};
  hashTypes = {'target': "STRING"};
  data.buffer.push(escapeExpression(helpers.action.call(depth0, "toggleCommand", {hash:{
    'target': ("view")
  },contexts:[depth0],types:["ID"],hashContexts:hashContexts,hashTypes:hashTypes,data:data})));
  data.buffer.push(" data-theme=\"c\"> # ");
  hashTypes = {};
  hashContexts = {};
  data.buffer.push(escapeExpression(helpers._triageMustache.call(depth0, "view.command.command", {hash:{},contexts:[depth0],types:["ID"],hashContexts:hashContexts,hashTypes:hashTypes,data:data})));
  data.buffer.push("<div class=\"shell-li-arrow ui-icon-carat-d ui-btn-icon-notext\"></div></h3><div class=\"output\"><pre>");
  hashTypes = {};
  hashContexts = {};
  data.buffer.push(escapeExpression(helpers._triageMustache.call(depth0, "view.command.response", {hash:{},contexts:[depth0],types:["ID"],hashContexts:hashContexts,hashTypes:hashTypes,data:data})));
  data.buffer.push("</pre></div>\n");
  return buffer;
  
});
Ember.TEMPLATES["machine_tags/js"] = Ember.Handlebars.template(function anonymous(Handlebars,depth0,helpers,partials,data) {
this.compilerInfo = [4,'>= 1.0.0'];
helpers = this.merge(helpers, Ember.Handlebars.helpers); data = data || {};
  var buffer = '', stack1, hashContexts, hashTypes, escapeExpression=this.escapeExpression, self=this;

function program1(depth0,data) {
  
  var hashContexts, hashTypes;
  hashContexts = {'tagBinding': depth0};
  hashTypes = {'tagBinding': "STRING"};
  data.buffer.push(escapeExpression(helpers.view.call(depth0, "Mist.machineTagsListItemView", {hash:{
    'tagBinding': ("this")
  },contexts:[depth0],types:["ID"],hashContexts:hashContexts,hashTypes:hashTypes,data:data})));
  }

function program3(depth0,data) {
  
  
  data.buffer.push("<div class=\"ajax-loader\"></div>");
  }

function program5(depth0,data) {
  
  var stack1, hashTypes, hashContexts;
  hashTypes = {};
  hashContexts = {};
  stack1 = helpers['if'].call(depth0, "Mist.machineTagsController.deletingTag", {hash:{},inverse:self.noop,fn:self.program(3, program3, data),contexts:[depth0],types:["ID"],hashContexts:hashContexts,hashTypes:hashTypes,data:data});
  if(stack1 || stack1 === 0) { data.buffer.push(stack1); }
  else { data.buffer.push(''); }
  }

  data.buffer.push("<div id=\"machine-tags-popup\" class=\"large-popup\" data-role=\"popup\" data-overlay-theme=\"b\" data-transition=\"flip\"><div data-role=\"header\" data-theme=\"b\"><h1>Manage Tags</h1></div><div data-role=\"content\" data-theme=\"a\">");
  hashContexts = {'valueBinding': depth0};
  hashTypes = {'valueBinding': "STRING"};
  data.buffer.push(escapeExpression(helpers.view.call(depth0, "Mist.TextField", {hash:{
    'valueBinding': ("Mist.machineTagsController.newTag")
  },contexts:[depth0],types:["ID"],hashContexts:hashContexts,hashTypes:hashTypes,data:data})));
  data.buffer.push("<a id=\"add-tag-ok\" data-role=\"button\" data-theme=\"d\" ");
  hashContexts = {'target': depth0};
  hashTypes = {'target': "STRING"};
  data.buffer.push(escapeExpression(helpers.action.call(depth0, "addClicked", {hash:{
    'target': ("view")
  },contexts:[depth0],types:["STRING"],hashContexts:hashContexts,hashTypes:hashTypes,data:data})));
  data.buffer.push(">Add</a><ul data-role=\"listview\">");
  hashTypes = {};
  hashContexts = {};
  stack1 = helpers.each.call(depth0, "Mist.machineTagsController.machine.tags", {hash:{},inverse:self.noop,fn:self.program(1, program1, data),contexts:[depth0],types:["ID"],hashContexts:hashContexts,hashTypes:hashTypes,data:data});
  if(stack1 || stack1 === 0) { data.buffer.push(stack1); }
  data.buffer.push("</ul>");
  hashTypes = {};
  hashContexts = {};
  stack1 = helpers['if'].call(depth0, "Mist.machineTagsController.addingTag", {hash:{},inverse:self.program(5, program5, data),fn:self.program(3, program3, data),contexts:[depth0],types:["ID"],hashContexts:hashContexts,hashTypes:hashTypes,data:data});
  if(stack1 || stack1 === 0) { data.buffer.push(stack1); }
  data.buffer.push("<a id=\"add-tag-back\" data-role=\"button\" ");
  hashContexts = {'target': depth0};
  hashTypes = {'target': "STRING"};
  data.buffer.push(escapeExpression(helpers.action.call(depth0, "backClicked", {hash:{
    'target': ("view")
  },contexts:[depth0],types:["STRING"],hashContexts:hashContexts,hashTypes:hashTypes,data:data})));
  data.buffer.push(">Back</a></div></div>\n");
  return buffer;
  
});
Ember.TEMPLATES["machine_tags_list_item/js"] = Ember.Handlebars.template(function anonymous(Handlebars,depth0,helpers,partials,data) {
this.compilerInfo = [4,'>= 1.0.0'];
helpers = this.merge(helpers, Ember.Handlebars.helpers); data = data || {};
  var buffer = '', hashTypes, hashContexts, escapeExpression=this.escapeExpression;


  data.buffer.push("<span class=\"small-list-item\"><p>");
  hashTypes = {};
  hashContexts = {};
  data.buffer.push(escapeExpression(helpers._triageMustache.call(depth0, "", {hash:{},contexts:[depth0],types:["ID"],hashContexts:hashContexts,hashTypes:hashTypes,data:data})));
  data.buffer.push("</p><button data-icon=\"delete\" data-iconpos=\"notext\" ");
  hashContexts = {'target': depth0};
  hashTypes = {'target': "STRING"};
  data.buffer.push(escapeExpression(helpers.action.call(depth0, "deleteClicked", {hash:{
    'target': ("view")
  },contexts:[depth0],types:["STRING"],hashContexts:hashContexts,hashTypes:hashTypes,data:data})));
  data.buffer.push("></button></span>\n");
  return buffer;
  
});
Ember.TEMPLATES["messagebox/js"] = Ember.Handlebars.template(function anonymous(Handlebars,depth0,helpers,partials,data) {
this.compilerInfo = [4,'>= 1.0.0'];
helpers = this.merge(helpers, Ember.Handlebars.helpers); data = data || {};
  var buffer = '', stack1, hashTypes, hashContexts, escapeExpression=this.escapeExpression, self=this;

function program1(depth0,data) {
  
  var buffer = '', hashTypes, hashContexts;
  data.buffer.push("<p id=\"message-cmd\">");
  hashTypes = {};
  hashContexts = {};
  data.buffer.push(escapeExpression(helpers._triageMustache.call(depth0, "Mist.notificationController.msgCmd", {hash:{},contexts:[depth0],types:["ID"],hashContexts:hashContexts,hashTypes:hashTypes,data:data})));
  data.buffer.push("</p>");
  return buffer;
  }

  data.buffer.push("<div id=\"message-box-screen\" class=\"ui-popup-screen ui-screen-hidden ui-overlay-a\"></div><div id=\"message-box-popup-popup\" class=\"ui-popup-container ui-popup-hidden large-popup ui-body-a ui-corner-all\"><div id=\"message-box-popup\" class=\"ui-popup ui-corner-all ui-overlay-shadow large-popup\" data-role=\"popup\" data-enhanced=\"true\" data-transition=\"flip\" data-dismissible=\"false\"><div class=\"ui-header ui-bar-b\"><h1 class=\"ui-title\">");
  hashTypes = {};
  hashContexts = {};
  data.buffer.push(escapeExpression(helpers._triageMustache.call(depth0, "Mist.notificationController.msgHeader", {hash:{},contexts:[depth0],types:["ID"],hashContexts:hashContexts,hashTypes:hashTypes,data:data})));
  data.buffer.push("</h1></div><div class=\"ui-content\"><p>");
  hashTypes = {};
  hashContexts = {};
  data.buffer.push(escapeExpression(helpers._triageMustache.call(depth0, "Mist.notificationController.msgPart1", {hash:{},contexts:[depth0],types:["ID"],hashContexts:hashContexts,hashTypes:hashTypes,data:data})));
  data.buffer.push("</p><p>");
  hashTypes = {};
  hashContexts = {};
  data.buffer.push(escapeExpression(helpers._triageMustache.call(depth0, "Mist.notificationController.msgPart2", {hash:{},contexts:[depth0],types:["ID"],hashContexts:hashContexts,hashTypes:hashTypes,data:data})));
  data.buffer.push("</p><p>");
  hashTypes = {};
  hashContexts = {};
  data.buffer.push(escapeExpression(helpers._triageMustache.call(depth0, "Mist.notificationController.msgPart3", {hash:{},contexts:[depth0],types:["ID"],hashContexts:hashContexts,hashTypes:hashTypes,data:data})));
  data.buffer.push("</p>");
  hashTypes = {};
  hashContexts = {};
  stack1 = helpers['if'].call(depth0, "Mist.notificationController.msgCmd", {hash:{},inverse:self.noop,fn:self.program(1, program1, data),contexts:[depth0],types:["ID"],hashContexts:hashContexts,hashTypes:hashTypes,data:data});
  if(stack1 || stack1 === 0) { data.buffer.push(stack1); }
  data.buffer.push("<p id=\"message-ps\">");
  hashTypes = {};
  hashContexts = {};
  data.buffer.push(escapeExpression(helpers._triageMustache.call(depth0, "Mist.notificationController.msgPart4", {hash:{},contexts:[depth0],types:["ID"],hashContexts:hashContexts,hashTypes:hashTypes,data:data})));
  data.buffer.push("</p><a id=\"message-link\" target=\"_blank\">");
  hashTypes = {};
  hashContexts = {};
  data.buffer.push(escapeExpression(helpers._triageMustache.call(depth0, "Mist.notificationController.msgLink", {hash:{},contexts:[depth0],types:["ID"],hashContexts:hashContexts,hashTypes:hashTypes,data:data})));
  data.buffer.push("</a><a class=\"ui-btn ui-btn-a ui-corner-all\" ");
  hashContexts = {'target': depth0};
  hashTypes = {'target': "STRING"};
  data.buffer.push(escapeExpression(helpers.action.call(depth0, "closeMessage", {hash:{
    'target': ("view")
  },contexts:[depth0],types:["STRING"],hashContexts:hashContexts,hashTypes:hashTypes,data:data})));
  data.buffer.push(">OK</a></div></div></div>\n");
  return buffer;
  
});
Ember.TEMPLATES["metric_add/js"] = Ember.Handlebars.template(function anonymous(Handlebars,depth0,helpers,partials,data) {
this.compilerInfo = [4,'>= 1.0.0'];
helpers = this.merge(helpers, Ember.Handlebars.helpers); data = data || {};
  var buffer = '', stack1, hashTypes, hashContexts, escapeExpression=this.escapeExpression, self=this;

function program1(depth0,data) {
  
  var buffer = '', hashContexts, hashTypes;
  data.buffer.push("<a class=\"ui-btn ui-btn-d ui-corner-all ui-btn-icon-left ui-icon-plus\" ");
  hashContexts = {'target': depth0};
  hashTypes = {'target': "STRING"};
  data.buffer.push(escapeExpression(helpers.action.call(depth0, "customClicked", {hash:{
    'target': ("view")
  },contexts:[depth0],types:["STRING"],hashContexts:hashContexts,hashTypes:hashTypes,data:data})));
  data.buffer.push(">custom</a>");
  hashContexts = {'nodeBinding': depth0};
  hashTypes = {'nodeBinding': "STRING"};
  data.buffer.push(escapeExpression(helpers.view.call(depth0, "Mist.metricNodeView", {hash:{
    'nodeBinding': ("Mist.metricAddController.metricsTree")
  },contexts:[depth0],types:["ID"],hashContexts:hashContexts,hashTypes:hashTypes,data:data})));
  return buffer;
  }

function program3(depth0,data) {
  
  
  data.buffer.push("<div class=\"ajax-loader\"></div>");
  }

function program5(depth0,data) {
  
  
  data.buffer.push("<div id=\"overlay\"></div>");
  }

  data.buffer.push("<div id=\"metric-add-screen\" class=\"ui-popup-screen ui-screen-hidden ui-overlay-a\"></div><div id=\"metric-add-popup\" class=\"ui-popup-container mid-popup ui-popup-hidden ui-body-inherit ui-corner-all\"><div id=\"metric-add\" class=\"ui-popup ui-corner-all ui-overlay-shadow\" data-role=\"popup\" data-enhanced=\"true\" data-transition=\"flip\" data-position-to=\"#add-metric-btn\"><div class=\"ui-header ui-bar-b\"><h1 class=\"ui-title\">Select Metric</h1></div>");
  hashTypes = {};
  hashContexts = {};
  stack1 = helpers['if'].call(depth0, "Mist.metricAddController.metrics.length", {hash:{},inverse:self.program(3, program3, data),fn:self.program(1, program1, data),contexts:[depth0],types:["ID"],hashContexts:hashContexts,hashTypes:hashTypes,data:data});
  if(stack1 || stack1 === 0) { data.buffer.push(stack1); }
  hashTypes = {};
  hashContexts = {};
  stack1 = helpers['if'].call(depth0, "Mist.metricsController.addingMetric", {hash:{},inverse:self.noop,fn:self.program(5, program5, data),contexts:[depth0],types:["ID"],hashContexts:hashContexts,hashTypes:hashTypes,data:data});
  if(stack1 || stack1 === 0) { data.buffer.push(stack1); }
  data.buffer.push("</div></div>");
  hashTypes = {};
  hashContexts = {};
  data.buffer.push(escapeExpression(helpers.view.call(depth0, "Mist.metricAddCustomView", {hash:{},contexts:[depth0],types:["ID"],hashContexts:hashContexts,hashTypes:hashTypes,data:data})));
  data.buffer.push("\n");
  return buffer;
  
});
Ember.TEMPLATES["metric_add_custom/js"] = Ember.Handlebars.template(function anonymous(Handlebars,depth0,helpers,partials,data) {
this.compilerInfo = [4,'>= 1.0.0'];
helpers = this.merge(helpers, Ember.Handlebars.helpers); data = data || {};
  var buffer = '', stack1, hashContexts, hashTypes, escapeExpression=this.escapeExpression, self=this;

function program1(depth0,data) {
  
  
  data.buffer.push("<div class=\"ajax-loader\"></div>");
  }

  data.buffer.push("<div id=\"metric-add-custom-screen\" class=\"ui-popup-screen ui-screen-hidden ui-overlay-a\"></div><div id=\"metric-add-custom-popup\" class=\"ui-popup-container ui-popup-hidden ui-body-inherit ui-corner-all\"><div id=\"metric-add-custom\" class=\"ui-popup ui-corner-all ui-overlay-shadow\" data-role=\"popup\" data-enhanced=\"true\" data-transition=\"flip\" data-position-to=\"#add-metric-btn\"><div class=\"ui-header ui-bar-b\"><h1 class=\"ui-title\">Add custom metric</h1></div><div class=\"ui-content\"><label for=\"custom-plugin-name\">Name:</label>");
  hashContexts = {'id': depth0,'valueBinding': depth0};
  hashTypes = {'id': "STRING",'valueBinding': "STRING"};
  data.buffer.push(escapeExpression(helpers.view.call(depth0, "Mist.TextField", {hash:{
    'id': ("custom-plugin-name"),
    'valueBinding': ("Mist.metricAddCustomController.metric.name")
  },contexts:[depth0],types:["ID"],hashContexts:hashContexts,hashTypes:hashTypes,data:data})));
  data.buffer.push("<label for=\"custom-plugin-script\">Python script:</label><pre id=\"custom-plugin-error\"></pre>");
  hashContexts = {'id': depth0,'valueBinding': depth0};
  hashTypes = {'id': "STRING",'valueBinding': "STRING"};
  data.buffer.push(escapeExpression(helpers.view.call(depth0, "Ember.TextArea", {hash:{
    'id': ("custom-plugin-script"),
    'valueBinding': ("Mist.metricAddCustomController.metric.script")
  },contexts:[depth0],types:["ID"],hashContexts:hashContexts,hashTypes:hashTypes,data:data})));
  data.buffer.push("<label for=\"custom-plugin-unit\">Unit:</label>");
  hashContexts = {'id': depth0,'placeholder': depth0,'valueBinding': depth0};
  hashTypes = {'id': "STRING",'placeholder': "STRING",'valueBinding': "STRING"};
  data.buffer.push(escapeExpression(helpers.view.call(depth0, "Mist.TextField", {hash:{
    'id': ("custom-plugin-unit"),
    'placeholder': ("e.g. bytes (optional)"),
    'valueBinding': ("Mist.metricAddCustomController.metric.unit")
  },contexts:[depth0],types:["ID"],hashContexts:hashContexts,hashTypes:hashTypes,data:data})));
  data.buffer.push("<select id=\"advanced-toggle\" data-role=\"slider\" data-theme=\"a\" ");
  hashContexts = {'target': depth0,'on': depth0};
  hashTypes = {'target': "STRING",'on': "STRING"};
  data.buffer.push(escapeExpression(helpers.action.call(depth0, "advancedToggled", {hash:{
    'target': ("view"),
    'on': ("change")
  },contexts:[depth0],types:["STRING"],hashContexts:hashContexts,hashTypes:hashTypes,data:data})));
  data.buffer.push("><option value=\"0\">Basic settings</option><option value=\"1\">Advanced settings</option></select><div id=\"custom-plugin-advanced\"><label>");
  hashContexts = {'data-mini': depth0,'checkedBinding': depth0};
  hashTypes = {'data-mini': "STRING",'checkedBinding': "STRING"};
  data.buffer.push(escapeExpression(helpers.view.call(depth0, "Mist.Checkbox", {hash:{
    'data-mini': ("true"),
    'checkedBinding': ("Mist.metricAddCustomController.metric.type")
  },contexts:[depth0],types:["ID"],hashContexts:hashContexts,hashTypes:hashTypes,data:data})));
  data.buffer.push(" Calculate derivative </label></div>");
  hashTypes = {};
  hashContexts = {};
  stack1 = helpers['if'].call(depth0, "Mist.metricAddCustomController.addingMetric", {hash:{},inverse:self.noop,fn:self.program(1, program1, data),contexts:[depth0],types:["ID"],hashContexts:hashContexts,hashTypes:hashTypes,data:data});
  if(stack1 || stack1 === 0) { data.buffer.push(stack1); }
  data.buffer.push("<div class=\"ok-cancel\" data-role=\"controlgroup\" data-type=\"horizontal\"><a class=\"ui-btn ui-corner-all\" ");
  hashContexts = {'target': depth0};
  hashTypes = {'target': "STRING"};
  data.buffer.push(escapeExpression(helpers.action.call(depth0, "backClicked", {hash:{
    'target': ("view")
  },contexts:[depth0],types:["STRING"],hashContexts:hashContexts,hashTypes:hashTypes,data:data})));
  data.buffer.push(">Back</a><a class=\"ui-btn ui-corner-all ui-btn-d ui-state-disabled\" id=\"deploy\" ");
  hashContexts = {'target': depth0};
  hashTypes = {'target': "STRING"};
  data.buffer.push(escapeExpression(helpers.action.call(depth0, "deployClicked", {hash:{
    'target': ("view")
  },contexts:[depth0],types:["STRING"],hashContexts:hashContexts,hashTypes:hashTypes,data:data})));
  data.buffer.push(">Deploy</a></div></div></div></div>\n");
  return buffer;
  
});
Ember.TEMPLATES["metric_node/js"] = Ember.Handlebars.template(function anonymous(Handlebars,depth0,helpers,partials,data) {
this.compilerInfo = [4,'>= 1.0.0'];
helpers = this.merge(helpers, Ember.Handlebars.helpers); data = data || {};
  var buffer = '', stack1, hashTypes, hashContexts, escapeExpression=this.escapeExpression, self=this;

function program1(depth0,data) {
  
  var buffer = '', hashContexts, hashTypes;
  data.buffer.push("<a class=\"end-node ui-btn ui-corner-all\" ");
  hashContexts = {'target': depth0};
  hashTypes = {'target': "STRING"};
  data.buffer.push(escapeExpression(helpers.action.call(depth0, "selectMetric", {hash:{
    'target': ("view")
  },contexts:[depth0],types:["STRING"],hashContexts:hashContexts,hashTypes:hashTypes,data:data})));
  data.buffer.push(">");
  hashTypes = {};
  hashContexts = {};
  data.buffer.push(escapeExpression(helpers._triageMustache.call(depth0, "view.node.text", {hash:{},contexts:[depth0],types:["ID"],hashContexts:hashContexts,hashTypes:hashTypes,data:data})));
  data.buffer.push("</a>");
  return buffer;
  }

function program3(depth0,data) {
  
  var buffer = '', stack1, hashTypes, hashContexts;
  hashTypes = {};
  hashContexts = {};
  stack1 = helpers.unless.call(depth0, "view.node.isRootNode", {hash:{},inverse:self.noop,fn:self.program(4, program4, data),contexts:[depth0],types:["ID"],hashContexts:hashContexts,hashTypes:hashTypes,data:data});
  if(stack1 || stack1 === 0) { data.buffer.push(stack1); }
  data.buffer.push("<div class=\"nest\">");
  hashTypes = {};
  hashContexts = {};
  stack1 = helpers.each.call(depth0, "view.node.subTargets", {hash:{},inverse:self.noop,fn:self.program(6, program6, data),contexts:[depth0],types:["ID"],hashContexts:hashContexts,hashTypes:hashTypes,data:data});
  if(stack1 || stack1 === 0) { data.buffer.push(stack1); }
  data.buffer.push("</div>");
  return buffer;
  }
function program4(depth0,data) {
  
  var buffer = '', hashContexts, hashTypes;
  data.buffer.push("<a class=\"parent-node ui-btn ui-corner-all ui-btn-icon-left ui-icon-carat-d\" ");
  hashContexts = {'target': depth0};
  hashTypes = {'target': "STRING"};
  data.buffer.push(escapeExpression(helpers.action.call(depth0, "toggleUnfold", {hash:{
    'target': ("view")
  },contexts:[depth0],types:["STRING"],hashContexts:hashContexts,hashTypes:hashTypes,data:data})));
  data.buffer.push(">");
  hashTypes = {};
  hashContexts = {};
  data.buffer.push(escapeExpression(helpers._triageMustache.call(depth0, "view.node.text", {hash:{},contexts:[depth0],types:["ID"],hashContexts:hashContexts,hashTypes:hashTypes,data:data})));
  data.buffer.push("</a>");
  return buffer;
  }

function program6(depth0,data) {
  
  var hashContexts, hashTypes;
  hashContexts = {'nodeBinding': depth0};
  hashTypes = {'nodeBinding': "STRING"};
  data.buffer.push(escapeExpression(helpers.view.call(depth0, "Mist.metricNodeView", {hash:{
    'nodeBinding': ("this")
  },contexts:[depth0],types:["ID"],hashContexts:hashContexts,hashTypes:hashTypes,data:data})));
  }

  hashTypes = {};
  hashContexts = {};
  stack1 = helpers['if'].call(depth0, "view.node.isEndNode", {hash:{},inverse:self.program(3, program3, data),fn:self.program(1, program1, data),contexts:[depth0],types:["ID"],hashContexts:hashContexts,hashTypes:hashTypes,data:data});
  if(stack1 || stack1 === 0) { data.buffer.push(stack1); }
  data.buffer.push("\n");
  return buffer;
  
});
Ember.TEMPLATES["monitoring/js"] = Ember.Handlebars.template(function anonymous(Handlebars,depth0,helpers,partials,data) {
this.compilerInfo = [4,'>= 1.0.0'];
helpers = this.merge(helpers, Ember.Handlebars.helpers); data = data || {};
  var buffer = '', stack1, hashContexts, hashTypes, escapeExpression=this.escapeExpression, self=this;

function program1(depth0,data) {
  
  var hashContexts, hashTypes;
  hashContexts = {'graphBinding': depth0};
  hashTypes = {'graphBinding': "STRING"};
  data.buffer.push(escapeExpression(helpers.view.call(depth0, "Mist.graphView", {hash:{
    'graphBinding': ("this")
  },contexts:[depth0],types:["ID"],hashContexts:hashContexts,hashTypes:hashTypes,data:data})));
  }

function program3(depth0,data) {
  
  var stack1, hashTypes, hashContexts;
  hashTypes = {};
  hashContexts = {};
  stack1 = helpers.unless.call(depth0, "pendingCreation", {hash:{},inverse:self.noop,fn:self.program(4, program4, data),contexts:[depth0],types:["ID"],hashContexts:hashContexts,hashTypes:hashTypes,data:data});
  if(stack1 || stack1 === 0) { data.buffer.push(stack1); }
  else { data.buffer.push(''); }
  }
function program4(depth0,data) {
  
  var hashContexts, hashTypes;
  hashContexts = {'graphBinding': depth0};
  hashTypes = {'graphBinding': "STRING"};
  data.buffer.push(escapeExpression(helpers.view.call(depth0, "Mist.graphButtonView", {hash:{
    'graphBinding': ("this")
  },contexts:[depth0],types:["ID"],hashContexts:hashContexts,hashTypes:hashTypes,data:data})));
  }

  data.buffer.push("<div class=\"graphControls\"><div class=\"graphZoomer\"><select id='zoomSelect' data-inline=\"true\" onChange=\"Mist.monitoringController.UI.zoomChange()\"><option value='0' selected='true'>Last 10 Minutes</option><option value='1' >Last 1 Hour</option><option value='2' >Last 1 Day</option><option value='3' >Last 1 Week</option><option value='4' >Last 1 Month</option></select></div><div class=\"graphMover\"><a id='graphsGoBack' class=\"ui-btn ui-corner-all ui-btn-inline\" ");
  hashContexts = {'target': depth0};
  hashTypes = {'target': "STRING"};
  data.buffer.push(escapeExpression(helpers.action.call(depth0, "goBack", {hash:{
    'target': ("Mist.monitoringController.history")
  },contexts:[depth0],types:["STRING"],hashContexts:hashContexts,hashTypes:hashTypes,data:data})));
  data.buffer.push(">&lt;&lt;</a><a id='graphsResetHistory' class=\"ui-btn ui-btn-b ui-corner-all ui-state-disabled ui-btn-inline\" ");
  hashContexts = {'target': depth0};
  hashTypes = {'target': "STRING"};
  data.buffer.push(escapeExpression(helpers.action.call(depth0, "disable", {hash:{
    'target': ("Mist.monitoringController.history")
  },contexts:[depth0],types:["STRING"],hashContexts:hashContexts,hashTypes:hashTypes,data:data})));
  data.buffer.push(">Reset</a><a id='graphsGoForward' class=\"ui-btn ui-corner-all ui-state-disabled ui-btn-inline\" ");
  hashContexts = {'target': depth0};
  hashTypes = {'target': "STRING"};
  data.buffer.push(escapeExpression(helpers.action.call(depth0, "goForward", {hash:{
    'target': ("Mist.monitoringController.history")
  },contexts:[depth0],types:["STRING"],hashContexts:hashContexts,hashTypes:hashTypes,data:data})));
  data.buffer.push(">&gt;&gt;</a></div></div><div id=\"GraphsArea\"><div class=\"valuePopUp\"></div><div id=\"graphs\">");
  hashTypes = {};
  hashContexts = {};
  stack1 = helpers.each.call(depth0, "view.graphs", {hash:{},inverse:self.noop,fn:self.program(1, program1, data),contexts:[depth0],types:["ID"],hashContexts:hashContexts,hashTypes:hashTypes,data:data});
  if(stack1 || stack1 === 0) { data.buffer.push(stack1); }
  data.buffer.push("</div><div id=\"graphBar\">");
  hashTypes = {};
  hashContexts = {};
  stack1 = helpers.each.call(depth0, "view.graphs", {hash:{},inverse:self.noop,fn:self.program(3, program3, data),contexts:[depth0],types:["ID"],hashContexts:hashContexts,hashTypes:hashTypes,data:data});
  if(stack1 || stack1 === 0) { data.buffer.push(stack1); }
  data.buffer.push("<div class=\"graphBtn\" id=\"add-metric-btn\"><a class=\"ui-btn ui-btn-icon-left ui-icon-plus ui-corner-all ui-btn-d\" ");
  hashContexts = {'target': depth0};
  hashTypes = {'target': "STRING"};
  data.buffer.push(escapeExpression(helpers.action.call(depth0, "addMetricClicked", {hash:{
    'target': ("view")
  },contexts:[depth0],types:["STRING"],hashContexts:hashContexts,hashTypes:hashTypes,data:data})));
  data.buffer.push("> Add Graph </a></div></div></div>\n");
  return buffer;
  
});
Ember.TEMPLATES["rule/js"] = Ember.Handlebars.template(function anonymous(Handlebars,depth0,helpers,partials,data) {
this.compilerInfo = [4,'>= 1.0.0'];
helpers = this.merge(helpers, Ember.Handlebars.helpers); data = data || {};
  var buffer = '', stack1, hashTypes, hashContexts, escapeExpression=this.escapeExpression, self=this;

function program1(depth0,data) {
  
  
  data.buffer.push("<div class=\"ajax-loader\"></div>");
  }

function program3(depth0,data) {
  
  var buffer = '', hashContexts, hashTypes;
  data.buffer.push("<div class=\"delete-rule-container\"><a class=\"delete-rule-button ui-btn ui-btn-icon-notext ui-icon-delete ui-corner-all\" ");
  hashContexts = {'target': depth0};
  hashTypes = {'target': "STRING"};
  data.buffer.push(escapeExpression(helpers.action.call(depth0, "deleteRuleClicked", {hash:{
    'target': ("view")
  },contexts:[depth0],types:["ID"],hashContexts:hashContexts,hashTypes:hashTypes,data:data})));
  data.buffer.push(">&nbsp;</a></div>");
  return buffer;
  }

  data.buffer.push("<div id=\"");
  hashTypes = {};
  hashContexts = {};
  data.buffer.push(escapeExpression(helpers.unbound.call(depth0, "id", {hash:{},contexts:[depth0],types:["ID"],hashContexts:hashContexts,hashTypes:hashTypes,data:data})));
  data.buffer.push("\" class=\"rule-box\"><div id=\"basic-condition\"><div class=\"rule-if rule-text\">if</div><a class=\"rule-button rule-metric ui-btn ui-btn-inline ui-shadow ui-corner-all\" ");
  hashContexts = {'target': depth0};
  hashTypes = {'target': "STRING"};
  data.buffer.push(escapeExpression(helpers.action.call(depth0, "openMetricPopup", {hash:{
    'target': ("view")
  },contexts:[depth0],types:["STRING"],hashContexts:hashContexts,hashTypes:hashTypes,data:data})));
  data.buffer.push(">");
  hashTypes = {};
  hashContexts = {};
  data.buffer.push(escapeExpression(helpers._triageMustache.call(depth0, "metric.name", {hash:{},contexts:[depth0],types:["ID"],hashContexts:hashContexts,hashTypes:hashTypes,data:data})));
  data.buffer.push("</a><a class=\"rule-button rule-operator ui-btn ui-btn-inline ui-shadow ui-corner-all\" ");
  hashContexts = {'target': depth0};
  hashTypes = {'target': "STRING"};
  data.buffer.push(escapeExpression(helpers.action.call(depth0, "openOperatorPopup", {hash:{
    'target': ("view")
  },contexts:[depth0],types:["STRING"],hashContexts:hashContexts,hashTypes:hashTypes,data:data})));
  data.buffer.push(">");
  hashTypes = {};
  hashContexts = {};
  data.buffer.push(escapeExpression(helpers._triageMustache.call(depth0, "operator.symbol", {hash:{},contexts:[depth0],types:["ID"],hashContexts:hashContexts,hashTypes:hashTypes,data:data})));
  data.buffer.push("</a>");
  hashContexts = {'class': depth0,'type': depth0,'valueBinding': depth0};
  hashTypes = {'class': "STRING",'type': "STRING",'valueBinding': "STRING"};
  data.buffer.push(escapeExpression(helpers.view.call(depth0, "Mist.TextField", {hash:{
    'class': ("rule-value"),
    'type': ("number"),
    'valueBinding': ("view.newRuleValue")
  },contexts:[depth0],types:["ID"],hashContexts:hashContexts,hashTypes:hashTypes,data:data})));
  data.buffer.push("<div class=\"rule-unit rule-text\">");
  hashTypes = {};
  hashContexts = {};
  data.buffer.push(escapeExpression(helpers._triageMustache.call(depth0, "metric.unit", {hash:{},contexts:[depth0],types:["ID"],hashContexts:hashContexts,hashTypes:hashTypes,data:data})));
  data.buffer.push("</div></div><!--a class=\"rule-button rule-more ui-btn ui-btn-inline ui-shadow ui-corner-all\" > ... </a><div class=\"advanced-condition\"> advanced </div--><div class=\"rule-then rule-text\">then</div><a class=\"rule-button rule-action ui-btn ui-btn-inline ui-shadow ui-corner-all\" ");
  hashContexts = {'target': depth0};
  hashTypes = {'target': "STRING"};
  data.buffer.push(escapeExpression(helpers.action.call(depth0, "openActionPopup", {hash:{
    'target': ("view")
  },contexts:[depth0],types:["STRING"],hashContexts:hashContexts,hashTypes:hashTypes,data:data})));
  data.buffer.push(">");
  hashTypes = {};
  hashContexts = {};
  data.buffer.push(escapeExpression(helpers._triageMustache.call(depth0, "actionToTake", {hash:{},contexts:[depth0],types:["ID"],hashContexts:hashContexts,hashTypes:hashTypes,data:data})));
  data.buffer.push("</a>");
  hashTypes = {};
  hashContexts = {};
  stack1 = helpers['if'].call(depth0, "pendingAction", {hash:{},inverse:self.program(3, program3, data),fn:self.program(1, program1, data),contexts:[depth0],types:["ID"],hashContexts:hashContexts,hashTypes:hashTypes,data:data});
  if(stack1 || stack1 === 0) { data.buffer.push(stack1); }
  data.buffer.push("</div>\n");
  return buffer;
  
});
Ember.TEMPLATES["rule_edit/js"] = Ember.Handlebars.template(function anonymous(Handlebars,depth0,helpers,partials,data) {
this.compilerInfo = [4,'>= 1.0.0'];
helpers = this.merge(helpers, Ember.Handlebars.helpers); data = data || {};
  var buffer = '', stack1, hashTypes, hashContexts, escapeExpression=this.escapeExpression, self=this;

function program1(depth0,data) {
  
  var buffer = '', hashContexts, hashTypes;
  data.buffer.push("<li data-icon=\"false\"><a class=\"ui-btn\" ");
  hashContexts = {'target': depth0};
  hashTypes = {'target': "STRING"};
  data.buffer.push(escapeExpression(helpers.action.call(depth0, "metricClicked", "", {hash:{
    'target': ("view")
  },contexts:[depth0,depth0],types:["STRING","ID"],hashContexts:hashContexts,hashTypes:hashTypes,data:data})));
  data.buffer.push(">");
  hashTypes = {};
  hashContexts = {};
  data.buffer.push(escapeExpression(helpers._triageMustache.call(depth0, "name", {hash:{},contexts:[depth0],types:["ID"],hashContexts:hashContexts,hashTypes:hashTypes,data:data})));
  data.buffer.push("</a></li>");
  return buffer;
  }

function program3(depth0,data) {
  
  var buffer = '', hashContexts, hashTypes;
  data.buffer.push("<li data-icon=\"false\"><a ");
  hashContexts = {'target': depth0};
  hashTypes = {'target': "STRING"};
  data.buffer.push(escapeExpression(helpers.action.call(depth0, "operatorClicked", "", {hash:{
    'target': ("view")
  },contexts:[depth0,depth0],types:["STRING","ID"],hashContexts:hashContexts,hashTypes:hashTypes,data:data})));
  data.buffer.push(">");
  hashTypes = {};
  hashContexts = {};
  data.buffer.push(escapeExpression(helpers._triageMustache.call(depth0, "symbol", {hash:{},contexts:[depth0],types:["ID"],hashContexts:hashContexts,hashTypes:hashTypes,data:data})));
  data.buffer.push("</a></li>");
  return buffer;
  }

function program5(depth0,data) {
  
  var buffer = '', hashContexts, hashTypes;
  data.buffer.push("<li data-icon=\"false\"><a ");
  hashContexts = {'target': depth0};
  hashTypes = {'target': "STRING"};
  data.buffer.push(escapeExpression(helpers.action.call(depth0, "actionClicked", "", {hash:{
    'target': ("view")
  },contexts:[depth0,depth0],types:["STRING","ID"],hashContexts:hashContexts,hashTypes:hashTypes,data:data})));
  data.buffer.push(">");
  hashTypes = {};
  hashContexts = {};
  data.buffer.push(escapeExpression(helpers._triageMustache.call(depth0, "", {hash:{},contexts:[depth0],types:["ID"],hashContexts:hashContexts,hashTypes:hashTypes,data:data})));
  data.buffer.push("</a></li>");
  return buffer;
  }

  data.buffer.push("<div id=\"rule-metric-screen\" class=\"ui-popup-screen ui-screen-hidden ui-overlay-b\"></div><div id=\"rule-metric-popup\" class=\"ui-popup-container ui-popup-hidden ui-body-inherit ui-overlay-shadow\"><div id=\"rule-metric\" class=\"ui-popup\" data-role=\"popup\" data-enhanced=\"true\" data-transition=\"flip\"><ul data-role=\"listview\">");
  hashTypes = {};
  hashContexts = {};
  stack1 = helpers.each.call(depth0, "view.metrics", {hash:{},inverse:self.noop,fn:self.program(1, program1, data),contexts:[depth0],types:["ID"],hashContexts:hashContexts,hashTypes:hashTypes,data:data});
  if(stack1 || stack1 === 0) { data.buffer.push(stack1); }
  data.buffer.push("<!--li data-icon=\"false\"><a class=\"ui-btn ui-btn-d\" ");
  hashContexts = {'target': depth0};
  hashTypes = {'target': "STRING"};
  data.buffer.push(escapeExpression(helpers.action.call(depth0, "customClicked", {hash:{
    'target': ("view")
  },contexts:[depth0],types:["STRING"],hashContexts:hashContexts,hashTypes:hashTypes,data:data})));
  data.buffer.push("> Custom </a></li--></ul></div></div><div id=\"rule-operator-screen\" class=\"ui-popup-screen ui-screen-hidden ui-overlay-b\"></div><div id=\"rule-operator-popup\" class=\"ui-popup-container ui-popup-hidden ui-body-inherit ui-overlay-shadow\"><div id=\"rule-operator\" class=\"ui-popup\" data-role=\"popup\" data-enhanced=\"true\" data-transition=\"flip\"><ul data-role=\"listview\">");
  hashTypes = {};
  hashContexts = {};
  stack1 = helpers.each.call(depth0, "Mist.rulesController.operatorList", {hash:{},inverse:self.noop,fn:self.program(3, program3, data),contexts:[depth0],types:["ID"],hashContexts:hashContexts,hashTypes:hashTypes,data:data});
  if(stack1 || stack1 === 0) { data.buffer.push(stack1); }
  data.buffer.push("</ul></div></div><div id=\"rule-action-screen\" class=\"ui-popup-screen ui-screen-hidden ui-overlay-b\"></div><div id=\"rule-action-popup\" class=\"ui-popup-container ui-popup-hidden ui-body-inherit ui-overlay-shadow\"><div id=\"rule-action\" class=\"ui-popup\" data-role=\"popup\" data-enhanced=\"true\" data-transition=\"flip\"><ul data-role=\"listview\">");
  hashTypes = {};
  hashContexts = {};
  stack1 = helpers.each.call(depth0, "Mist.rulesController.actionList", {hash:{},inverse:self.noop,fn:self.program(5, program5, data),contexts:[depth0],types:["ID"],hashContexts:hashContexts,hashTypes:hashTypes,data:data});
  if(stack1 || stack1 === 0) { data.buffer.push(stack1); }
  data.buffer.push("<li class=\"ui-state-disabled\" data-icon=\"false\"><a>launch</a></li></ul></div></div><div id=\"rule-command-screen\" class=\"ui-popup-screen ui-screen-hidden ui-overlay-b\"></div><div id=\"rule-command-popup\" class=\"ui-popup-container ui-popup-hidden ui-body-inherit ui-overlay-shadow ui-corner-all large-popup\"><div id=\"rule-command\" class=\"ui-popup ui-corner-all\" data-role=\"popup\" data-enhanced=\"true\" data-transition=\"flip\"><div data-role=\"header\"><h1>Command</h1></div><div data-role=\"content\">");
  hashContexts = {'valueBinding': depth0,'name': depth0};
  hashTypes = {'valueBinding': "STRING",'name': "STRING"};
  data.buffer.push(escapeExpression(helpers.view.call(depth0, "Ember.TextArea", {hash:{
    'valueBinding': ("Mist.ruleEditController.command"),
    'name': ("rule-command-content")
  },contexts:[depth0],types:["ID"],hashContexts:hashContexts,hashTypes:hashTypes,data:data})));
  data.buffer.push("<div data-role=\"controlgroup\" class=\"btn-full ok-cancel\" data-type=\"horizontal\"><a class=\"ui-btn ui-btn-a\" data-rel=\"back\">Back</a><a class=\"ui-btn ui-btn-d\" ");
  hashContexts = {'target': depth0};
  hashTypes = {'target': "STRING"};
  data.buffer.push(escapeExpression(helpers.action.call(depth0, "saveClicked", {hash:{
    'target': ("view")
  },contexts:[depth0],types:["STRING"],hashContexts:hashContexts,hashTypes:hashTypes,data:data})));
  data.buffer.push(">Save</a></div></div></div></div><div id=\"rule-advanced-screen\" class=\"ui-popup-screen ui-screen-hidden ui-overlay-b\"></div><div id=\"rule-advanced-popup\" class=\"ui-popup-container ui-popup-hidden ui-body-inherit ui-overlay-shadow ui-corner-all large-popup\"><div id=\"rule-advanced\" class=\"ui-popup ui-corner-all\" data-role=\"popup\" data-enhanced=\"true\" data-transition=\"flip\"><div class=\"ui-header ui-bar-b\"><h1 class=\"ui-title\">Advanced Options</h1></div><div data-role=\"content\"><div data-role=\"controlgroup\" class=\"btn-full ok-cancel\" data-type=\"horizontal\"><a class=\"ui-btn ui-btn-a\" data-rel=\"back\">Back</a><a class=\"ui-btn ui-btn-d\" ");
  hashContexts = {'target': depth0};
  hashTypes = {'target': "STRING"};
  data.buffer.push(escapeExpression(helpers.action.call(depth0, "doneClicked", {hash:{
    'target': ("view")
  },contexts:[depth0],types:["STRING"],hashContexts:hashContexts,hashTypes:hashTypes,data:data})));
  data.buffer.push(">Done</a></div></div></div></div>\n");
  return buffer;
  
});
Ember.TEMPLATES["user_menu/js"] = Ember.Handlebars.template(function anonymous(Handlebars,depth0,helpers,partials,data) {
this.compilerInfo = [4,'>= 1.0.0'];
helpers = this.merge(helpers, Ember.Handlebars.helpers); data = data || {};
  var buffer = '', stack1, hashContexts, hashTypes, helperMissing=helpers.helperMissing, escapeExpression=this.escapeExpression, self=this;

function program1(depth0,data) {
  
  var buffer = '', stack1, hashContexts, hashTypes, options;
  data.buffer.push("<img class=\"gravatar-image\" ");
  hashContexts = {'src': depth0};
  hashTypes = {'src': "STRING"};
  options = {hash:{
    'src': ("view.gravatarURL")
  },contexts:[],types:[],hashContexts:hashContexts,hashTypes:hashTypes,data:data};
  data.buffer.push(escapeExpression(((stack1 = helpers['bind-attr'] || (depth0 && depth0['bind-attr'])),stack1 ? stack1.call(depth0, options) : helperMissing.call(depth0, "bind-attr", options))));
  data.buffer.push("/>");
  return buffer;
  }

function program3(depth0,data) {
  
  
  data.buffer.push("<div class=\"gravatar-image user\"></div>");
  }

function program5(depth0,data) {
  
  var buffer = '', stack1, stack2, hashContexts, hashTypes, options;
  data.buffer.push("<a data-role=\"button\" data-mini=\"true\" ");
  hashContexts = {'href': depth0};
  hashTypes = {'href': "STRING"};
  options = {hash:{
    'href': ("view.accountUrl")
  },contexts:[],types:[],hashContexts:hashContexts,hashTypes:hashTypes,data:data};
  data.buffer.push(escapeExpression(((stack1 = helpers['bind-attr'] || (depth0 && depth0['bind-attr'])),stack1 ? stack1.call(depth0, options) : helperMissing.call(depth0, "bind-attr", options))));
  hashContexts = {'target': depth0};
  hashTypes = {'target': "STRING"};
  options = {hash:{
    'target': ("view.isNotCore")
  },contexts:[],types:[],hashContexts:hashContexts,hashTypes:hashTypes,data:data};
  data.buffer.push(escapeExpression(((stack1 = helpers['bind-attr'] || (depth0 && depth0['bind-attr'])),stack1 ? stack1.call(depth0, options) : helperMissing.call(depth0, "bind-attr", options))));
  data.buffer.push(">Account</a>");
  hashTypes = {};
  hashContexts = {};
  stack2 = helpers['if'].call(depth0, "Mist.isCore", {hash:{},inverse:self.noop,fn:self.program(6, program6, data),contexts:[depth0],types:["ID"],hashContexts:hashContexts,hashTypes:hashTypes,data:data});
  if(stack2 || stack2 === 0) { data.buffer.push(stack2); }
  return buffer;
  }
function program6(depth0,data) {
  
  var buffer = '', hashContexts, hashTypes;
  data.buffer.push("<button data-mini=\"true\" ");
  hashContexts = {'target': depth0};
  hashTypes = {'target': "STRING"};
  data.buffer.push(escapeExpression(helpers.action.call(depth0, "logoutClicked", {hash:{
    'target': ("view")
  },contexts:[depth0],types:["STRING"],hashContexts:hashContexts,hashTypes:hashTypes,data:data})));
  data.buffer.push(">Logout</a>");
  return buffer;
  }

function program8(depth0,data) {
  
  var stack1, hashTypes, hashContexts;
  hashTypes = {};
  hashContexts = {};
  stack1 = helpers.unless.call(depth0, "Mist.isCore", {hash:{},inverse:self.noop,fn:self.program(9, program9, data),contexts:[depth0],types:["ID"],hashContexts:hashContexts,hashTypes:hashTypes,data:data});
  if(stack1 || stack1 === 0) { data.buffer.push(stack1); }
  else { data.buffer.push(''); }
  }
function program9(depth0,data) {
  
  var buffer = '', hashContexts, hashTypes;
  data.buffer.push("<button data-mini=\"true\" ");
  hashContexts = {'target': depth0};
  hashTypes = {'target': "STRING"};
  data.buffer.push(escapeExpression(helpers.action.call(depth0, "loginClicked", {hash:{
    'target': ("view")
  },contexts:[depth0],types:["STRING"],hashContexts:hashContexts,hashTypes:hashTypes,data:data})));
  data.buffer.push(">Login</a>");
  return buffer;
  }

  data.buffer.push("<a id=\"me-btn\" class=\"ui-btn-right\" data-role=\"button\" ");
  hashContexts = {'target': depth0};
  hashTypes = {'target': "STRING"};
  data.buffer.push(escapeExpression(helpers.action.call(depth0, "meClicked", {hash:{
    'target': ("view")
  },contexts:[depth0],types:["STRING"],hashContexts:hashContexts,hashTypes:hashTypes,data:data})));
  data.buffer.push(">");
  hashTypes = {};
  hashContexts = {};
  stack1 = helpers['if'].call(depth0, "view.gravatarURL", {hash:{},inverse:self.program(3, program3, data),fn:self.program(1, program1, data),contexts:[depth0],types:["ID"],hashContexts:hashContexts,hashTypes:hashTypes,data:data});
  if(stack1 || stack1 === 0) { data.buffer.push(stack1); }
  data.buffer.push(" &nbsp;</a><div id=\"user-menu-popup\" data-role=\"popup\" data-position-to=\"#me-btn\" data-theme=\"b\" data-overlay-theme=\"b\" data-transition=\"flip\"><div data-role=\"content\"><div>");
  hashTypes = {};
  hashContexts = {};
  data.buffer.push(escapeExpression(helpers._triageMustache.call(depth0, "EMAIL", {hash:{},contexts:[depth0],types:["ID"],hashContexts:hashContexts,hashTypes:hashTypes,data:data})));
  data.buffer.push("</div><a href=\"https://mistio.zendesk.com/access/login\" target=\"_blank\" data-role=\"button\" data-mini=\"true\">Support</a>");
  hashTypes = {};
  hashContexts = {};
  stack1 = helpers['if'].call(depth0, "Mist.authenticated", {hash:{},inverse:self.program(8, program8, data),fn:self.program(5, program5, data),contexts:[depth0],types:["ID"],hashContexts:hashContexts,hashTypes:hashTypes,data:data});
  if(stack1 || stack1 === 0) { data.buffer.push(stack1); }
  data.buffer.push("</div></div>");
  hashTypes = {};
  hashContexts = {};
  data.buffer.push(escapeExpression(helpers.view.call(depth0, "Mist.loginView", {hash:{},contexts:[depth0],types:["ID"],hashContexts:hashContexts,hashTypes:hashTypes,data:data})));
  hashTypes = {};
  hashContexts = {};
  data.buffer.push(escapeExpression(helpers.view.call(depth0, "Mist.messageboxView", {hash:{},contexts:[depth0],types:["ID"],hashContexts:hashContexts,hashTypes:hashTypes,data:data})));
  data.buffer.push("\n");
  return buffer;
  
});
    callback();
  }
});<|MERGE_RESOLUTION|>--- conflicted
+++ resolved
@@ -39,80 +39,42 @@
         'text!app/templates/rule_edit.html',
         'text!app/templates/user_menu.html',
       ], function () {
-<<<<<<< HEAD
         Ember.TEMPLATES['backend_add/js'] = Ember.Handlebars.compile(arguments[0]);
-        Ember.TEMPLATES['backend_edit/js'] = Ember.Handlebars.compile(arguments[1]);
-        Ember.TEMPLATES['confirmation_dialog/js'] = Ember.Handlebars.compile(arguments[2]);
-        Ember.TEMPLATES['file_upload/js'] = Ember.Handlebars.compile(arguments[3]);
-        Ember.TEMPLATES['graph/js'] = Ember.Handlebars.compile(arguments[4]);
-        Ember.TEMPLATES['graph_button/js'] = Ember.Handlebars.compile(arguments[5]);
-        Ember.TEMPLATES['home/js'] = Ember.Handlebars.compile(arguments[6]);
-        Ember.TEMPLATES['image_list/js'] = Ember.Handlebars.compile(arguments[7]);
-        Ember.TEMPLATES['image_list_item/js'] = Ember.Handlebars.compile(arguments[8]);
-        Ember.TEMPLATES['key/js'] = Ember.Handlebars.compile(arguments[9]);
-        Ember.TEMPLATES['key_add/js'] = Ember.Handlebars.compile(arguments[10]);
-        Ember.TEMPLATES['key_edit/js'] = Ember.Handlebars.compile(arguments[11]);
-        Ember.TEMPLATES['key_list/js'] = Ember.Handlebars.compile(arguments[12]);
-        Ember.TEMPLATES['key_list_item/js'] = Ember.Handlebars.compile(arguments[13]);
-        Ember.TEMPLATES['login/js'] = Ember.Handlebars.compile(arguments[14]);
-        Ember.TEMPLATES['machine/js'] = Ember.Handlebars.compile(arguments[15]);
-        Ember.TEMPLATES['machine_add/js'] = Ember.Handlebars.compile(arguments[16]);
-        Ember.TEMPLATES['machine_keys/js'] = Ember.Handlebars.compile(arguments[17]);
-        Ember.TEMPLATES['machine_keys_list_item/js'] = Ember.Handlebars.compile(arguments[18]);
-        Ember.TEMPLATES['machine_list/js'] = Ember.Handlebars.compile(arguments[19]);
-        Ember.TEMPLATES['machine_list_item/js'] = Ember.Handlebars.compile(arguments[20]);
-        Ember.TEMPLATES['machine_manual_monitoring/js'] = Ember.Handlebars.compile(arguments[21]);
-        Ember.TEMPLATES['machine_power/js'] = Ember.Handlebars.compile(arguments[22]);
-        Ember.TEMPLATES['machine_shell/js'] = Ember.Handlebars.compile(arguments[23]);
-        Ember.TEMPLATES['machine_shell_list_item/js'] = Ember.Handlebars.compile(arguments[24]);
-        Ember.TEMPLATES['machine_tags/js'] = Ember.Handlebars.compile(arguments[25]);
-        Ember.TEMPLATES['machine_tags_list_item/js'] = Ember.Handlebars.compile(arguments[26]);
-        Ember.TEMPLATES['messagebox/js'] = Ember.Handlebars.compile(arguments[27]);
-        Ember.TEMPLATES['metric_add/js'] = Ember.Handlebars.compile(arguments[28]);
-        Ember.TEMPLATES['metric_add_custom/js'] = Ember.Handlebars.compile(arguments[29]);
-        Ember.TEMPLATES['metric_node/js'] = Ember.Handlebars.compile(arguments[30]);
-        Ember.TEMPLATES['monitoring/js'] = Ember.Handlebars.compile(arguments[31]);
-        Ember.TEMPLATES['rule/js'] = Ember.Handlebars.compile(arguments[32]);
-        Ember.TEMPLATES['rule_edit/js'] = Ember.Handlebars.compile(arguments[33]);
-        Ember.TEMPLATES['user_menu/js'] = Ember.Handlebars.compile(arguments[34]);
-=======
-        Ember.TEMPLATES['backend_add/html'] = Ember.Handlebars.compile(arguments[0]);
-        Ember.TEMPLATES['backend_button/html'] = Ember.Handlebars.compile(arguments[1]);
-        Ember.TEMPLATES['backend_edit/html'] = Ember.Handlebars.compile(arguments[2]);
-        Ember.TEMPLATES['confirmation_dialog/html'] = Ember.Handlebars.compile(arguments[3]);
-        Ember.TEMPLATES['file_upload/html'] = Ember.Handlebars.compile(arguments[4]);
-        Ember.TEMPLATES['graph_button/html'] = Ember.Handlebars.compile(arguments[5]);
-        Ember.TEMPLATES['graph/html'] = Ember.Handlebars.compile(arguments[6]);
-        Ember.TEMPLATES['home/html'] = Ember.Handlebars.compile(arguments[7]);
-        Ember.TEMPLATES['image_list/html'] = Ember.Handlebars.compile(arguments[8]);
-        Ember.TEMPLATES['image_list_item/html'] = Ember.Handlebars.compile(arguments[9]);
-        Ember.TEMPLATES['key_add/html'] = Ember.Handlebars.compile(arguments[10]);
-        Ember.TEMPLATES['key_edit/html'] = Ember.Handlebars.compile(arguments[11]);
-        Ember.TEMPLATES['key/html'] = Ember.Handlebars.compile(arguments[12]);
-        Ember.TEMPLATES['key_list/html'] = Ember.Handlebars.compile(arguments[13]);
-        Ember.TEMPLATES['key_list_item/html'] = Ember.Handlebars.compile(arguments[14]);
-        Ember.TEMPLATES['login/html'] = Ember.Handlebars.compile(arguments[15]);
-        Ember.TEMPLATES['machine_add/html'] = Ember.Handlebars.compile(arguments[16]);
-        Ember.TEMPLATES['machine/html'] = Ember.Handlebars.compile(arguments[17]);
-        Ember.TEMPLATES['machine_keys/html'] = Ember.Handlebars.compile(arguments[18]);
-        Ember.TEMPLATES['machine_keys_list_item/html'] = Ember.Handlebars.compile(arguments[19]);
-        Ember.TEMPLATES['machine_list/html'] = Ember.Handlebars.compile(arguments[20]);
-        Ember.TEMPLATES['machine_list_item/html'] = Ember.Handlebars.compile(arguments[21]);
-        Ember.TEMPLATES['machine_manual_monitoring/html'] = Ember.Handlebars.compile(arguments[22]);
-        Ember.TEMPLATES['machine_power/html'] = Ember.Handlebars.compile(arguments[23]);
-        Ember.TEMPLATES['machine_shell/html'] = Ember.Handlebars.compile(arguments[24]);
-        Ember.TEMPLATES['machine_shell_list_item/html'] = Ember.Handlebars.compile(arguments[25]);
-        Ember.TEMPLATES['machine_tags/html'] = Ember.Handlebars.compile(arguments[26]);
-        Ember.TEMPLATES['machine_tags_list_item/html'] = Ember.Handlebars.compile(arguments[27]);
-        Ember.TEMPLATES['messagebox/html'] = Ember.Handlebars.compile(arguments[28]);
-        Ember.TEMPLATES['metric_add_custom/html'] = Ember.Handlebars.compile(arguments[29]);
-        Ember.TEMPLATES['metric_add/html'] = Ember.Handlebars.compile(arguments[30]);
-        Ember.TEMPLATES['metric_node/html'] = Ember.Handlebars.compile(arguments[31]);
-        Ember.TEMPLATES['monitoring/html'] = Ember.Handlebars.compile(arguments[32]);
-        Ember.TEMPLATES['rule_edit/html'] = Ember.Handlebars.compile(arguments[33]);
-        Ember.TEMPLATES['rule/html'] = Ember.Handlebars.compile(arguments[34]);
-        Ember.TEMPLATES['user_menu/html'] = Ember.Handlebars.compile(arguments[35]);
->>>>>>> 2fb5289e
+        Ember.TEMPLATES['backend_button/js'] = Ember.Handlebars.compile(arguments[1]);
+        Ember.TEMPLATES['backend_edit/js'] = Ember.Handlebars.compile(arguments[2]);
+        Ember.TEMPLATES['confirmation_dialog/js'] = Ember.Handlebars.compile(arguments[3]);
+        Ember.TEMPLATES['file_upload/js'] = Ember.Handlebars.compile(arguments[4]);
+        Ember.TEMPLATES['graph/js'] = Ember.Handlebars.compile(arguments[5]);
+        Ember.TEMPLATES['graph_button/js'] = Ember.Handlebars.compile(arguments[6]);
+        Ember.TEMPLATES['home/js'] = Ember.Handlebars.compile(arguments[7]);
+        Ember.TEMPLATES['image_list/js'] = Ember.Handlebars.compile(arguments[8]);
+        Ember.TEMPLATES['image_list_item/js'] = Ember.Handlebars.compile(arguments[9]);
+        Ember.TEMPLATES['key/js'] = Ember.Handlebars.compile(arguments[10]);
+        Ember.TEMPLATES['key_add/js'] = Ember.Handlebars.compile(arguments[11]);
+        Ember.TEMPLATES['key_edit/js'] = Ember.Handlebars.compile(arguments[12]);
+        Ember.TEMPLATES['key_list/js'] = Ember.Handlebars.compile(arguments[13]);
+        Ember.TEMPLATES['key_list_item/js'] = Ember.Handlebars.compile(arguments[14]);
+        Ember.TEMPLATES['login/js'] = Ember.Handlebars.compile(arguments[15]);
+        Ember.TEMPLATES['machine/js'] = Ember.Handlebars.compile(arguments[16]);
+        Ember.TEMPLATES['machine_add/js'] = Ember.Handlebars.compile(arguments[17]);
+        Ember.TEMPLATES['machine_keys/js'] = Ember.Handlebars.compile(arguments[18]);
+        Ember.TEMPLATES['machine_keys_list_item/js'] = Ember.Handlebars.compile(arguments[19]);
+        Ember.TEMPLATES['machine_list/js'] = Ember.Handlebars.compile(arguments[20]);
+        Ember.TEMPLATES['machine_list_item/js'] = Ember.Handlebars.compile(arguments[21]);
+        Ember.TEMPLATES['machine_manual_monitoring/js'] = Ember.Handlebars.compile(arguments[22]);
+        Ember.TEMPLATES['machine_power/js'] = Ember.Handlebars.compile(arguments[23]);
+        Ember.TEMPLATES['machine_shell/js'] = Ember.Handlebars.compile(arguments[24]);
+        Ember.TEMPLATES['machine_shell_list_item/js'] = Ember.Handlebars.compile(arguments[25]);
+        Ember.TEMPLATES['machine_tags/js'] = Ember.Handlebars.compile(arguments[26]);
+        Ember.TEMPLATES['machine_tags_list_item/js'] = Ember.Handlebars.compile(arguments[27]);
+        Ember.TEMPLATES['messagebox/js'] = Ember.Handlebars.compile(arguments[28]);
+        Ember.TEMPLATES['metric_add/js'] = Ember.Handlebars.compile(arguments[29]);
+        Ember.TEMPLATES['metric_add_custom/js'] = Ember.Handlebars.compile(arguments[30]);
+        Ember.TEMPLATES['metric_node/js'] = Ember.Handlebars.compile(arguments[31]);
+        Ember.TEMPLATES['monitoring/js'] = Ember.Handlebars.compile(arguments[32]);
+        Ember.TEMPLATES['rule/js'] = Ember.Handlebars.compile(arguments[33]);
+        Ember.TEMPLATES['rule_edit/js'] = Ember.Handlebars.compile(arguments[34]);
+        Ember.TEMPLATES['user_menu/js'] = Ember.Handlebars.compile(arguments[35]);
         callback();
       });
       return;
@@ -350,10 +312,7 @@
   return buffer;
   
 });
-<<<<<<< HEAD
-Ember.TEMPLATES["backend_edit/js"] = Ember.Handlebars.template(function anonymous(Handlebars,depth0,helpers,partials,data) {
-=======
-Ember.TEMPLATES["backend_button/html"] = Ember.Handlebars.template(function anonymous(Handlebars,depth0,helpers,partials,data) {
+Ember.TEMPLATES["backend_button/js"] = Ember.Handlebars.template(function anonymous(Handlebars,depth0,helpers,partials,data) {
 this.compilerInfo = [4,'>= 1.0.0'];
 helpers = this.merge(helpers, Ember.Handlebars.helpers); data = data || {};
   var buffer = '', hashContexts, hashTypes, escapeExpression=this.escapeExpression;
@@ -373,8 +332,7 @@
   return buffer;
   
 });
-Ember.TEMPLATES["backend_edit/html"] = Ember.Handlebars.template(function anonymous(Handlebars,depth0,helpers,partials,data) {
->>>>>>> 2fb5289e
+Ember.TEMPLATES["backend_edit/js"] = Ember.Handlebars.template(function anonymous(Handlebars,depth0,helpers,partials,data) {
 this.compilerInfo = [4,'>= 1.0.0'];
 helpers = this.merge(helpers, Ember.Handlebars.helpers); data = data || {};
   var buffer = '', stack1, hashContexts, hashTypes, escapeExpression=this.escapeExpression, self=this;
@@ -650,25 +608,13 @@
 
 function program1(depth0,data) {
   
-<<<<<<< HEAD
   var hashContexts, hashTypes;
-  hashContexts = {'backendBinding': depth0,'classBinding': depth0,'data-icon': depth0};
-  hashTypes = {'backendBinding': "STRING",'classBinding': "STRING",'data-icon': "STRING"};
-=======
-  var buffer = '', hashContexts, hashTypes;
-  data.buffer.push("\n                ");
   hashContexts = {'backendBinding': depth0,'class': depth0};
   hashTypes = {'backendBinding': "STRING",'class': "STRING"};
->>>>>>> 2fb5289e
   data.buffer.push(escapeExpression(helpers.view.call(depth0, "Mist.backendButtonView", {hash:{
     'backendBinding': ("this"),
     'class': ("ui-btn ui-input-btn ui-corner-all ui-shadow")
   },contexts:[depth0],types:["ID"],hashContexts:hashContexts,hashTypes:hashTypes,data:data})));
-<<<<<<< HEAD
-=======
-  data.buffer.push("\n            ");
-  return buffer;
->>>>>>> 2fb5289e
   }
 
   data.buffer.push("<div id=\"home-page\" data-role=\"page\" class=\"ui-page-active ui-page ui-page-theme-a\"><div class=\"ui-header ui-bar-b\"><h1 class=\"ui-title\">mist.io</h1>");
