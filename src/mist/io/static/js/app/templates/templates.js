--- conflicted
+++ resolved
@@ -136,7 +136,6 @@
         Ember.TEMPLATES['script_log_list'] = Ember.Handlebars.compile(arguments[57]);
         Ember.TEMPLATES['script_run'] = Ember.Handlebars.compile(arguments[58]);
         Ember.TEMPLATES['scripts'] = Ember.Handlebars.compile(arguments[59]);
-<<<<<<< HEAD
         Ember.TEMPLATES['template'] = Ember.Handlebars.compile(arguments[60]);
         Ember.TEMPLATES['template_add'] = Ember.Handlebars.compile(arguments[61]);
         Ember.TEMPLATES['template_edit'] = Ember.Handlebars.compile(arguments[62]);
@@ -150,13 +149,7 @@
         Ember.TEMPLATES['user_menu'] = Ember.Handlebars.compile(arguments[69]);
         Ember.TEMPLATES['image'] = Ember.Handlebars.compile(arguments[70]);
         Ember.TEMPLATES['machine_run_script'] = Ember.Handlebars.compile(arguments[71]);
-=======
-        Ember.TEMPLATES['subnet_list_item'] = Ember.Handlebars.compile(arguments[60]);
-        Ember.TEMPLATES['user_menu'] = Ember.Handlebars.compile(arguments[61]);
-        Ember.TEMPLATES['image'] = Ember.Handlebars.compile(arguments[62]);
-        Ember.TEMPLATES['machine_run_script'] = Ember.Handlebars.compile(arguments[63]);
-        Ember.TEMPLATES['machine_image_create'] = Ember.Handlebars.compile(arguments[64]);
->>>>>>> e4475330
+        Ember.TEMPLATES['machine_image_create'] = Ember.Handlebars.compile(arguments[72]);
         callback();
         info('loaded raw templates');
       });
