--- conflicted
+++ resolved
@@ -38,35 +38,6 @@
     Ember.TEMPLATES['backend_add/html'] = Ember.Handlebars.compile(arguments[0]);
     Ember.TEMPLATES['backend_edit/html'] = Ember.Handlebars.compile(arguments[1]);
     Ember.TEMPLATES['confirmation_dialog/html'] = Ember.Handlebars.compile(arguments[2]);
-<<<<<<< HEAD
-    Ember.TEMPLATES['home/html'] = Ember.Handlebars.compile(arguments[3]);
-    Ember.TEMPLATES['image_list/html'] = Ember.Handlebars.compile(arguments[4]);
-    Ember.TEMPLATES['image_list_item/html'] = Ember.Handlebars.compile(arguments[5]);
-    Ember.TEMPLATES['key/html'] = Ember.Handlebars.compile(arguments[6]);
-    Ember.TEMPLATES['key_add/html'] = Ember.Handlebars.compile(arguments[7]);
-    Ember.TEMPLATES['key_edit/html'] = Ember.Handlebars.compile(arguments[8]);
-    Ember.TEMPLATES['key_list/html'] = Ember.Handlebars.compile(arguments[9]);
-    Ember.TEMPLATES['key_list_item/html'] = Ember.Handlebars.compile(arguments[10]);
-    Ember.TEMPLATES['login/html'] = Ember.Handlebars.compile(arguments[11]);
-    Ember.TEMPLATES['machine/html'] = Ember.Handlebars.compile(arguments[12]);
-    Ember.TEMPLATES['machine_add/html'] = Ember.Handlebars.compile(arguments[13]);
-    Ember.TEMPLATES['machine_keys/html'] = Ember.Handlebars.compile(arguments[14]);
-    Ember.TEMPLATES['machine_keys_list_item/html'] = Ember.Handlebars.compile(arguments[15]);
-    Ember.TEMPLATES['machine_list/html'] = Ember.Handlebars.compile(arguments[16]);
-    Ember.TEMPLATES['machine_list_item/html'] = Ember.Handlebars.compile(arguments[17]);
-    Ember.TEMPLATES['machine_manual_monitoring/html'] = Ember.Handlebars.compile(arguments[18]);
-    Ember.TEMPLATES['machine_power/html'] = Ember.Handlebars.compile(arguments[19]);
-    Ember.TEMPLATES['machine_shell/html'] = Ember.Handlebars.compile(arguments[20]);
-    Ember.TEMPLATES['machine_shell_list_item/html'] = Ember.Handlebars.compile(arguments[21]);
-    Ember.TEMPLATES['machine_tags/html'] = Ember.Handlebars.compile(arguments[22]);
-    Ember.TEMPLATES['machine_tags_list_item/html'] = Ember.Handlebars.compile(arguments[23]);
-    Ember.TEMPLATES['messagebox/html'] = Ember.Handlebars.compile(arguments[24]);
-    Ember.TEMPLATES['metric_add/html'] = Ember.Handlebars.compile(arguments[25]);
-    Ember.TEMPLATES['monitoring/html'] = Ember.Handlebars.compile(arguments[26]);
-    Ember.TEMPLATES['rule/html'] = Ember.Handlebars.compile(arguments[27]);
-    Ember.TEMPLATES['rule_edit/html'] = Ember.Handlebars.compile(arguments[28]);
-    Ember.TEMPLATES['user_menu/html'] = Ember.Handlebars.compile(arguments[29]);
-=======
     Ember.TEMPLATES['file_upload/html'] = Ember.Handlebars.compile(arguments[3]);
     Ember.TEMPLATES['home/html'] = Ember.Handlebars.compile(arguments[4]);
     Ember.TEMPLATES['image_list/html'] = Ember.Handlebars.compile(arguments[5]);
@@ -90,10 +61,11 @@
     Ember.TEMPLATES['machine_tags/html'] = Ember.Handlebars.compile(arguments[23]);
     Ember.TEMPLATES['machine_tags_list_item/html'] = Ember.Handlebars.compile(arguments[24]);
     Ember.TEMPLATES['messagebox/html'] = Ember.Handlebars.compile(arguments[25]);
-    Ember.TEMPLATES['monitoring/html'] = Ember.Handlebars.compile(arguments[26]);
-    Ember.TEMPLATES['rule/html'] = Ember.Handlebars.compile(arguments[27]);
-    Ember.TEMPLATES['user_menu/html'] = Ember.Handlebars.compile(arguments[28]);
->>>>>>> 76856f0b
+    Ember.TEMPLATES['metric_add/html'] = Ember.Handlebars.compile(arguments[26]);
+    Ember.TEMPLATES['monitoring/html'] = Ember.Handlebars.compile(arguments[27]);
+    Ember.TEMPLATES['rule/html'] = Ember.Handlebars.compile(arguments[28]);
+    Ember.TEMPLATES['rule_edit/html'] = Ember.Handlebars.compile(arguments[29]);
+    Ember.TEMPLATES['user_menu/html'] = Ember.Handlebars.compile(arguments[30]);
   });
   return;
 }
@@ -3013,7 +2985,7 @@
   data.buffer.push(">");
   hashTypes = {};
   hashContexts = {};
-  data.buffer.push(escapeExpression(helpers._triageMustache.call(depth0, "metric", {hash:{},contexts:[depth0],types:["ID"],hashContexts:hashContexts,hashTypes:hashTypes,data:data})));
+  data.buffer.push(escapeExpression(helpers._triageMustache.call(depth0, "metric.name", {hash:{},contexts:[depth0],types:["ID"],hashContexts:hashContexts,hashTypes:hashTypes,data:data})));
   data.buffer.push("</a>\n\n    <a href=\"#\"\n        class=\"rule-button operator\"\n        data-role=\"button\"\n        data-icon=\"false\"\n        data-inline=\"true\"\n        ");
   hashContexts = {'target': depth0};
   hashTypes = {'target': "STRING"};
@@ -3027,7 +2999,7 @@
   data.buffer.push("</a>\n\n    <div class=\"rule-unit\">");
   hashTypes = {};
   hashContexts = {};
-  data.buffer.push(escapeExpression(helpers._triageMustache.call(depth0, "unit", {hash:{},contexts:[depth0],types:["ID"],hashContexts:hashContexts,hashTypes:hashTypes,data:data})));
+  data.buffer.push(escapeExpression(helpers._triageMustache.call(depth0, "metric.unit", {hash:{},contexts:[depth0],types:["ID"],hashContexts:hashContexts,hashTypes:hashTypes,data:data})));
   data.buffer.push("</div>\n    <input type=\"number\"\n        data-type=\"range\"\n        data-highlight=\"true\"\n        class=\"rule-value\"\n        ");
   hashContexts = {'value': depth0};
   hashTypes = {'value': "STRING"};
@@ -3038,7 +3010,7 @@
   hashContexts = {'max': depth0};
   hashTypes = {'max': "STRING"};
   data.buffer.push(escapeExpression(helpers.bindAttr.call(depth0, {hash:{
-    'max': ("maxValue")
+    'max': ("metric.maxValue")
   },contexts:[],types:[],hashContexts:hashContexts,hashTypes:hashTypes,data:data})));
   data.buffer.push(" />\n\n    <div class=\"rule-then\">then</div>\n\n    <a href=\"#\"\n        class=\"rule-button action\"\n        data-role=\"button\"\n        data-icon=\"false\"\n        data-inline=\"true\"\n        ");
   hashContexts = {'target': depth0};
@@ -3067,7 +3039,7 @@
 function program1(depth0,data) {
   
   var buffer = '', hashContexts, hashTypes;
-  data.buffer.push("\n            <li data-icon=\"false\">\n                <a ");
+  data.buffer.push("\n            <li data-icon=\"false\">\n                <a class=\"ui-btn\" ");
   hashContexts = {'target': depth0};
   hashTypes = {'target': "STRING"};
   data.buffer.push(escapeExpression(helpers.action.call(depth0, "metricClicked", "", {hash:{
@@ -3118,9 +3090,15 @@
   data.buffer.push("<div id=\"rule-metric-screen\" class=\"ui-popup-screen ui-screen-hidden ui-overlay-b\"></div>\n<div id=\"rule-metric-popup\"\n     class=\"ui-popup-container ui-popup-hidden ui-body-inherit ui-overlay-shadow\">\n\n    <div id=\"rule-metric\"\n         class=\"ui-popup\"\n         data-role=\"popup\"\n         data-enhanced=\"true\"\n         data-transition=\"flip\">\n\n        <ul data-role=\"listview\">\n            ");
   hashTypes = {};
   hashContexts = {};
-  stack1 = helpers.each.call(depth0, "Mist.rulesController.metricList", {hash:{},inverse:self.noop,fn:self.program(1, program1, data),contexts:[depth0],types:["ID"],hashContexts:hashContexts,hashTypes:hashTypes,data:data});
-  if(stack1 || stack1 === 0) { data.buffer.push(stack1); }
-  data.buffer.push("\n        </ul>\n    </div>\n</div>\n\n\n<div id=\"rule-operator-screen\" class=\"ui-popup-screen ui-screen-hidden ui-overlay-b\"></div>\n<div id=\"rule-operator-popup\"\n     class=\"ui-popup-container ui-popup-hidden ui-body-inherit ui-overlay-shadow\">\n\n    <div id=\"rule-operator\"\n         class=\"ui-popup\"\n         data-role=\"popup\"\n         data-enhanced=\"true\"\n         data-transition=\"flip\">\n\n        <ul data-role=\"listview\">\n            ");
+  stack1 = helpers.each.call(depth0, "view.metrics", {hash:{},inverse:self.noop,fn:self.program(1, program1, data),contexts:[depth0],types:["ID"],hashContexts:hashContexts,hashTypes:hashTypes,data:data});
+  if(stack1 || stack1 === 0) { data.buffer.push(stack1); }
+  data.buffer.push("\n            <li data-icon=\"false\">\n                <a class=\"ui-btn ui-btn-d\" ");
+  hashContexts = {'target': depth0};
+  hashTypes = {'target': "STRING"};
+  data.buffer.push(escapeExpression(helpers.action.call(depth0, "customClicked", {hash:{
+    'target': ("view")
+  },contexts:[depth0],types:["STRING"],hashContexts:hashContexts,hashTypes:hashTypes,data:data})));
+  data.buffer.push(">\n                    Custom\n                </a>\n            </li>\n        </ul>\n    </div>\n</div>\n\n\n<div id=\"rule-operator-screen\" class=\"ui-popup-screen ui-screen-hidden ui-overlay-b\"></div>\n<div id=\"rule-operator-popup\"\n     class=\"ui-popup-container ui-popup-hidden ui-body-inherit ui-overlay-shadow\">\n\n    <div id=\"rule-operator\"\n         class=\"ui-popup\"\n         data-role=\"popup\"\n         data-enhanced=\"true\"\n         data-transition=\"flip\">\n\n        <ul data-role=\"listview\">\n            ");
   hashTypes = {};
   hashContexts = {};
   stack1 = helpers.each.call(depth0, "Mist.rulesController.operatorList", {hash:{},inverse:self.noop,fn:self.program(3, program3, data),contexts:[depth0],types:["ID"],hashContexts:hashContexts,hashTypes:hashTypes,data:data});
@@ -3134,15 +3112,15 @@
   hashContexts = {'valueBinding': depth0,'name': depth0};
   hashTypes = {'valueBinding': "STRING",'name': "STRING"};
   data.buffer.push(escapeExpression(helpers.view.call(depth0, "Ember.TextArea", {hash:{
-    'valueBinding': ("Mist.rulesController.command"),
+    'valueBinding': ("Mist.ruleEditController.command"),
     'name': ("rule-command-content")
   },contexts:[depth0],types:["ID"],hashContexts:hashContexts,hashTypes:hashTypes,data:data})));
-  data.buffer.push("\n\n            <div data-role=\"controlgroup\" class=\"btn-full ok-cancel\" data-type=\"horizontal\">\n                <a data-role=\"button\" data-theme=\"c\" data-rel=\"back\">Back</a>\n                <a data-role=\"button\" data-theme=\"b\" ");
-  hashContexts = {'target': depth0};
-  hashTypes = {'target': "STRING"};
-  data.buffer.push(escapeExpression(helpers.action.call(depth0, "saveCommand", {hash:{
-    'target': ("Mist.rulesController")
-  },contexts:[depth0],types:["ID"],hashContexts:hashContexts,hashTypes:hashTypes,data:data})));
+  data.buffer.push("\n\n            <div data-role=\"controlgroup\" class=\"btn-full ok-cancel\" data-type=\"horizontal\">\n                <a class=\"ui-btn ui-btn-a\" data-rel=\"back\">Back</a>\n                <a class=\"ui-btn ui-btn-d\" ");
+  hashContexts = {'target': depth0};
+  hashTypes = {'target': "STRING"};
+  data.buffer.push(escapeExpression(helpers.action.call(depth0, "saveClicked", {hash:{
+    'target': ("view")
+  },contexts:[depth0],types:["STRING"],hashContexts:hashContexts,hashTypes:hashTypes,data:data})));
   data.buffer.push(">Save</a>\n            </div>\n        </div>\n    </div>\n</div>\n");
   return buffer;
   
