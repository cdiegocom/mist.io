{{#if view.machine.hasMonitoring}}
    <a href="#"
        class="monitoring-button"
        data-role="button"
        data-icon="delete"
        data-theme="a"
        {{action "enableMonitoringClick" target="view"}}>Disable</a>
{{else}}
    <a href="#"
        class="monitoring-button"
        data-role="button"
        data-icon="star"
        data-theme="b"
        {{action "enableMonitoringClick" target="view"}}>Enable</a>
{{/if}}

<div data-role="popup" id="monitoring-dialog" class="mist-dialog" data-overlay-theme="a">
    <div data-role="header">
        <h1>Disable monitoring</h1>
    </div>
    <div data-role="content" data-theme="b">
        <div id="monitoring-enabled">
            <span>Are you sure you wish to disable monitoring for {{name}}?</span>

            {{#unless hasKey}}
                <p>The collectd daemon can't be disabled automactically because there is no key pair set.</p>
                <p>To do it manually run the following commands:</p>
                <pre>chmod -x /etc/init.d/collectd &amp;&amp; killall -9 collectd</pre>
            {{/unless}}

            <div class="btn-full ok-cancel" data-role="controlgroup" data-type="horizontal">
                <button data-theme="c" id="button-back-enabled">Back</button>
                <button data-theme="b" id="button-disable-monitoring">Disable</button>
            </div>
        </div>
        <div id="monitoring-disabled">
            <div id="enable-monitoring-dialog">
                <div>Are you sure you wish to enable monitoring for {{name}}?</div>

                {{#unless hasKey}}
                    <p>The collectd daemon can't be installed automatically because there is no key pair set.</p>
                    <p>You will have to configure it manually by following the instructions after pressing enable.</p>
                {{/unless}}

                <div class="btn-full ok-cancel" data-role="controlgroup" data-type="horizontal">
                    <button data-theme="c" id="button-back-disabled">Back</button>
                    <button data-theme="b" id="button-enable-monitoring">Enable</button>
                </div>
            </div>
            <div id="plan-dialog">
                <div id="plan-text"><span></span></div>
                <div id="free-trial" style="display:none;">Monitoring is a premium service. You can try it for free for one month, or purchase a plan!</div>
                <div id="purchase-plan" style="display:none;">You have to purchase a plan in order to enable monitoring</div>
                <div id="quota-plan" style="display:none;">You have reached the limits for your plan. Please upgrade plan in order to continue</div>

                <a href="#" class="trial-button" data-role="button" data-theme="b" style="display:none;" {{action "openTrialDialog" target="view"}}>One month Free trial</a>
                <div id="purchase-account"><a href="#" class="buy-button" data-role="button" data-theme="b" {{action "clickedPurchaseDialog" target="view"}}>Purchase Plan</a></div>
                <a href="#" data-rel="back" class="buy-button" data-role="button" data-theme="b" {{action "backClicked" target="view"}}>Back</a></div> 
            </div>
        </div>
    </div>
</div>

<<<<<<< HEAD
<div data-role="popup" id="trial-dialog" class="mist-dialog" data-overlay-theme="a">
    <div data-role="header">
        <h1>Enable Trial</h1>
    </div>
    <div data-role="content" data-theme="b">
        <div id="trial-user-details">
            <label for="user-name">Name:</label>
            <span class="required">*</span>
            <input type="text" name="user-name" id="trial-user-name" />
            <label for="company-name">Company Name:</label>
            <span class="required">*</span>
            <input type="text" name="company-name" id="trial-company-name" />
            <a id="submit-trial" data-role="button" data-theme="b" {{action submitTrial target="view"}}>Enable</a>
            <div class="ajax-loader"></div>
        </div>
    </div>
</div>

<div data-role="popup" id="login-dialog" class="mist-dialog" data-overlay-theme="a">
=======
<div data-role="popup" id="login-dialog" data-overlay-theme="a" style="display:none;">
>>>>>>> bdc590b0
    <div data-role="header">
        <h1>Login to mist.io</h1>
    </div>
    <div data-role="content" data-theme="b">
        <div class="info">In order to proceed you need to login to the premium <a href="https://mist.io">mist.io</a> service.</div>

        <label for="email">Email</label>
        {{view Mist.TextField valueBinding="Mist.email" name="email" id="email"}}

        <label for="password">Password</label>
        {{view Mist.TextField type="password" valueBinding="Mist.password" name="password" id="password"}}

        <div class="btn-full ok-cancel" data-role="controlgroup" data-type="horizontal">
            <button data-theme="c" {{action "backLoginClicked" target="view"}}>Back</button>
            <button id="auth-ok" data-theme="b" {{action "doLogin" target="view"}}>Login</button>
        </div>
        <div class="ajax-loader"></div>
    </div>
</div><|MERGE_RESOLUTION|>--- conflicted
+++ resolved
@@ -61,7 +61,6 @@
     </div>
 </div>
 
-<<<<<<< HEAD
 <div data-role="popup" id="trial-dialog" class="mist-dialog" data-overlay-theme="a">
     <div data-role="header">
         <h1>Enable Trial</h1>
@@ -81,9 +80,6 @@
 </div>
 
 <div data-role="popup" id="login-dialog" class="mist-dialog" data-overlay-theme="a">
-=======
-<div data-role="popup" id="login-dialog" data-overlay-theme="a" style="display:none;">
->>>>>>> bdc590b0
     <div data-role="header">
         <h1>Login to mist.io</h1>
     </div>
