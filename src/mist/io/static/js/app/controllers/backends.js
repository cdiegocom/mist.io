define('app/controllers/backends', ['app/models/backend', 'ember'],
    //
    //  Backends Controller
    //
    //  @returns Class
    //
    function (Backend) {

        'use strict';

        return Ember.ArrayController.extend(Ember.Evented, {


            //
            //
            //  Properties
            //
            //


            content: [],
            imageCount: 0,
            machineCount: 0,
            networkCount: 0,
            selectedMachines: [],
            selectedNetworks: [],
            machineRequest: false,
            networkRequest: false,

            addingBackend: false,
            deletingBackend: false,
            togglingBackend: false,
            checkedMonitoring: false,
            checkingMonitoring: false,

            loading: true,
            loadingImages: false,
            loadingMachines: false,


            hasOpenStack: function () {
                return !!this.content.findBy('isOpenStack', true);
            }.property('content.@each.isOpenStack'),


            //
            //
            //  Initialization
            //
            //


            load: function (backends) {
                this._updateContent(backends);
                this.set('loading', false);
            },


            //
            //
            //  Methods
            //
            //


            addBackend: function (args) {

                var key = Mist.keysController.keyExists(args.payload.key) ? args.payload.key : null;

                var that = this;
                this.set('addingBackend', true);
                Mist.ajax.POST('/backends', args.payload)
                .success(function (backend) {
                    that._addBackend(backend, key);
                }).error(function (message) {
                    Mist.notificationController.notify(
                        'Failed to add backend: ' + message);
                }).complete(function (success, backend) {
                    that.set('addingBackend', false);
                    if (args.callback) args.callback(success, backend);
                });
            },


            renameBackend: function (args) {
                var that = this;
                this.set('renamingBackend', true);
                Mist.ajax.PUT('/backends/' + args.backend.id, {
                    'new_name': args.newTitle
                }).success(function () {
                    that._renameBackend(args.backend, args.newTitle);
                }).error(function () {
                    Mist.notificationController.notify(
                        'Failed to rename backend');
                }).complete(function (success) {
                    that.set('renamingBackend', false);
                    if (args.callback) args.callback(success);
                });
            },


            deleteBackend: function(args) {
                var that = this;
                this.set('deletingBackend', true);
                Mist.ajax.DELETE('/backends/' + args.backend.id, {
                }).success(function() {
                    that._deleteBackend(args.backend);
                }).error(function() {
                    Mist.notificationController.notify(
                        'Failed to delete backend');
                }).complete(function(success) {
                    that.set('deletingBackend', false);
                    if (args.callback) args.callback(success);
                });
            },


            toggleBackend: function(args) {
                var that = this;
                this.set('togglingBackend', true);
                Mist.ajax.POST('/backends/' + args.backend.id, {
                    'new_state': args.newState.toString()
                }).success(function () {
                    that._toggleBackend(args.backend, args.newState);
                }).error(function () {
                    Mist.notificationController.notify(
                        "Failed to change backend's state");
                }).complete(function (success) {
                    that.set('togglingBackend', false);
                    if (args.callback) args.callback(success);
                });
            },


            probeMachine: function(machine, keyId, callback) {
                // TODO: This should be moved inside machines controller

                if (!machine.id || machine.id == -1) return;
                if (!machine.state == 'running') return;

                var host = machine.getHost();
                if (!host) return;

                var key = Mist.keysController.getKey(keyId);
                if (key) {
                    machine.set('probing', keyId);
                    key.set('probing', machine);
                } else {
                    machine.set('probing', true);
                }
                var that = this;
                var uptime = null;
                Mist.ajax.POST('/backends/' + machine.backend.id + '/machines/' + machine.id + '/probe', {
                    'host': host,
                    'key': keyId
                }).success(function (data) {
                    machine.probeSuccess(data);
                }).error(function(message) {
                    if (!machine.backend || !machine.backend.enabled) return;
                    if (key) Mist.notificationController.notify(message);
                }).complete(function(success, data) {
                    if (!machine.backend || !machine.backend.enabled) return;
                    if (key)
                        key.set('probing', false);
                    machine.set('probing', false);
                    that.trigger('onMachineProbe');
                    if (callback) callback(!!data.uptime, data);
                });
            },


            updateMachineCount: function() {
                var count = 0;
                var content = this.content;
                var contentLength = this.content.length;
                for (var b = 0; b < contentLength; ++b) {
                    count += content[b].machines.content.length;
                }
                this.set('machineCount', count);
                this.trigger('updateMachines');
            }.observes('content.length'),


            updateImageCount: function() {
                var count = 0;
                this.content.forEach(function(backend) {
                    count += backend.images.content.length;
                });
                this.set('imageCount', count);
            }.observes('content.length'),


            providerList: function() {
                return SUPPORTED_PROVIDERS.map(function (provider) {
<<<<<<< HEAD
                    provider.className = PROVIDER_MAP[provider.provider].className;
=======
                    provider.className = 'provider-';
                    if (provider.provider == 'bare_metal')
                        provider.className += 'baremetal';
                    else if (provider.provider == 'indonesian_vcloud')
                        provider.className += 'indonesian';
                    else
                        provider.className += provider.provider;
>>>>>>> 03218834
                    return provider;
                }).sort(function (a, b) {
                    if (a.provider == 'bare_metal')
                        return 1;
                    if (b.provider == 'bare_metal')
                        return -1;
                    if (a.title > b.title)
                        return 1;
                    if (a.title < b.title)
                        return -1
                    return 0;
                });
            }.property('providerList'),


            getRequestedMachine: function() {
                if (this.machineRequest) {
                    return this.getMachine(this.machineRequest);
                }
            },


            getRequestedNetwork: function () {
                if (this.networkRequest) {
                    return this.getNetwork(this.networkRequest);
                }
            },


            getBackend: function(backendId) {
                return this.content.findBy('id', backendId);
            },


            getMachine: function(machineId, backendId) {

                if (backendId) {
                    var backend = this.getBackend(backendId);
                    if (backend)
                        return backend.getMachine(machineId);
                    return null;
                }

                var machine = null;
                this.content.some(function(backend) {
                    return machine = backend.getMachine(machineId);
                });
                return machine;
            },


            getNetwork: function (networkId, backendId) {
                if (backendId) {
                    var backend = this.getBackend(backendId);
                    if (backend)
                        return backend.getNetwork(networkId);
                    return null;
                }

                var network = null;
                this.content.some(function(backend) {
                    return network = backend.getNetwork(networkId);
                });
                return network;
            },


            machineExists: function(machineId, backendId) {
                return !!this.getMachine(machineId, backendId);
            },


            backendExists: function(backendId) {
                return !!this.getBackend(backendId);
            },


            networkExists: function (networkId, backendId) {
                return !!this.getNetwork(networkId, backendId);
            },


            //
            //
            //  Psudo-Private Methods
            //
            //


            _updateContent: function (backends) {
                Ember.run(this, function() {

                    // Remove deleted backends
                    this.content.forEach(function (backend) {
                        if (!backends.findBy('id', backend.id))
                            this.content.removeObject(backend);
                    }, this);

                    backends.forEach(function (backend) {

                        var oldBackend = this.getBackend(backend.id);

                        if (oldBackend)
                            // Update existing backends
                            forIn(backend, function (value, property) {
                                oldBackend.set(property, value);
                            });
                        else
                            // Add new backends
                            this._addBackend(backend);
                    }, this);

                    this.trigger('onBackendListChange');
                });
            },


            _addBackend: function(backend, keyId) {
                Ember.run(this, function() {
                    if (this.backendExists(backend.id)) return;
                    var backendModel = Backend.create(backend);
                    this.content.addObject(backendModel);
                    // <TODO (gtsop): move this code into backend model
                    if (keyId)
                        backendModel.one('onMachineListChange', function() {
                            if (backendModel.provider == 'bare_metal') {
                                backendModel.set('isBareMetal', true);
                                Mist.keysController._associateKey(keyId,
                                    backendModel.machines.content[0]);
                            }
                        });
                    // />
                    this.trigger('onBackendAdd');
                });
            },


            _deleteBackend: function(backend) {
                Ember.run(this, function() {
                    this.content.removeObject(backend);
                    this.trigger('onBackendDelete');
                });
            },


            _renameBackend: function(backend, newTitle) {
                Ember.run(this, function() {
                    backend.set('title', newTitle);
                    this.trigger('onBackendRename');
                });
            },


            _toggleBackend: function(backend, newState) {
                Ember.run(this, function() {
                    backend.set('enabled', newState);
                    this.trigger('onBackendToggle');
                });
            },


            _updateImageCount: function() {
                Ember.run(this, function() {
                    var counter = 0;
                    this.content.forEach(function(backend) {
                        if (backend.enabled) counter += backend.imageCount;
                    });
                    this.set('imageCount', counter);
                    this.trigger('onImageListChange');
                });
            },


            _updateMachineCount: function() {
                Ember.run(this, function() {
                    var counter = 0;
                    this.content.forEach(function(backend) {
                        if (backend.enabled) counter += backend.machineCount;
                    });
                    this.set('machineCount', counter);
                    this.trigger('onMachineListChange');
                });
            },


            _updateNetworkCount: function() {
                Ember.run(this, function() {
                    var counter = 0;
                    this.content.forEach(function (backend) {
                        if (backend.enabled && backend.provider == 'openstack')
                            counter += backend.networkCount;
                    });
                    this.set('networkCount', counter);
                    this.trigger('onNetworkListChange');
                });
            },


            _updateLoadingImages: function() {
                this.set('loadingImages',
                    !!this.content.findBy('loadingImages', true));
            },


            _updateLoadingMachines: function() {
                this.set('loadingMachines',
                    !!this.content.findBy('loadingMachines', true));
            },


            _updateLoadingNetworks: function () {
                this.set('loadingNetworks',
                    !!this.content.findBy('loadingNetworks', true));
            },


            _updateSelectedMachines: function() {
                Ember.run(this, function() {
                    var newSelectedMachines = [];
                    this.content.forEach(function(backend) {
                        newSelectedMachines = newSelectedMachines.concat(backend.selectedMachines);
                    });
                    this.set('selectedMachines', newSelectedMachines);
                    this.trigger('onSelectedMachinesChange');
                });
            },


            _updateSelectedNetworks: function () {
                Ember.run(this, function () {
                    var newSelectedNetworks = [];
                    this.content.forEach(function (backend) {
                        newSelectedNetworks = newSelectedNetworks.concat(backend.selectedNetworks);
                    });
                    this.set('selectedNetworks', newSelectedNetworks);
                    this.trigger('onSelectedNetworksChange');
                });
            },


            //
            //
            //  Observers
            //
            //


            imageCountObserver: function() {
                Ember.run.once(this, '_updateImageCount');
            }.observes('content.@each.imageCount'),


            mahcineCountObserver: function() {
                Ember.run.once(this, '_updateMachineCount');
            }.observes('content.@each.machineCount'),


            networkCountObserver: function () {
                Ember.run.once(this, '_updateNetworkCount');
            }.observes('content.@each.networkCount'),


            loadingImagesObserver: function() {
                Ember.run.once(this, '_updateLoadingImages');
            }.observes('content.@each.loadingImages'),


            loadingMachinesObserver: function() {
                Ember.run.once(this, '_updateLoadingMachines');
            }.observes('content.@each.loadingMachines'),


            loadingNetworksObserver: function () {
                Ember.run.once(this, '_updateLoadingNetworks');
            }.observes('content.@each.loadingNetworks'),


            selectedMachinesObserver: function () {
                Ember.run.once(this, '_updateSelectedMachines');
            }.observes('content.@each.selectedMachines'),


            selectedNetworksObserver: function () {
                Ember.run.once(this, '_updateSelectedNetworks');
            }.observes('content.@each.selectedNetworks')
        });
    }
);<|MERGE_RESOLUTION|>--- conflicted
+++ resolved
@@ -192,9 +192,7 @@
 
             providerList: function() {
                 return SUPPORTED_PROVIDERS.map(function (provider) {
-<<<<<<< HEAD
-                    provider.className = PROVIDER_MAP[provider.provider].className;
-=======
+
                     provider.className = 'provider-';
                     if (provider.provider == 'bare_metal')
                         provider.className += 'baremetal';
@@ -202,7 +200,6 @@
                         provider.className += 'indonesian';
                     else
                         provider.className += provider.provider;
->>>>>>> 03218834
                     return provider;
                 }).sort(function (a, b) {
                     if (a.provider == 'bare_metal')
