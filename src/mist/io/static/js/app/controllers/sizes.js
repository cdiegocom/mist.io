--- conflicted
+++ resolved
@@ -23,11 +23,6 @@
             backend: null,
 
 
-<<<<<<< HEAD
-            load: function (sizes) {
-                if (!this.backend.enabled) return;
-                this._setContent(sizes);
-=======
             //
             //
             //  Initialization
@@ -38,7 +33,6 @@
             init: function () {
                 this._super();
                 this.set('content', []);
->>>>>>> 094272f9
                 this.set('loading', true);
             },
 
