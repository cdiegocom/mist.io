define('app/controllers/images', ['app/models/image'],
    //
    //  Images Controller
    //
    //  @returns Class
    //
    function (Image) {

        'use strict';

        return Ember.ArrayController.extend(Ember.Evented, {


            //
            //
            //  Properties
            //
            //


            content: null,
            loading: null,
            backend: null,


            //
            //
            //  Computed Properties
            //
            //


            hasStarred: function () {
                return !!this.content.findBy('star', true);
            }.property('content.@each.star'),


<<<<<<< HEAD
            load: function (images) {
                if (!this.backend.enabled) return;
                this._setContent(images);
=======
            //
            //
            //  Initialization
            //
            //


            init: function () {
                this._super();
                this.set('content', []);
>>>>>>> 094272f9
                this.set('loading', true);
            },


            //
            //
            //  Methods
            //
            //


            load: function (images) {
                this._updateContent(images);
                this.set('loading', false);
            },


            searchImages: function (filter, callback) {
                var that = this;
                Mist.ajax.POST('/backends/' + this.backend.id + '/images', {
                    'search_term': filter
                }).success(function (images) {

                }).error(function () {
                    Mist.notificationController.notify(
                        'Failed to search images on ' + that.backend.title);
                }).complete(function (success, images) {
                    var imagesToReturn = [];
                    if (success) {
                        images.forEach(function (image) {
                            image.backend = that.backend;
                            imagesToReturn.push(Image.create(image));
                        });
                    }
                    if (callback) callback(success, imagesToReturn);
                });
            },


            toggleImageStar: function (image, callback) {
                var that = this;
                Mist.ajax.POST('/backends/' + this.backend.id + '/images/' + image.id, {
                }).success(function (star) {
                    if (!that.imageExists(image.id))
                        that._addImage(image);
                    that._toggleImageStar(image.id, star);
                }).error(function () {
                    Mist.notificationController.notify('Failed to (un)star image');
                }).complete(function (success, star) {
                    if (callback) callback(success, star);
                });
            },


            getImage: function (imageId) {
                return this.content.findBy('id', imageId);
            },


            imageExists: function (imageId) {
                return !!this.getImage(imageId);
            },


            //
            //
            //  Pseudo-Private Methods
            //
            //


            _updateContent: function (images) {
                Ember.run(this, function () {

                    // Remove deleted images
                    this.content.forEach(function (image) {
                        if (!images.findBy('id', image.id))
                            this.content.removeObject(image);
                    }, this);

                    images.forEach(function (image) {

                        var oldImage = this.getImage(image.id);

                        if (oldImage)
                            // Update existing images
                            forIn(image, function (value, property) {
                                oldImage.set(property, value);
                            });
                        else
                            // Add new images
                            this._addImage(image);
                    }, this);

                    this.trigger('onImageListChange');
                });
            },


            _addImage: function (image) {
                Ember.run(this, function () {
                    image.backend = this.backend;
                    this.content.pushObject(Image.create(image));
                    this.trigger('onImageAdd');
                });
            },


            _toggleImageStar: function (imageId, star) {
                Ember.run(this, function () {
                    this.getImage(imageId).set('star', star);
                    this.trigger('onImageStarToggle');
                });
            },
        });
    }
);<|MERGE_RESOLUTION|>--- conflicted
+++ resolved
@@ -35,11 +35,6 @@
             }.property('content.@each.star'),
 
 
-<<<<<<< HEAD
-            load: function (images) {
-                if (!this.backend.enabled) return;
-                this._setContent(images);
-=======
             //
             //
             //  Initialization
@@ -50,7 +45,6 @@
             init: function () {
                 this._super();
                 this.set('content', []);
->>>>>>> 094272f9
                 this.set('loading', true);
             },
 
