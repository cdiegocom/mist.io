--- conflicted
+++ resolved
@@ -30,10 +30,6 @@
                         name: null,
                         backend: null,
                         adminStateUp: true,
-<<<<<<< HEAD
-						createRouter: null,
-=======
->>>>>>> 75e2baac
                         createSubnet: null
                     });
                     this.subnet.clear();
