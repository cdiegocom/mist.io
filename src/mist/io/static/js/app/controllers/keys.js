define(['app/models/key'],
    /**
     *  Keys Controller
     *
     *  @returns Class
     */
    function(Key) {
        return Ember.ArrayController.extend(Ember.Evented, {

            /**
             *  Properties
             */

            content: [],
            selectedKeys: [],

            loading: false,
            addingKey: false,
            keyRequest: false,
            renamingKey: false,
            associatingKey: false,
            gettingPublicKey: false,
            gettingPrivateKey: false,
            disassociatingKey: false,
            settingDefaultKey: false,


            /**
             * 
             *  Initialization
             * 
             */

            load: function() {
                var that = this;
                this.set('loading', true);
                Mist.ajax.GET('/keys', {
                }).success(function(keys) {
                    that._setContent(keys);
                }).error(function() {
                    that._reload();
                }).complete(function(success) {
                    that.set('loading', false);
                    that.trigger('onLoad');
                });
            }.on('init'),


            /**
             * 
             *  Methods
             * 
             */

            addKey: function(keyId, keyPrivate, callback) {
                var that = this;
                this.set('addingKey', true);
                Mist.ajax.PUT('/keys', {
                    'id': keyId,
                    'priv': keyPrivate
                }).success(function(key) {
                    that._addKey(key);
                }).error(function() {
                    Mist.notificationController.notify('Failed to create key');
                }).complete(function(success, key) {
                    that.set('addingKey', false);
                    if (callback) callback(success, key);
                });
                keyPrivate = null;
            },


            renameKey: function(keyId, newKeyId, callback) {
                var that = this;
                this.set('renamingKey', true);
                Mist.ajax.PUT('/keys/' + keyId, {
                    'new_id': newKeyId
                }).success(function() {
                    that._renameKey(keyId, newKeyId);
                }).error(function() {
                    Mist.notificationController.notify('Failed to rename key');
                }).complete(function(success) {
                    that.set('renamingKey', false);
                    if (callback) callback(success);
                });
            },


            deleteKey: function(keyId, callback) {
                var that = this;
                this.set('deletingKey', true);
                Mist.ajax.DELETE('/keys/' + keyId, {
                }).success(function() {
                    that._deleteKey(keyId);
                }).error(function() {
                    Mist.notificationController.notify('Failed to delete key');
                }).complete(function(success) {
                    that.set('deletingKey', false);
                    if (callback) callback(success);
                });
            },


            setDefaultKey: function(keyId, callback) {
                var that = this;
                this.set('settingDefaultKey', true);
                Mist.ajax.POST('/keys/' + keyId, {
                }).success(function() {
                    that._setDefaultKey(keyId);
                }).error(function() {
                    Mist.notificationController.notify('Failed to set default key');
                }).complete(function(success) {
                    that.set('settingDefaultKey', false);
                    if (callback) callback(success);
                });
            },


            associateKey: function(keyId, machine, callback, user , port) {
                var that = this;

                // Check if user and port are provided

                if(typeof user == 'undefined') user = null;
                if(typeof port == 'undefined') port = null;

                this.set('associatingKey', true);
                Mist.ajax.PUT('/backends/' + machine.backend.id + '/machines/' + machine.id + '/keys/' + keyId, {
                    'host': machine.getHost(),
                    'user': user,
                    'port': port
                }).success(function() {
                    that._associateKey(keyId, machine);
                }).error(function(responseText, status) {

                    // Try another user/port
<<<<<<< HEAD
                    if(status == 401){
                        Mist.machineKeysController.openSSH_Details();
                    }
                    else
                        Mist.notificationController.notify('Failed to associate key');

=======
                    $("#userPort-popup").popup( "open" );
>>>>>>> 94aa2fea
                }).complete(function(success) {
                    that.set('associatingKey', false);
                    if (callback) callback(success);
                });
            },


            disassociateKey: function(keyId, machine, host, callback) {
                var backend_id = machine.backend.id ? machine.backend.id : machine.backend;
                var that = this;
                this.set('disassociatingKey', true);
                Mist.ajax.DELETE('/backends/' + backend_id + '/machines/' + machine.id + '/keys/' + keyId, {
                    'host': machine.getHost()
                }).success(function() {
                    that._disassociateKey(keyId, machine);
                }).error(function() {
                    Mist.notificationController.notify('Failed to disassociate key');
                }).complete(function(success) {
                    that.set('disassociatingKey', false);
                    if (callback) callback(success);
                });
            },


            generateKey: function(callback) {
                var that = this;
                this.set('generatingKey', true);
                Mist.ajax.POST('/keys', {
                }).error(function() {
                    Mist.notificationController.notify('Failed to generate key');
                }).complete(function(success, key) {
                    that.set('generatingKey', false);
                    if (callback) callback(success, key.priv);
                });
            },


            getPrivateKey: function(keyId, callback) {
                var that = this;
                this.set('gettingPrivateKey', true);
                Mist.ajax.GET('/keys/' + keyId + '/private', {
                }).error(function() {
                    Mist.notificationController.notify('Failed to get private key');
                }).complete(function(success, keyPriv) {
                    that.set('gettingPrivateKey', false);
                    if (callback) callback(success, keyPriv);
                });
            },


            getPublicKey: function(keyId, callback) {
                var that = this;
                this.set('gettingPublicKey', true);
                Mist.ajax.GET('/keys/' + keyId + '/public', {
                }).error(function() {
                    Mist.notificationController.notify('Failed to get public key');
                }).complete(function(success, keyPub) {
                    that.set('gettingPublicKey', false);
                    if (callback) callback(success, keyPub);
                });
            },


            getKey: function(keyId) {
                return this.content.findBy('id', keyId);
            },


            getRequestedKey: function() {
                if (this.keyRequest) {
                    return this.getKey(this.keyRequest);
                }
            },


            keyExists: function(keyId) {
                return !!this.getKey(keyId);
            },


            getMachineKeysCount: function(machine) {
                var count = 0;
                this.content.forEach(function(key) {
                    key.machines.some(function(key_machine) {
                        if (key_machine[1] == machine.id && key_machine[0] == machine.backend.id) {
                            return ++count;
                        }
                    });
                });
                return count;
            },


            /**
             * 
             *  Pseudo-Private Methods
             * 
             */

            _reload: function() {
                Ember.run.later(this, function() {
                    this.load();
                }, 2000);
            },


            _setContent: function(keys) {
                var that = this;
                Ember.run(function() {
                    that.set('content', []);
                    keys.forEach(function(key) {
                        that.content.pushObject(Key.create(key));
                    });
                    that.trigger('onKeyListChange');
                });
            },


            _addKey: function(key) {
                Ember.run(this, function() {
                    this.content.pushObject(Key.create(key));
                    this.trigger('onKeyListChange');
                    this.trigger('onKeyAdd');
                });
            },


            _deleteKey: function(keyId) {
                Ember.run(this, function() {
                    this.content.removeObject(this.getKey(keyId));
                    this.trigger('onKeyListChange');
                    this.trigger('onKeyDelete');
                });
            },


            _renameKey: function(keyId, newKeyId) {
                Ember.run(this, function() {
                    this.getKey(keyId).set('id', newKeyId);
                    this.trigger('onKeyRename');
                });
            },


            _setDefaultKey: function(keyId) {
                Ember.run(this, function() {
                    this.content.forEach(function(key) {
                        key.set('isDefault', key.id == keyId);
                    });
                    this.trigger('onDefaultKeySet');
                });
            },


            _associateKey: function(keyId, machine) {
                Ember.run(this, function() {
                    this.getKey(keyId).machines.pushObject([machine.backend.id, machine.id]);
                    machine.set('keysCount', this.getMachineKeysCount(machine));
                    machine.set('probed', true);
                    machine.probe(keyId);
                    this.trigger('onKeyAssociate');
                });
            },


            _disassociateKey: function(keyId, machine) {
                Ember.run(this, function() {
                    var key = this.getKey(keyId);
                    key.machines.some(function(key_machine) {
                        if (key_machine[1] == machine.id && (key_machine[0] == machine.backend.id ||
                                                             key_machine[0] == machine.backend)) { // For ghost machines
                            key.machines.removeObject(key_machine);
                            return true;
                        }
                    });
                    this.trigger('onKeyDisassociate');
                });
            },


            _updateSelectedKeys: function() {
                Ember.run(this, function() {
                    var newSelectedKeys = [];
                    this.content.forEach(function(key) {
                        if (key.selected) newSelectedKeys.push(key);
                    });
                    this.set('selectedKeys', newSelectedKeys);
                    this.trigger('onSelectedKeysChange');
                });
            },



            /**
             * 
             *  Observers
             * 
             */

            selectedKeysObserver: function() {
                Ember.run.once(this, '_updateSelectedKeys');
            }.observes('content.@each.selected')
        });
    }
);<|MERGE_RESOLUTION|>--- conflicted
+++ resolved
@@ -134,16 +134,7 @@
                 }).error(function(responseText, status) {
 
                     // Try another user/port
-<<<<<<< HEAD
-                    if(status == 401){
                         Mist.machineKeysController.openSSH_Details();
-                    }
-                    else
-                        Mist.notificationController.notify('Failed to associate key');
-
-=======
-                    $("#userPort-popup").popup( "open" );
->>>>>>> 94aa2fea
                 }).complete(function(success) {
                     that.set('associatingKey', false);
                     if (callback) callback(success);
