define('app/controllers/machines', [
    'app/models/machine',
    'ember',
    'jquery'
    ],
    /**
     * Machines controller
     *
     * @returns Class
     */
    function(Machine) {
        return Ember.ArrayController.extend({
            backend: null,
            content: null,

            init: function() {
                this._super();
                this.set('content', []),
                this.refresh();
            },

            refresh: function(){

                if(!this.backend.enabled){
                    this.backend.set('state', 'offline');
                    this.clear();
                    return;
                }

                var that = this;

                this.backend.set('state', 'waiting');
                this.backend.set('loadingMachines', true);
                $.getJSON('/backends/' + this.backend.id + '/machines', function(data) {

                    data.forEach(function(item){
                        var found = false;

                        log("item id: " + item.id);

                        that.content.forEach(function(machine){
                            if (typeof Mist.monitored_machines === 'undefined') {
                                //check monitoring failed, re-run. This shall be moved though, since here it gets executed just 2 times
                                Mist.backendsController.checkMonitoring();
                            }
                            else {
                                Mist.monitored_machines.forEach(function(machine_tuple){
                                    backend_id = machine_tuple[0];
                                    machine_id = machine_tuple[1];
                                    if (that.backend.id == backend_id && machine.id == machine_id && machine.hasMonitoring == false) {
                                        machine.set('hasMonitoring', true);
                                        return false;
                                    }
                                 });
                             }

                            if (machine.id == item.id || (machine.id == -1 && machine.name == item.name)) {
                                found = true;
                                // machine.set(item); //FIXME this does not change anything;
                                if (machine.id == -1) {
                                    machine.set('id', item.id);
                                }
                                machine.set('state', item.state);
                                machine.set('can_stop', item.can_stop);
                                machine.set('can_start', item.can_start);
                                machine.set('can_destroy', item.can_destroy);
                                machine.set('can_reboot', item.can_reboot);
                                machine.set('can_tag', item.can_tag);
                                //FIXME check for changes
                                machine.tags.set('content', item.tags)
                                machine.set('public_ips', item.public_ips);
                                machine.set('extra', item.extra);
                                return false;
                            }
                        });

                        if (!found && !that.backend.create_pending) {
                            item.backend = that.backend;
                            var machine = Machine.create(item);
                            machine.tags.set('content', item.tags)
                            that.pushObject(machine);
                        }

                    });
                    
                    that.content.forEach(function(item) {
                        var found = false;

                        data.forEach(function(machine) {
                            log("machine id: " + machine.id);

                            if (machine.id == item.id) {
                                found = true;
                                return false;
                            }
                        });

                        if (!found && item.id != -1) {
                            log("not found, deleting");
                            that.removeObject(item);
                        }
                    });

                    if(that.backend.enabled){
                        that.backend.set('state', 'online');
                    } else {
                        that.backend.set('state', 'offline');
                    }
<<<<<<< HEAD
                    
                    Mist.backendsController.getMachineCount()
=======

                    Mist.backendsController.getMachineCount();
                    $('#home-machines-loader').fadeOut(200);
>>>>>>> 4df2e516
                    
                    Ember.run.later(that, function(){
                        this.refresh();
                    }, that.backend.poll_interval);
                    
                    if (that.backend.error) {
                        that.backend.set('error', false);
                    }
                    
                    that.backend.set('loadingMachines', false);
                    
                }).error(function(e) {
                    Mist.notificationController.notify("Error loading machines for backend: " +
                                                        that.backend.title);
                    if (that.backend.error){
                        // This backend seems hopeless, disabling it                            
                        that.backend.set('state', 'offline');
                        that.backend.set('enabled', false);
                    } else {
                        // Mark error but try once again
                        that.backend.set('error', "Error loading machines");
                        Ember.run.later(that, function(){
                            this.refresh();
                        }, that.backend.poll_interval); 
                    }
                    that.backend.set('loadingMachines', false);
                });
            },

            newMachine: function(name, image, size, location, key, script) {
                log('Creating machine', this.name, 'to backend', this.backend.title);

                this.backend.set('create_pending', true);
                
                if (this.backend.provider.search('rackspace_first_gen') > -1){
                    // Rackspace (first gen) does not support spaces in names
                    name = name.replace(/ /g,'');
                }
                
                var payload = {
                        'name': name,
                        'image': image.id,
                        'size': size.id,
                        // these are only useful for Linode
                        'image_extra': image.extra,
                        'disk': size.disk,
                        'location': location.id,
                        'key': key.name,
                        'script': script,
                };

                var item = {};
                item.state = 'pending';
                item.can_stop = false;
                item.can_start = false;
                item.can_destroy = false;
                item.can_reboot = false;
                item.can_tag = false;
                item.backend = this.backend;
                item.name = name;
                item.image = image;
                item.id = -1;

                var machine = Machine.create(item);
                this.addObject(machine);
                Ember.run.next(function(){
                    $('#machines-list input.ember-checkbox').checkboxradio();    
                });
                var that = this;

                $.ajax({
                    url: 'backends/' + this.backend.id + '/machines',
                    type: 'POST',
                    contentType: 'application/json',
                    data: JSON.stringify(payload),
                    headers: { "cache-control": "no-cache" },
                    success: function(data) {
                        info('Successfully sent create machine', name, 'to backend',
                                    that.backend.title);
                        warn(data);
                        if (that.backend.error) {
                            that.backend.set('error', false);
                        }     
                        machine.set("id", data.id);
                        machine.set("name", data.name);
                        machine.set("public_ips", data.public_ips);
                        machine.set("private_ips", data.private_ips);
                        machine.set("extra", data.extra);
                        that.backend.set('create_pending', false);
                        key.machines.addObject([that.backend.id, data.id]);
                        machine.keys.addObject(key);
                    },
                    error: function(jqXHR, textstate, errorThrown) {
                        Mist.notificationController.notify('Error while sending create machine' +
                                name + ' to backend ' + that.backend.title);
                        error(textstate, errorThrown, 'while creating machine', that.name);
                        that.removeObject(machine);
                        that.backend.set('error', textstate);
                        that.backend.set('create_pending', false);

                    }
                });
            }
        });
    }
);<|MERGE_RESOLUTION|>--- conflicted
+++ resolved
@@ -106,14 +106,9 @@
                     } else {
                         that.backend.set('state', 'offline');
                     }
-<<<<<<< HEAD
-                    
-                    Mist.backendsController.getMachineCount()
-=======
 
                     Mist.backendsController.getMachineCount();
                     $('#home-machines-loader').fadeOut(200);
->>>>>>> 4df2e516
                     
                     Ember.run.later(that, function(){
                         this.refresh();
