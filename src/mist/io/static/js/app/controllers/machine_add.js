--- conflicted
+++ resolved
@@ -26,11 +26,8 @@
             newMachineDockerCommand: null,
             newMachineDockerEnvironment: null,
             newMachineDockerPorts: null,
-<<<<<<< HEAD
             newMachineDockerVolumes: null,
-=======
             newMachineAzurePorts: null,
->>>>>>> c23cda90
 
 
             /**
@@ -143,12 +140,9 @@
                         this.newMachineDockerCommand,
                         this.newMachineScriptParams,
                         this.newMachineDockerPorts,
-<<<<<<< HEAD
                         this.newMachineDockerVolumes,
                         this.newMachineQuantity,
-=======
                         this.newMachineAzurePorts,
->>>>>>> c23cda90
                         function(success, machine) {
                             that._giveCallback(success, machine);
                         }
@@ -183,11 +177,8 @@
                     .set('newMachineDockerCommand', '')
                     .set('newMachineScriptParams', '')
                     .set('newMachineDockerPorts', '')
-<<<<<<< HEAD
                     .set('newMachineDockerVolumes', [])
-=======
                     .set('newMachineAzurePorts', '');
->>>>>>> c23cda90
                 this.view.clear();
              },
 
