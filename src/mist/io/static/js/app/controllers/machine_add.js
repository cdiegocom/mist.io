--- conflicted
+++ resolved
@@ -115,7 +115,6 @@
 
                 var that = this;
                 this.newMachineProvider.machines.newMachine(
-<<<<<<< HEAD
                         this.newMachineProvider.provider,
                         this.newMachineName,
                         this.newMachineImage,
@@ -124,6 +123,7 @@
                         this.newMachineKey,
                         this.newMachineCloudInit,
                         this.newMachineScript,
+                        this.newMachineProject,
                         this.newMachineMonitoring,
                         this.newMachineAssociateFloatingIp,
                         this.newMachineDockerEnvironment.trim(),
@@ -136,23 +136,6 @@
                         this.newMachineLibvirtImagePath,
                         this.newMachineLibvirtExistingDiskPath,
 
-=======
-                        this.get('newMachineName'),
-                        this.get('newMachineImage'),
-                        this.get('newMachineSize'),
-                        this.get('newMachineLocation'),
-                        this.get('newMachineKey'),
-                        this.get('newMachineCloudInit'),
-                        this.get('newMachineScript'),
-                        this.get('newMachineProject'),
-                        this.get('newMachineMonitoring'),
-                        this.get('newMachineAssociateFloatingIp'),
-                        this.get('newMachineDockerEnvironment').trim(),
-                        this.get('newMachineDockerCommand'),
-                        this.get('newMachineScriptParams'),
-                        this.get('newMachineDockerPorts'),
-                        this.get('newMachineAzurePorts'),
->>>>>>> ebabadda
                         function(success, machine) {
                             that._giveCallback(success, machine);
                         }
@@ -171,12 +154,8 @@
                     .set('newMachineName', '')
                     .set('newMachineCloudInit', '')
                     .set('newMachineScript', '')
-<<<<<<< HEAD
                     .set('newMachineKey', {'id' : 'Select Key'})
-=======
                     .set('newMachineProject', '')
-                    .set('newMachineKey', {'title' : 'Select Key'})
->>>>>>> ebabadda
                     .set('newMachineSize', {'name' : 'Select Size'})
                     .set('newMachineImage', {'name' : 'Select Image'})
                     .set('newMachineLocation', {'name' : 'Select Location'})
