--- conflicted
+++ resolved
@@ -422,12 +422,9 @@
 
     // Parse PROVIDER_MAP to generate template friendly fields
     forIn(PROVIDER_MAP, function (fields, title) {
-<<<<<<< HEAD
-=======
         PROVIDER_MAP[title].className = 'provider-';
         PROVIDER_MAP[title].className += title == 'bare_metal' ?
             'baremetal' : title;
->>>>>>> a6c2087e
         fields.forEach(function (field, index) {
             field = PROVIDER_MAP[title][index] = Ember.Object.create(field);
             field.value = field.defaultValue || '';
@@ -440,15 +437,10 @@
                 field.isKey = true;
             if (field.type == 'region')
                 field.isRegion = true;
-<<<<<<< HEAD
-            if (field.optional)
-                field.placeholder = '(optional)';
-=======
             if (!field.placeholder)
                 field.placeholder = "";
             if (field.optional)
                 field.placeholder += '(optional)';
->>>>>>> a6c2087e
             if (!field.label)
                 field.label = field.name.split('_').map(function (word) {
                     if (word == 'api' ||
@@ -1621,8 +1613,6 @@
         }
     ],
 
-<<<<<<< HEAD
-=======
     libvirt: [
         {
             name: 'title',
@@ -1649,8 +1639,6 @@
         },
 
     ],
-
->>>>>>> a6c2087e
     vcloud: [
         {
             name: 'title',
@@ -1666,9 +1654,6 @@
             type: 'password'
         },
         {
-<<<<<<< HEAD
-            name: 'host',
-=======
             name: 'organization',
             type: 'text'
         },
@@ -1696,7 +1681,6 @@
         },
         {
             name: 'organization',
->>>>>>> a6c2087e
             type: 'text'
         }
     ]
