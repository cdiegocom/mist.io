--- conflicted
+++ resolved
@@ -250,467 +250,6 @@
         'app/views/script_log_list',
         'app/views/subnet_list_item',
         'app/views/user_menu',
-<<<<<<< HEAD
-=======
-    ], callback);
-};
-
-var loadApp = function (
-    callback,
-    TemplatesBuild,
-    BackendAddController,
-    BackendEditController,
-    BackendsController,
-    CookiesController,
-    DatasourcesController,
-    DialogController,
-    FileUploadController,
-    GraphsController,
-    ImageSearchController,
-    KeyAddController,
-    KeyEditController,
-    KeysController,
-    LoginController,
-    LogsController,
-    MachineAddController,
-    MachineKeysController,
-    MachinePowerController,
-    MachineEditController,
-    MachineShellController,
-    MachineTagsController,
-    MetricAddController,
-    MetricAddCustomController,
-    MetricsController,
-    MonitoringController,
-    NetworkCreateController,
-    NotificationController,
-    RuleEditController,
-    RulesController,
-    ScriptAddController,
-    ScriptEditController,
-    ScriptRunController,
-    ScriptsController) {
-
-    // Hide error boxes on page unload
-    window.onbeforeunload = function() {
-        $('.ui-loader').hide();
-    };
-
-    // Ember Application
-    App.ready = callback;
-    App = Ember.Application.create(App);
-    window.Mist  = App;
-
-    // Globals
-    App.set('betaFeatures', !!window.BETA_FEATURES);
-    App.set('isCore', !!IS_CORE);
-    App.set('authenticated', AUTH || IS_CORE);
-    App.set('email', EMAIL);
-    App.set('password', '');
-    App.set('isClientMobile',
-        (/iPhone|iPod|iPad|Android|BlackBerry|Windows Phone/)
-        .test(navigator.userAgent)
-    );
-
-    parseProviderMap();
-
-    // Ember routes and routers
-    App.Router.map(function() {
-        this.route('machines');
-        this.route('images');
-        this.route('networks');
-        this.route('network', {
-            path: '/networks/:network_id',
-        });
-        this.route('machine', {
-            path : '/machines/:machine_id',
-        });
-        this.route('keys');
-        this.route('key', {
-            path : '/keys/:key_id'
-        });
-        this.route('scripts');
-        this.route('script', {
-            path : '/scripts/:script_id'
-        });
-        this.route('logs');
-        this.route('missing', { path: "/*path" });
-    });
-
-    // Ember controllers
-    App.set('keysController', KeysController.create());
-    App.set('logsController', LogsController.create());
-    App.set('loginController', LoginController.create());
-    App.set('rulesController', RulesController.create());
-    App.set('keyAddController', KeyAddController.create());
-    App.set('metricsController', MetricsController.create());
-    App.set('graphsController', GraphsController.create());
-    App.set('keyEditController', KeyEditController.create());
-    App.set('cookiesController', CookiesController.create());
-    App.set('ruleEditController', RuleEditController.create());
-    App.set('backendsController', BackendsController.create());
-    App.set('metricAddController', MetricAddController.create());
-    App.set('fileUploadController', FileUploadController.create());
-    App.set('machineAddController', MachineAddController.create());
-    App.set('backendAddController', BackendAddController.create());
-    App.set('monitoringController', MonitoringController.create());
-    App.set('backendEditController', BackendEditController.create());
-    App.set('machineTagsController', MachineTagsController.create());
-    App.set('machineKeysController', MachineKeysController.create());
-    App.set('imageSearchController', ImageSearchController.create());
-    App.set('datasourcesController', DatasourcesController.create());
-    App.set('machineShellController', MachineShellController.create());
-    App.set('notificationController', NotificationController.create());
-    App.set('dialogController', DialogController.create());
-    App.set('machinePowerController', MachinePowerController.create());
-    App.set('machineEditController', MachineEditController.create());
-    App.set('networkCreateController', NetworkCreateController.create());
-    App.set('metricAddCustomController', MetricAddCustomController.create());
-    App.set('scriptsController', ScriptsController.create());
-    App.set('scriptAddController', ScriptAddController.create());
-    App.set('scriptRunController', ScriptRunController.create());
-    App.set('scriptEditController', ScriptEditController.create());
-
-    // Ember custom widgets
-    App.Select = Ember.Select.extend({
-        attributeBindings: [
-            'name',
-            'data-theme',
-            'data-icon',
-            'data-native-menu',
-            'disabled'
-        ]
-    });
-    App.TextArea = Ember.TextArea.extend({
-        autocapitalize: 'off',
-        attributeBindings: [
-            'data-theme',
-            'autocapitalize'
-        ]
-    });
-    App.Checkbox = Ember.Checkbox.extend({
-        attributeBindings: [
-            'data-mini',
-            'data-theme',
-            'data-icon',
-            'data-icon-position',
-            'data-disabled'
-        ]
-    });
-    App.TextField = Ember.TextField.extend({
-        autocapitalize: 'off',
-        attributeBindings: [
-            'data-theme',
-            'placeholder',
-            'autocapitalize'
-        ],
-        keyUp: function(e) {
-            if(this.get('parentView').keyUp) {
-                this.get('parentView').keyUp(e);
-            }
-        },
-        click: function(e) {
-            if(this.get('parentView').inputClicked) {
-                this.get('parentView').inputClicked(e);
-            }
-        },
-        focusIn: function(e) {
-            if(this.get('parentView').inputClicked) {
-                this.get('parentView').inputClicked(e);
-            }
-        }
-    });
-
-    // Mist functions
-    App.isScrolledToTop = function () {
-        return window.pageYOffset <= 20;
-    };
-
-    App.isScrolledToBottom = function(){
-        var distanceToTop = $(document).height() - $(window).height();
-        var top = $(document).scrollTop();
-        return distanceToTop - top < 20;
-    };
-
-    App.selectElementContents = function(elementId) {
-        var el;
-        if (elementId instanceof HTMLElement)
-            el = elementId;
-        else
-            el = document.getElementById(elementId);
-        var range = document.createRange();
-        range.selectNodeContents(el);
-        var sel = window.getSelection();
-        sel.removeAllRanges();
-        sel.addRange(range);
-    };
-
-    App.smoothScroll = function (scrollTo, timeout) {
-
-        timeout = timeout || 100;
-
-        var startingTop = $(window).scrollTop();
-
-        var distance = Math.abs(startingTop - scrollTo);
-
-        var scrollTimes;
-        if (distance < 10)
-            scrollTimes = 1;
-        else if (distance < 100)
-            scrollTimes = 10;
-        else
-            scrollTimes = 100;
-
-        var scrollCounter = scrollTimes;
-        var scrollInterval = timeout / scrollTimes;
-
-        var scrollChunks = distance / scrollTimes;
-        var sign = startingTop < scrollTo ? +1 : -1;
-
-        function partialScroll () {
-            if (Math.abs($(window).scrollTop() - scrollTo) < 10 ||
-                scrollCounter == 0) {
-                window.scrollTo(0, scrollTo);
-            } else {
-                scrollCounter--;
-                window.scrollTo(0, $(window).scrollTop() + (sign * scrollChunks));
-                setTimeout(function () {
-                    partialScroll();
-                }, scrollInterval);
-            }
-        };
-
-        partialScroll();
-    };
-
-    App.switchElementVisibility = function(elementSelector) {
-        var element = $('#' + elementSelector);
-        if (element.css('display') == 'none')
-            element.slideDown();
-        else
-            element.slideUp();
-    };
-
-    App.clock = Ember.Object.extend({
-        init: function () {
-            this._super();
-            var that = this;
-            setInterval(function () {
-                that.tick();
-            }, TIME_MAP.SECOND);
-        },
-        tick: function () {
-            this.setProperties({
-                second: new Date().getSeconds(),
-                minute: new Date().getMinutes(),
-                hour: new Date().getHours(),
-            });
-        }
-    }).create();
-};
-
-
-var loadImages = function (callback) {
-    // Spritesheet's name includes a timestamp each
-    // time we generate it. So we use this "hack" to
-    // get it's path and preload it
-    var dummy = $('<div class="user"></div>').appendTo('body');
-    var url = dummy.css('background-image')
-    .split("(")[1] // remove "url()" wrapper
-    .split(")")[0]
-    .replace(/\"/g, ""); // remove extra quotes
-    dummy.remove();
-    // Hardcode images not on the spritesheet
-    var images = [
-        url,
-        'resources/images/ajax-loader.gif',
-        'resources/images/spinner.gif',
-    ];
-    var remaining = images.length;
-
-    // Load 'em!
-    for (var i = 0; i < images.length; i++) {
-        var img = new Image();
-        img.onload = onImageLoad;
-        img.src = images[i];
-    }
-
-    function onImageLoad () {
-        if (--remaining == 0)
-            callback();
-    }
-};
-
-
-var setupChannelEvents = function (socket, namespace, callback) {
-    if (namespace == 'main')
-        return setupMainChannel(socket, callback);
-    else if (namespace == 'logs')
-        return setupLogChannel(socket, callback);
-    else if (namespace == 'shell')
-      return setupShellChannel(socket, callback);
-    else return callback();
-};
-
-
-var setupLogChannel = function (socket, callback) {
-    socket.on('open_incidents', function (openIncidents) {
-        require(['app/models/story'], function (StoryModel) {
-            var models = openIncidents.map(function (incident) {
-                return StoryModel.create(incident);
-            });
-            Mist.set('openIncidents', models);
-        });
-    }).on('closed_incidents', function (closedIncidents) {
-        require(['app/models/story'], function (StoryModel) {
-            var models = closedIncidents.map(function (incident) {
-                return StoryModel.create(incident);
-            });
-            Mist.set('closedIncidents', models);
-        });
-    }).emit('ready');
-    Mist.set('openIncidents', []);
-    Mist.set('closedIncidents', [])
-    Mist.logsController.load();
-    if (callback)
-        callback();
-};
-
-
-var setupShellChannel = function (socket, callback) {
-    socket.firstData = true;
-    socket.on('close', function (data) {
-        warn(data);
-        Mist.term.write('Connection closed by remote');
-    }).on('shell_data', function (data) {
-        Mist.term.write(data);
-        if (socket.firstData) {
-            $('.terminal').focus();
-            socket.firstData = false;
-        }
-    });
-
-    if (callback)
-        callback();
-};
-
-
-var setupMainChannel = function(socket, callback) {
-    if (Mist.isCore) {
-        //  TODO: This is a temporary ajax-request to get the scripts.
-        //  It should be converted into a "list_scripts" socket handler
-        //  as soon as the backend supports it
-        Mist.ajax.GET('/scripts').success(function (scripts) {
-            Mist.scriptsController.setContent(scripts);
-        });
-    }
-
-    socket.on('list_keys', function (keys) {
-        Mist.keysController.load(keys);
-    })
-    .on('list_backends', function (backends) {
-        Mist.backendsController.load(backends);
-        if (callback)
-            callback();
-        callback = null;
-    })
-    .on('list_sizes', function (data) {
-        var backend = Mist.backendsController.getBackend(data.backend_id);
-        if (backend)
-            backend.sizes.setContent(data.sizes);
-    })
-    .on('list_images', function (data) {
-        var backend = Mist.backendsController.getBackend(data.backend_id);
-        if (backend)
-            backend.images.setContent(data.images);
-    })
-    .on('list_machines', function (data) {
-        var backend = Mist.backendsController.getBackend(data.backend_id);
-        if (backend)
-            backend.machines.load(data.machines);
-    })
-    .on('list_locations', function (data) {
-        var backend = Mist.backendsController.getBackend(data.backend_id);
-        if (backend)
-            backend.locations.setContent(data.locations);
-    })
-    .on('list_networks', function (data) {
-        var backend = Mist.backendsController.getBackend(data.backend_id);
-        if (backend)
-            backend.networks.setContent(data.networks);
-    })
-    .on('monitoring',function (data){
-        Mist.monitoringController._updateMonitoringData(data);
-        Mist.monitoringController.trigger('onMonitoringDataUpdate');
-        Mist.backendsController.set('checkedMonitoring', true);
-    })
-    .on('stats', function (data) {
-        Mist.graphsController._handleSocketResponse(data);
-    })
-    .on('notify', function (data){
-
-        if (!(data.title && data.body) && !data.machine_id) {
-            var msg = data.title || data.body;
-            Mist.notificationController.notify(msg);
-            return;
-        }
-
-        var dialogBody = [];
-
-        // Extract machine information
-        var machineId = data.machine_id;
-        var backendId = data.backend_id;
-        var machine = Mist.backendsController.getMachine(machineId, backendId);
-
-        if (machine && machine.id) {
-            dialogBody.push({
-                link: machine.name,
-                class: 'ui-btn ui-btn-icon-right ui-mini ui-corner-all',
-                href: '#/machines/' + machineId,
-                closeDialog: true,
-            });
-        } else {
-            warn('Machine not found', machineId, backendId);
-            dialogBody.push({
-                class: 'ui-btn ui-btn-icon-right ui-mini ui-corner-all',
-                closeDialog: true,
-            });
-        }
-
-        // Get output
-        if (data.output)
-            dialogBody.push({
-                command: data.output
-            });
-
-        // Get duration
-        var duration = parseInt(data.duration);
-        if (duration) {
-            var durationMins = parseInt(duration / 60);
-            var durationSecs = duration - (durationMins * 60);
-            dialogBody.push({
-                paragraph: 'Completed in ' + durationMins + 'min ' + durationSecs + ' sec',
-                class: 'duration'
-            });
-        }
-
-        Mist.dialogController.open({
-            type: DIALOG_TYPES.OK,
-            head: data.title,
-            body: dialogBody
-        });
-    })
-    .on('probe', onProbe)
-    .on('ping', onProbe)
-    .emit('ready');
-
-    function onProbe(data) {
-        var machine = Mist.backendsController.getMachine(data.machine_id, data.backend_id);
-        if (machine)
-            machine.probeSuccess(data.result);
-    }
-};
->>>>>>> 47f2988b
 
         'app/helpers/forIn'
     ], callback);
