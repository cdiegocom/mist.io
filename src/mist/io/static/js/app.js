startTimer();

window.App = new Object();

DEBUG_SOCKET = false;
DEBUG_STATS = false;
DEBUG_LOGS = false;

// Define libraries
require.config({
    baseUrl: 'resources/js/',
    waitSeconds: 200,
    paths: {
        text: 'lib/require/text',
        ember: 'lib/ember-1.6.0.min',
        jquery: 'lib/jquery-2.1.1.min',
        jqm: 'lib/jquery.mobile-1.4.5.min',
        handlebars: 'lib/handlebars-1.3.0.min',
        md5: 'lib/md5',
        d3: 'lib/d3.min',
        socket: 'lib/sockjs.min',
        multiplex: 'lib/multiplex',
        term: 'lib/term'
    },
    deps: ['jquery'],
    callback: function () {
        fontTest = $('#font-test')
        handleMobileInit();
        appLoader.init();
    },
    shim: {
        'ember': {
            deps: ['jquery', 'handlebars']
        },
        'd3': {
            deps: ['jquery']
        }
    }
});


//
//  Application Loader
//
//
//  Problem: Before hidding the splash screen (the black screen with the logo
//      that appears when the app loads) a series of steps must be completed.
//      Due to the many dependencies of mist.io and the serial loading
//      approach (all steps get executed one by one) the loading time skyrokets.
//
//
//  Solution: A parallel step execution mechanism. Each step gets executed
//      when only it's own dependencies (which are steps) are completed.
//
//
//  More info: Into the "appLoader" object are defined the steps that need
//      to be completed in order to hide the splash screen.
//
//      Every step defines an "exec" function which is called once all of the
//      steps in it's "before" array are executed and completed.
//


var appLoader = {

    //
    //  Properties
    //

    buffer: null,
    progress: null,
    progressStep: null,


    //
    //  Initialization
    //

    init: function () {
        this.buffer = {};
        this.progress = 0;
        this.progressStep = 100 / Object.keys(this.steps).length;
        this.start();
    },


    //
    //  Methods
    //

    start: function () {
        forIn(this.steps, function (step) {
            if (step.before.length == 0)
                step.exec();
        });
    },

    complete: function (completedStep) {
        // Update progress bar
        this.progress += this.progressStep;
        changeLoadProgress(Math.ceil(this.progress))

        // Update other steps
        forIn(this.steps, function (step, stepName) {
            // Check if "completedStep" is a dependency of "step"
            var index = step.before.indexOf(completedStep);

            if (index == -1) return;

            // Remove dependency from array
            step.before.splice(index, 1);

            // If "step" has no more dependencies, execute it
            if (step.before.length == 0)
                step.exec();
        });
    },


    finish: function () {
        // Clean up variables to save up some memory
        loadApp = null;
        loadFiles = null;
        loadImages = null;
        handleMobileInit = null;
        changeLoadProgress = null;
        appLoader = null;

        info('Loaded in', getTime(), 'ms');
    },


    //
    //  Steps
    //

    steps: {
        'load ember': {
            before: [],
            exec: function () {
                require(['ember'], function () {
                    extendEmberView();
                    appLoader.complete('load ember');
                });
            },
        },
        'load files': {
            before: [],
            exec: function () {
                loadFiles(function () {
                    appLoader.buffer.files = Array.prototype.slice.call(arguments);
                    appLoader.complete('load files');
                });
            }
        },
        'load images': {
            before: [],
            exec: function () {
                loadImages(function () {
                    appLoader.complete('load images');
                });
            }
        },
        'load socket': {
            before: [],
            exec: function () {
                require(['socket'], function () {
                    appLoader.complete('load socket');
                });
            }
        },
        'load multiplex': {
            before: [],
            exec: function () {
                require(['multiplex'], function () {
                    appLoader.complete('load multiplex');
                });
            }
        },
        'load jqm': {
            before: ['load ember'],
            exec: function () {
                require(['jqm'], function () {
                    appLoader.complete('load jqm');
                });
            }
        },
        'load templates': {
            before: ['load ember', 'load files'],
            exec: function () {
                appLoader.buffer.files[0](function () {
                    appLoader.complete('load templates');
                });
            }
        },
        'init app': {
            before: ['load templates'],
            exec: function () {
                loadApp.apply(null, [function () {
                    appLoader.complete('init app');
                }].concat(appLoader.buffer.files));
            }
        },
        'init connections': {
            before: ['load socket', 'load ember', 'init app'],
            exec: function () {
                Mist.set('ajax', Ajax(CSRF_TOKEN));
                Mist.set('main', new Socket({
                    namespace: 'main',
                    onConnect: function (socket) {
                        Mist.set('logs', new Socket({
                            namespace: 'logs'
                        }));
                    },
                }));
                if (appLoader)
                    appLoader.complete('init connections');
            }
        },
        'fetch first data': {
            before: ['init connections'],
            exec: function () {
                appLoader.complete('fetch first data');
            }
        }
    }
};


var loadFiles = function (callback) {
    require([
        'app/templates/templates',

        'app/controllers/backend_add',
        'app/controllers/backend_edit',
        'app/controllers/backends',
        'app/controllers/cookies',
        'app/controllers/datasources',
        'app/controllers/dialog',
        'app/controllers/file_upload',
        'app/controllers/graphs',
        'app/controllers/image_search',
        'app/controllers/key_add',
        'app/controllers/key_edit',
        'app/controllers/keys',
        'app/controllers/login',
        'app/controllers/logs',
        'app/controllers/machine_add',
        'app/controllers/machine_keys',
        'app/controllers/machine_power',
        'app/controllers/machine_edit',
        'app/controllers/machine_shell',
        'app/controllers/machine_tags',
        'app/controllers/metric_add',
        'app/controllers/metric_add_custom',
        'app/controllers/metrics',
        'app/controllers/monitoring',
        'app/controllers/network_create',
        'app/controllers/notification',
        'app/controllers/rule_edit',
        'app/controllers/rules',
        'app/controllers/script_add',
        'app/controllers/script_edit',
        'app/controllers/script_run',
        'app/controllers/scripts',

        'app/routes/images',
        'app/routes/index',
        'app/routes/key',
        'app/routes/keys',
        'app/routes/machine',
        'app/routes/machines',
        'app/routes/missing',
        'app/routes/network',
        'app/routes/networks',
        'app/routes/script',
        'app/routes/scripts',

        'app/views/backend_add',
        'app/views/backend_button',
        'app/views/backend_edit',
        'app/views/dialog',
        'app/views/file_upload',
        'app/views/graph_button',
        'app/views/graph_list',
        'app/views/graph_list_bar',
        'app/views/graph_list_control',
        'app/views/graph_list_item',
        'app/views/home',
        'app/views/image_list_item',
        'app/views/image_list',
        'app/views/ip_address_list_item',
        'app/views/key',
        'app/views/key_add',
        'app/views/key_edit',
        'app/views/key_list',
        'app/views/key_list_item',
        'app/views/log_list',
        'app/views/log_list_item',
        'app/views/login',
        'app/views/machine',
        'app/views/machine_add',
        'app/views/machine_keys',
        'app/views/machine_keys_list_item',
        'app/views/machine_list',
        'app/views/machine_list_item',
        'app/views/machine_monitoring',
        'app/views/machine_power',
        'app/views/machine_edit',
        'app/views/machine_shell',
        'app/views/machine_tags',
        'app/views/machine_tags_list_item',
        'app/views/messagebox',
        'app/views/metric_add',
        'app/views/metric_add_custom',
        'app/views/missing',
        'app/views/metric_node',
        'app/views/network',
        'app/views/network_create',
        'app/views/network_list',
        'app/views/network_list_item',
        'app/views/rule',
        'app/views/rule_edit',
        'app/views/rule_list',
        'app/views/script',
        'app/views/script_add',
        'app/views/script_edit',
        'app/views/script_list',
        'app/views/script_run',
        'app/views/script_list_item',
        'app/views/script_log_list',
        'app/views/subnet_list_item',
        'app/views/user_menu',
    ], callback);
};

var loadApp = function (
    callback,
    TemplatesBuild,
    BackendAddController,
    BackendEditController,
    BackendsController,
    CookiesController,
    DatasourcesController,
    DialogController,
    FileUploadController,
    GraphsController,
    ImageSearchController,
    KeyAddController,
    KeyEditController,
    KeysController,
    LoginController,
    LogsController,
    MachineAddController,
    MachineKeysController,
    MachinePowerController,
    MachineEditController,
    MachineShellController,
    MachineTagsController,
    MetricAddController,
    MetricAddCustomController,
    MetricsController,
    MonitoringController,
    NetworkCreateController,
    NotificationController,
    RuleEditController,
    RulesController,
    ScriptAddController,
    ScriptEditController,
    ScriptRunController,
    ScriptsController) {

    // Hide error boxes on page unload
    window.onbeforeunload = function() {
        $('.ui-loader').hide();
    };

    // Ember Application
    App.ready = callback;
    App = Ember.Application.create(App);
    window.Mist  = App;

    // Globals
    App.set('betaFeatures', !!window.BETA_FEATURES);
    App.set('isCore', !!IS_CORE);
    App.set('authenticated', AUTH || IS_CORE);
    App.set('email', EMAIL);
    App.set('password', '');
    App.set('isClientMobile',
        (/iPhone|iPod|iPad|Android|BlackBerry|Windows Phone/)
        .test(navigator.userAgent)
    );

    parseProviderMap();

    // Ember routes and routers
    App.Router.map(function() {
        this.route('machines');
        this.route('images');
        this.route('networks');
        this.route('network', {
            path: '/networks/:network_id',
        });
        this.route('machine', {
            path : '/machines/:machine_id',
        });
        this.route('keys');
        this.route('key', {
            path : '/keys/:key_id'
        });
        this.route('scripts');
        this.route('script', {
            path : '/scripts/:script_id'
        });
        this.route('logs');
        this.route('missing', { path: "/*path" });
    });

    // Ember controllers
    App.set('keysController', KeysController.create());
    App.set('logsController', LogsController.create());
    App.set('loginController', LoginController.create());
    App.set('rulesController', RulesController.create());
    App.set('keyAddController', KeyAddController.create());
    App.set('metricsController', MetricsController.create());
    App.set('graphsController', GraphsController.create());
    App.set('keyEditController', KeyEditController.create());
    App.set('cookiesController', CookiesController.create());
    App.set('ruleEditController', RuleEditController.create());
    App.set('backendsController', BackendsController.create());
    App.set('metricAddController', MetricAddController.create());
    App.set('fileUploadController', FileUploadController.create());
    App.set('machineAddController', MachineAddController.create());
    App.set('backendAddController', BackendAddController.create());
    App.set('monitoringController', MonitoringController.create());
    App.set('backendEditController', BackendEditController.create());
    App.set('machineTagsController', MachineTagsController.create());
    App.set('machineKeysController', MachineKeysController.create());
    App.set('imageSearchController', ImageSearchController.create());
    App.set('datasourcesController', DatasourcesController.create());
    App.set('machineShellController', MachineShellController.create());
    App.set('notificationController', NotificationController.create());
    App.set('dialogController', DialogController.create());
    App.set('machinePowerController', MachinePowerController.create());
    App.set('machineEditController', MachineEditController.create());
    App.set('networkCreateController', NetworkCreateController.create());
    App.set('metricAddCustomController', MetricAddCustomController.create());
    App.set('scriptsController', ScriptsController.create());
    App.set('scriptAddController', ScriptAddController.create());
    App.set('scriptRunController', ScriptRunController.create());
    App.set('scriptEditController', ScriptEditController.create());

    // Ember custom widgets
    App.Select = Ember.Select.extend({
        attributeBindings: [
            'name',
            'data-theme',
            'data-icon',
            'data-native-menu',
            'disabled'
        ]
    });
    App.TextArea = Ember.TextArea.extend({
        autocapitalize: 'off',
        attributeBindings: [
            'data-theme',
            'autocapitalize'
        ]
    });
    App.Checkbox = Ember.Checkbox.extend({
        attributeBindings: [
            'data-mini',
            'data-theme',
            'data-icon',
            'data-icon-position',
            'data-disabled'
        ]
    });
    App.TextField = Ember.TextField.extend({
        autocapitalize: 'off',
        attributeBindings: [
            'data-theme',
            'placeholder',
            'autocapitalize'
        ],
        keyUp: function(e) {
            if(this.get('parentView').keyUp) {
                this.get('parentView').keyUp(e);
            }
        },
        click: function(e) {
            if(this.get('parentView').inputClicked) {
                this.get('parentView').inputClicked(e);
            }
        },
        focusIn: function(e) {
            if(this.get('parentView').inputClicked) {
                this.get('parentView').inputClicked(e);
            }
        }
    });

    // Mist functions
    App.isScrolledToTop = function () {
        return window.pageYOffset <= 20;
    };

    App.isScrolledToBottom = function(){
        var distanceToTop = $(document).height() - $(window).height();
        var top = $(document).scrollTop();
        return distanceToTop - top < 20;
    };

    App.selectElementContents = function(elementId) {
        var el;
        if (elementId instanceof HTMLElement)
            el = elementId;
        else
            el = document.getElementById(elementId);
        var range = document.createRange();
        range.selectNodeContents(el);
        var sel = window.getSelection();
        sel.removeAllRanges();
        sel.addRange(range);
    };

    App.smoothScroll = function (scrollTo, timeout) {

        timeout = timeout || 100;

        var startingTop = $(window).scrollTop();

        var distance = Math.abs(startingTop - scrollTo);

        var scrollTimes;
        if (distance < 10)
            scrollTimes = 1;
        else if (distance < 100)
            scrollTimes = 10;
        else
            scrollTimes = 100;

        var scrollCounter = scrollTimes;
        var scrollInterval = timeout / scrollTimes;

        var scrollChunks = distance / scrollTimes;
        var sign = startingTop < scrollTo ? +1 : -1;

        function partialScroll () {
            if (Math.abs($(window).scrollTop() - scrollTo) < 10 ||
                scrollCounter == 0) {
                window.scrollTo(0, scrollTo);
            } else {
                scrollCounter--;
                window.scrollTo(0, $(window).scrollTop() + (sign * scrollChunks));
                setTimeout(function () {
                    partialScroll();
                }, scrollInterval);
            }
        };

        partialScroll();
    };

    App.switchElementVisibility = function(elementSelector) {
        var element = $('#' + elementSelector);
        if (element.css('display') == 'none')
            element.slideDown();
        else
            element.slideUp();
    };

    App.clock = Ember.Object.extend({
        init: function () {
            this._super();
            var that = this;
            setInterval(function () {
                that.tick();
            }, TIME_MAP.SECOND);
        },
        tick: function () {
            this.setProperties({
                second: new Date().getSeconds(),
                minute: new Date().getMinutes(),
                hour: new Date().getHours(),
            });
        }
    }).create();
};


var loadImages = function (callback) {
    // Spritesheet's name includes a timestamp each
    // time we generate it. So we use this "hack" to
    // get it's path and preload it
    var dummy = $('<div class="user"></div>').appendTo('body');
    var url = dummy.css('background-image')
    .split("(")[1] // remove "url()" wrapper
    .split(")")[0]
    .replace(/\"/g, ""); // remove extra quotes
    dummy.remove();
    // Hardcode images not on the spritesheet
    var images = [
        url,
        'resources/images/ajax-loader.gif',
        'resources/images/spinner.gif',
    ];
    var remaining = images.length;

    // Load 'em!
    for (var i = 0; i < images.length; i++) {
        var img = new Image();
        img.onload = onImageLoad;
        img.src = images[i];
    }

    function onImageLoad () {
        if (--remaining == 0)
            callback();
    }
};


var handleMobileInit = function () {
    $(document).one('mobileinit', function() {
        $.mobile.ajaxEnabled = false;
        $.mobile.pushStateEnabled = false;
        $.mobile.linkBindingEnabled = false;
        $.mobile.hashListeningEnabled = false;
        $.mobile.ignoreContentEnabled = true;
        $.mobile.panel.prototype._bindUpdateLayout = function(){};
    });
};


var setupChannelEvents = function (socket, namespace, callback) {
    if (namespace == 'main')
        return setupMainChannel(socket, callback);
    else if (namespace == 'logs')
        return setupLogChannel(socket, callback);
    else if (namespace == 'shell')
      return setupShellChannel(socket, callback);
    else return callback();
};


var setupLogChannel = function (socket, callback) {
    socket.on('open_incidents', function (openIncidents) {
        require(['app/models/story'], function (StoryModel) {
            var models = openIncidents.map(function (incident) {
                return StoryModel.create(incident);
            });
            Mist.set('openIncidents', models);
        });
    }).on('closed_incidents', function (closedIncidents) {
        require(['app/models/story'], function (StoryModel) {
            var models = closedIncidents.map(function (incident) {
                return StoryModel.create(incident);
            });
            Mist.set('closedIncidents', models);
        });
    }).emit('ready');
    Mist.set('openIncidents', []);
    Mist.set('closedIncidents', [])
    if (callback)
        callback();
};


var setupShellChannel = function (socket, callback) {
    socket.firstData = true;
    socket.on('close', function (data) {
        warn(data);
        Mist.term.write('Connection closed by remote');
    }).on('shell_data', function (data) {
        Mist.term.write(data);
        if (socket.firstData) {
            $('.terminal').focus();
            socket.firstData = false;
        }
    });

    if (callback)
        callback();
};


var setupMainChannel = function(socket, callback) {
    if (Mist.isCore) {
        //  TODO: This is a temporary ajax-request to get the scripts.
        //  It should be converted into a "list_scripts" socket handler
        //  as soon as the backend supports it
        Mist.ajax.GET('/scripts').success(function (scripts) {
            Mist.scriptsController.setContent(scripts);
        });
    }

    socket.on('list_keys', function (keys) {
        Mist.keysController.load(keys);
    })
    .on('list_backends', function (backends) {
        Mist.backendsController.load(backends);
        if (callback)
            callback();
        callback = null;
    })
    .on('list_sizes', function (data) {
        var backend = Mist.backendsController.getBackend(data.backend_id);
        if (backend)
            backend.sizes.setContent(data.sizes);
    })
    .on('list_images', function (data) {
        var backend = Mist.backendsController.getBackend(data.backend_id);
        if (backend)
            backend.images.setContent(data.images);
    })
    .on('list_machines', function (data) {
        var backend = Mist.backendsController.getBackend(data.backend_id);
        if (backend)
            backend.machines.load(data.machines);
    })
    .on('list_locations', function (data) {
        var backend = Mist.backendsController.getBackend(data.backend_id);
        if (backend)
            backend.locations.setContent(data.locations);
    })
    .on('list_networks', function (data) {
        var backend = Mist.backendsController.getBackend(data.backend_id);
        if (backend)
            backend.networks.setContent(data.networks);
    })
    .on('monitoring',function (data){
        Mist.monitoringController._updateMonitoringData(data);
        Mist.monitoringController.trigger('onMonitoringDataUpdate');
        Mist.backendsController.set('checkedMonitoring', true);
    })
    .on('stats', function (data) {
        Mist.graphsController._handleSocketResponse(data);
    })
    .on('notify', function (data){
<<<<<<< HEAD
=======

        if (! (data.title && data.body)) {
            var msg = data.title || data.body;
            Mist.notificationController.notify(msg);
            return;
        }

>>>>>>> ca4ba168
        var dialogBody = [];

        // Extract machine information
        var machineId = data.machine_id;
        var backendId = data.backend_id;
        var machine = Mist.backendsController.getMachine(machineId, backendId);
<<<<<<< HEAD
=======

>>>>>>> ca4ba168
        if (machine && machine.id) {
            dialogBody.push({
                link: machine.name,
                class: 'ui-btn ui-btn-icon-right ui-mini ui-corner-all',
                href: '#/machines/' + machineId,
                closeDialog: true,
            });
        } else {
            warn('Machine not found', machineId, backendId);
            dialogBody.push({
                class: 'ui-btn ui-btn-icon-right ui-mini ui-corner-all',
                closeDialog: true,
            });
        }

        // Get output
        if (data.output)
            dialogBody.push({
                command: data.output
            });

        // Get duration
        var duration = parseInt(data.duration);
        if (duration) {
            var durationMins = parseInt(duration / 60);
            var durationSecs = duration - (durationMins * 60);
            dialogBody.push({
                paragraph: 'Completed in ' + durationMins + 'min ' + durationSecs + ' sec',
                class: 'duration'
            });
        }

        Mist.dialogController.open({
            type: DIALOG_TYPES.OK,
            head: data.title,
            body: dialogBody
        });
    })
    .on('probe', onProbe)
    .on('ping', onProbe)
    .emit('ready');

    function onProbe(data) {
        var machine = Mist.backendsController.getMachine(data.machine_id, data.backend_id);
        if (machine)
            machine.probeSuccess(data.result);
    }
};


var changeLoadProgress = function (progress) {
    $('.mist-progress').animate({
        'width': progress + '%'
    }, 300, function () {
        if (progress >= 100) {
            $('body').css('overflow','auto');
            $('#splash').fadeOut(300);
            if (appLoader)
              appLoader.finish();
        }
    });
};


//
//  Ajax wrapper
//

function Ajax (csrfToken) {
    return new function () {

        this.GET = function(url, data) {
            return this.ajax('GET', url, data);
        };
        this.PUT = function(url, data) {
            return this.ajax('PUT', url, data);
        };
        this.POST = function(url, data) {
            return this.ajax('POST', url, data);
        };
        this.DELETE = function(url, data) {
            return this.ajax('DELETE', url, data);
        };
        this.ajax = function(type, url, data) {

            var ret = {};
            var call = {};

            call.success = function(callback) {
                ret.success = callback;
                return call;
            };
            call.error = function(callback) {
                ret.error = callback;
                return call;
            };
            call.complete = function(callback) {
                ret.complete = callback;
                return call;
            };
            call.ajax = function() {

                var ajaxObject = {
                    url: url,
                    type: type,
                    headers: {
                        'Csrf-Token': csrfToken,
                        'Api-Version': 2,
                    },
                    complete: function(jqXHR) {
                        var success = (jqXHR.status == 200);
                        if (success && ret.success)
                            ret.success(jqXHR.responseJSON);
                        if (!success && ret.error)
                            ret.error(jqXHR.responseText, jqXHR.status);
                        if (ret.complete)
                            ret.complete(success, jqXHR.responseJSON, jqXHR);
                    }
                };

                if (data && Object.keys(data).length != 0)
                    ajaxObject.data = JSON.stringify(data);

                $.ajax(ajaxObject);

                return call;
            };
            return call.ajax();
        };
    }
};


//
//  Socket wrapper
//

var sockjs, mux;

function Socket (args) {

    if (!window.EventHandler)
        window.EventHandler = Ember.Object.extend(Ember.Evented, {});

    return Ember.Object.extend({

        //
        //  Properties
        //

        events: null,
        socket: null,
        namespace: null,
        channel: null,
        attempts: 0,

        //
        //  Public Methods
        //

        load: function (args) {
            this._log('initializing');
            this._parseArguments(args);

            var that = this;
            this._connect();
        }.on('init'),

        on: function (event) {
            var that = this;
            var events = this.get('events');
            var channel = this.get('channel');

            events.on.apply(events, arguments);
            if (!channel.$events || !socket.$events[event])
                channel.on(event, function (response) {
                    that._log('/'+ event, 'RECEIVE', response);
                    events.trigger.call(events, event, response);
                });
            return this;
        },

        send: function () {
            var args = slice(arguments);
            if (!args.length) {
                error('No arguments passed to send');
                return;
            }
            var msg = args[0];
            args = args.slice(1);
            this._log('/' + msg, 'EMIT', args);
            if (args.length) msg += ',' + JSON.stringify(args);
            var channel = this.get('channel');
            return channel.send(msg);
        },

        off: function () {
            var events = this.get('events');
            if (events)
                events.off.apply(events, arguments);
            return this;
        },

        emit: function () {
            this.send.apply(this, arguments);
            return this;
        },

        kill: function () {
            this.set('keepAlive', false);
            var channel = this.get('channel');
            //socket.socket.disconnect();
            if (channel.$events)
                for (event in channel.$events)
                    delete channel.$events[event];
            return this;
        },


        //
        //  Private Methods
        //

        _connect: function (callback) {
            var that = this;
            if (sockjs === undefined || sockjs.readyState > 1) {
                if (this.attempts > 0) {
                    info('Not connected... Reconnecting');
                }
                this.attempts++;
                sockjs = new SockJS('/socket', null,
                    {'protocols_whitelist':
                        ['websocket', 'xdr-streaming', 'xhr-streaming',
                         'iframe-eventsource', 'iframe-htmlfile', 'xdr-polling',
                         'xhr-polling', 'iframe-xhr-polling', 'jsonp-polling']}
                );
                sockjs.onopen = function() {
                    mux = new MultiplexedWebSocket(sockjs);
                    Mist.set('mux', mux);
                    that._setupChannel(callback);
                    that.set('socket', sockjs);
                    that.attempts = 0;
                };
                sockjs.onerror = function(e) {
                    warn('Socket error', e);
                };
                sockjs.onclose = function(e){
                    warn('Disconnected. ', e.reason);
                    if (Mist.term) {
                        Mist.term.write('\n\rDisconnected from remote. ');
                        if (e.reason)
                            Mist.term.write(e.reason);
                    }
                    that._reconnect();
                };
            } else if (sockjs.readyState == 0) {
                info('Connecting...');
            } else if (sockjs.readyState == 1 && (Mist.get(this.get('namespace')) == null
                    || Mist.get(this.get('namespace')).get('socket') == null ||
                    Mist.get(this.get('namespace')).get('socket').readyState == 3)) {
                info('New channel', this.get('namespace'));
                if (Mist.get(that.get('namespace')))
                    Mist.get(that.get('namespace')).set('socket', sockjs);
                that._setupChannel(callback);
                return
            } else if (sockjs.readyState == 1) {
                // already connected
                this.attempts = 0;
                return
            }
        },

        _reconnect: function (callback) {
            Ember.run.later(this, function () {
                Mist.main._connect(function() {
                    if (Mist.get('logs'))
                        Mist.logs._connect();
                    if (Mist.get('shell'))
                        Mist.shell._connect();
                });
            }, this.attempts * 1000);
        },

        _parseArguments: function (args) {
            forIn(this, args, function (value, property) {
                this.set(property, value);
            });
        },

        _log: function () {
            if (!DEBUG_SOCKET)
                return;
            var args = slice(arguments);
            var preText = new Date().getPrettyTime() +
                ' | ' + this.get('namespace');
            args.unshift(preText);
            console.log.apply(console, args);
        },

        _setupChannel: function (callback){
          var channel = Mist.mux.channel(this.get('namespace'));
          var that = this;
          info('Connecting', this.get('namespace'))
          channel.onopen = function(e){
              setupChannelEvents(that, that.get('namespace'), function () {
                  info('Connected', that.get('namespace'));
                  that._log('Connected', that.get('namespace'));
                  if (callback instanceof Function)
                      callback();
                  if (that.onConnect instanceof Function)
                      that.onConnect(that);
              });
          }
          this.set('channel', channel)
          this.set('events', EventHandler.create());
        }

    }).create(args);
}


function virtualKeyboardHeight () {
    var keyboardHeight = 0;

    if (!Mist.term) return 0;

    if (Mist.term.isIpad || Mist.term.isIphone){
        var sx = document.body.scrollLeft, sy = document.body.scrollTop;
        var naturalHeight = window.innerHeight;
        window.scrollTo(sx, document.body.scrollHeight);
        keyboardHeight = naturalHeight - window.innerHeight;
        window.scrollTo(sx, sy);
    } else if (Mist.term.isAndroid) {
        keyboardHeight = 0;
    }
    return keyboardHeight;
}


// forEach like function on objects
function forIn () {
    var object = arguments[arguments.length - 2];
    var callback = arguments[arguments.length - 1];
    var thisArg = arguments.length == 3 ? arguments[0] : undefined;

    if (!(object instanceof Object))
        return false;

    var keys = Object.keys(object);
    var keysLength = keys.length;
    for (var i = 0; i < keysLength; i++) {
        var ret = callback.call(thisArg, object[keys[i]], keys[i]);
        if (ret === true)
            return true;
    }
    return false;
};


// Calculates maximum chars that can be displayed into a fixed width
var fontTest;
function maxCharsInWidth (fontSize, width) {

    fontTest.css('font-size', fontSize);

    // Initialize testString to a number of chars that will "probably"
    // fit in width
    var textWidth = fontTest.text('t').width();
    var testString = Array(parseInt(width / textWidth) + 5).join('t');
    textWidth = fontTest.text(testString).width();

    for (var charCount = testString.length; textWidth > width; charCount--) {
        testString = testString.slice(1);
        textWidth = fontTest.text(testString).width();
    };
    return charCount;
}


// Calculates maximum lines that can be displayed into a fixed height
function maxLinesInHeight (fontSize, height) {
    fontTest.css('font-size', fontSize);

    var testString = '';
    var textHeight = 0
    for (var lineCount = 0; textHeight < height; lineCount++) {
        testString += '<div>t</div>';
        textHeight = fontTest.html(testString).height();
    };
    return lineCount;
}


function lockScroll(){
    $('body').data('y-scroll', self.pageYOffset)
             .css('overflow', 'hidden');
    window.scrollTo(null, self.pageYOffset);
}


function unlockScroll(){
      $('body').css('overflow', 'auto');
      window.scrollTo(null, $('body').data('y-scroll'))
}


// Simple timer tool for performance measurements
var startTime;
function startTimer () {
    startTime = Date.now();
};


function getTime () {
    return Date.now() - startTime;
};


// Console aliases
function log() {
    if (LOGLEVEL > 3)
        console.log.apply(console, arguments);
}

function info() {
    if (LOGLEVEL > 2)
        console.info.apply(console, arguments);
}

function warn() {
    if (LOGLEVEL > 1)
        console.warn.apply(console, arguments);
}

function error() {
    if (LOGLEVEL > 0)
        console.error.apply(console, arguments);
}

function slice (args) {
    return Array.prototype.slice.call(args);
};

function resetFileInputField (element) {
    element.wrap('<form>').parent('form').trigger('reset');
    element.unwrap();
}

function getProviderFields (provider) {
    var providerFields = [];
    if (provider && provider.provider) {
        var providerTitle = provider.provider;
        forIn(PROVIDER_MAP, function (fields, title) {
            if (providerTitle.indexOf(title) > -1)
                providerFields = fields;
        });
    }
    return providerFields;
}

function clearProviderFields (provider) {
    getProviderFields(provider).forEach(function (field) {
        field.set('value', field.defaultValue || '');
    });
}

function parseProviderMap () {
    // Parse PROVIDER_MAP to generate template friendly fields

    // Append nested fields into main array
    forIn(PROVIDER_MAP, function (fields, title) {
        fields.forEach(function (field, i1) {
            if (field.type == 'slider') {
                field.on.forEach(function (f, i2) {
                    f.className = 'on';
                    fields.splice(i1 + i2 + 1, 0, f);
                });
                field.off.forEach(function (f, i2) {
                    f.className = 'off';
                    fields.splice(i1 + i2 + 1, 0, f);
                });
            }
        });
    });

    forIn(PROVIDER_MAP, function (fields, title) {
        PROVIDER_MAP[title].className = 'provider-';
        PROVIDER_MAP[title].className += title == 'bare_metal' ?
            'baremetal' : title;
        fields.forEach(function (field, index) {
            field = PROVIDER_MAP[title][index] = Ember.Object.create(field);
            field.value = field.defaultValue || '';
            if (!field.showIf)
                field.show = true;
            if (field.type == 'slider')
                field.isSlider = true;
            if (field.type == 'text' ||
                field.type == 'password')
                field.isText = true;
            if (field.type == 'file')
                field.isFile = true;
            if (field.type == 'ssh_key')
                field.isKey = true;
            if (field.type == 'region')
                field.isRegion = true;
            if (field.type == 'checkbox')
                field.isCheckbox = true;
            if (!field.placeholder)
                field.placeholder = "";
            if (field.optional)
                field.placeholder += '(optional)';
            if (!field.label &&  field.name)
                field.label = field.name.split('_').map(function (word) {
                    if (word == 'api' ||
                        word == 'url' ||
                        word == 'id')
                            return word.toUpperCase();
                    return word.capitalize()
                }).join(' ');
        });
    });

    // Build dependencies
    forIn(PROVIDER_MAP, function (fields, title) {
        fields.forEach(function (field, index) {
            if (field.showIf) {
                field.set('showDependency', fields.findBy('name', field.showIf));
                var binding = Ember.Binding.from("showDependency.value").to("show");
                binding.connect(field);
            }
        });
    });
}


//
//  PROTOTYPE EXTENTIONS
//

var extendEmberView = function () {

    Ember.View.prototype.getName = function () {
        return this.constructor.toString().split('.')[1].split('View')[0];
    };
    Ember.View.prototype.getWidgetID = function () {
        return '#' + this.getName().dasherize();
    }
    Ember.View.prototype.getControllerName = function () {
        return this.getName().decapitalize() + 'Controller';
    }
};


String.prototype.decapitalize = function () {
    return this.charAt(0).toLowerCase() + this.slice(1);
};

Date.prototype.isFuture = function () {
    return this > new Date();
};

Date.prototype.getPrettyTime = function (noSeconds) {
    var hour = this.getHours();
    var min = this.getMinutes();
    var sec = this.getSeconds();

    var ret = (hour < 10 ? '0' : '') + hour + ':' +
        (min < 10 ? '0' : '') + min +
        (noSeconds ? '' : (':' + (sec < 10 ? '0' : '') + sec));

    return ret;
}

Date.prototype._toString = function () {
    var d = (this.getMonth() + 1) + "/" + this.getDate() + "/" + this.getFullYear();
    return d + ', ' + this.getPrettyTime();
}
Date.prototype.getPrettyDate = function (shortMonth) {
    return this.getMonthName(shortMonth) + ' ' + this.getDate() + ', ' + this.getFullYear();
}

Date.prototype.getPrettyDateTime = function (shortMonth, noSeconds) {
    return this.getPrettyDate(shortMonth) + ', ' + this.getPrettyTime(noSeconds);
}

Date.prototype.getMonthName = function (short) {
    if (short)
        return ['Jan','Feb','Mar','Apr','May','Jun','Jul',
            'Aug','Sep','Oct','Nov','Dec'][this.getMonth()];
    return ['January','February','March','April','May','June','July',
        'August','September','October','November','December'][this.getMonth()];
}

Date.prototype.diffToString = function (date) {
    var diff = this - date;
    var ret = '';

    if (diff < TIME_MAP.MINUTE)
        ret = parseInt(diff / TIME_MAP.SECOND) + ' sec';
    else if (diff < TIME_MAP.HOUR)
        ret = parseInt(diff / TIME_MAP.MINUTE) + ' min';
    else if (diff < TIME_MAP.DAY)
        ret = parseInt(diff / TIME_MAP.HOUR) + ' hour';
    else if (diff < TIME_MAP.MONTH)
        ret = parseInt(diff / TIME_MAP.DAY) + ' day';
    else if (diff < TIME_MAP.YEAR)
        ret = parseInt(diff / TIME_MAP.MONTH) + ' month';
    else
        ret = 'TOO LONG!';

    // Add 's' for plural
    if (ret.split(' ')[0] != '1')
        ret = ret + 's';

    return ret;
};

Date.prototype.getTimeFromNow = function () {
    var now = new Date();
    var diff = now - this;
    var ret = '';

    if (diff < 10 * TIME_MAP.SECOND)
        ret = 'Now';

    else if (diff < TIME_MAP.MINUTE)
        ret = parseInt(diff / TIME_MAP.SECOND) + ' sec';

    else if (diff < TIME_MAP.HOUR)
        ret = parseInt(diff / TIME_MAP.MINUTE) + ' min';

    else if (diff < TIME_MAP.DAY)
        ret = parseInt(diff / TIME_MAP.HOUR) + ' hour';

    else if (diff < 2 * TIME_MAP.DAY)
        ret = 'Yesterday';

    else if (diff < TIME_MAP.YEAR)
        ret = this.getMonthName(true) +  ' ' + this.getDate();

    if (ret.indexOf('sec') > -1 ||
        ret.indexOf('min') > -1 ||
        ret.indexOf('hour') > -1) {

        // Add 's' for plural
        if (ret.split(' ')[0] != '1')
            ret = ret + 's';

        ret = ret + ' ago';
    }

    return ret;
}


Array.prototype.toStringByProperty = function (property) {
    return this.map(function (object) {
        return object[property];
    }).join(', ');
}


//  GLOBAL DEFINITIONS

var DISPLAYED_DATAPOINTS = 60;

var TIME_MAP = {
    SECOND: 1000,
    MINUTE: 60 * 1000,
    HOUR: 60 * 60 * 1000,
    DAY: 24 * 60 * 60 * 1000,
    WEEK: 7 * 24 * 60 * 60 * 1000,
    MONTH: 30 * 24 * 60 * 60 * 1000,
    YEAR: 12 * 30 * 24 * 60 * 60 * 1000,
};

var DIALOG_TYPES = {
    OK: 0,
    OK_CANCEL: 1,
    YES_NO: 2,
    DONE_BACK: 3,
    BACK: 4,
};

var EMAIL_REGEX = /(([^<>()[\]\\.,;:\s@\"]+(\.[^<>()[\]\\.,;:\s@\"]+)*)|(\".+\"))@((\[[0-9]{1,3}\.[0-9]{1,3}\.[0-9]{1,3}\.[0-9]{1,3}\])|(([a-zA-Z\-0-9]+\.)+[a-zA-Z]{2,}))/;

var PROVIDER_MAP = {

    azure: [
        {
            name: 'title',
            type: 'text',
            defaultValue: 'Azure',
        },
        {
            name: 'subscription_id',
            type: 'text',
        },
        {
            name: 'certificate',
            type: 'file',
            label: 'Certificate file',
            buttonText: 'Add Certificate',
        }
    ],

    bare_metal: [
        {
            name: 'title',
            type: 'text',
        },
        {
            name: 'machine_ip',
            type: 'text',
            label: 'Hostname',
            optional: true,
            placeholder: 'DNS or IP '
        },
        {
            name: 'windows',
            type: 'slider',
            label: 'Operating System',
            onLabel: 'Windows',
            offLabel: 'Unix',
            onValue: true,
            offValue: false,
            optional: true,
            on: [
                {
                    name: 'remote_desktop_port',
                    type: 'text',
                    label: 'Remote Desktop Port',
                    defaultValue: '3389',
                    optional: true,
                }
            ],
            off: [
                {
                    name: 'machine_key',
                    type: 'ssh_key',
                    label: 'SSH Key',
                    optional: true,
                },
                {
                    showIf: 'machine_key',
                    name: 'machine_user',
                    type: 'text',
                    label: 'User',
                    optional: true,
                    defaultValue: 'root',
                },
                {
                    showIf: 'machine_key',
                    name: 'machine_port',
                    type: 'text',
                    label: 'Port',
                    defaultValue: '22',
                    optional: true,
                },
            ]
        },
        {
            name: 'monitoring',
            type: 'checkbox',
            label: 'Enable monitoring',
            defaultValue: true,
        }
    ],

    coreos: [
        {
            name: 'title',
            type: 'text',
            defaultValue: 'CoreOS',
        },
        {
            name: 'machine_ip',
            type: 'text',
            label: 'Hostname',
            placeholder: 'DNS or IP '
        },
        {
            name: 'machine_key',
            type: 'ssh_key',
            label: 'SSH Key',
            optional: true,
        },
        {
            showIf: 'machine_key',
            name: 'machine_user',
            type: 'text',
            label: 'User',
            optional: true,
            defaultValue: 'root',
        },
        {
            showIf: 'machine_key',
            name: 'machine_port',
            type: 'text',
            label: 'Port',
            defaultValue: '22',
            optional: true,
        },
        {
            name: 'monitoring',
            type: 'checkbox',
            label: 'Enable monitoring',
            defaultValue: true,
        }
    ],

    digitalocean: [
        {
            name: 'title',
            type: 'text',
            defaultValue: 'DigitalOcean',
        },
        {
            name: 'token',
            type: 'password',
        },
    ],

    hostvirtual: [
        {
            name: 'title',
            type: 'text',
            defaultValue: 'HostVirtual',
        },
        {
            name: 'api_key',
            type: 'password',
        },
    ],

    docker: [
        {
            name: 'title',
            type: 'text',
            defaultValue: 'Docker',
        },
        {
            name: 'docker_host',
            type: 'text',
            label: 'Host',
        },
        {
            name: 'docker_port',
            type: 'text',
            label: 'Port',
            optional: true,
            defaultValue: '4243',
        },
        {
            type: 'slider',
            label: 'Authentication',
            onLabel: 'TLS',
            offLabel: 'Basic',
            on: [
                {
                    name: 'key_file',
                    type: 'file',
                    label: 'PEM Key',
                    buttonText: 'Add key',
                    optional: true
                },
                {
                    name: 'cert_file',
                    type: 'file',
                    label: 'PEM Certificate',
                    buttonText: 'Add certificate',
                    optional: true
                },
            ],
            off: [
                {
                    name: 'auth_user',
                    type: 'text',
                    label: 'User',
                    optional: true,
                },
                {
                    name: 'auth_password',
                    type: 'password',
                    label: 'Password',
                    optional: true,
                }
            ]
        },
    ],

    ec2: [
        {
            name: 'region',
            type: 'region',
        },
        {
            name: 'title',
            type: 'text',
            defaultValue: 'EC2',
        },
        {
            name: 'api_key',
            type: 'text',
        },
        {
            name: 'api_secret',
            type: 'password',
        }
    ],

    gce: [
        {
            name: 'title',
            type: 'text',
            defaultValue: 'GCE',
        },
        {
            name: 'email',
            type: 'text',
            label: 'Email address',
        },
        {
            name: 'private_key',
            type: 'file',
            buttonText: 'Add key',
        },
        {
            name: 'project_id',
            type: 'text',
        }
    ],

    hpcloud: [
        {
            name: 'region',
            type: 'region',
        },
        {
            name: 'title',
            type: 'text',
            defaultValue: 'HP',
        },
        {
            name: 'username',
            type: 'text',
        },
        {
            name: 'password',
            type: 'password',
        },
        {
            name: 'tenant_name',
            type: 'text',
        }
    ],

    linode: [
        {
            name: 'title',
            type: 'text',
            defaultValue: 'Linode',
        },
        {
            name: 'api_key',
            type: 'text',
        }
    ],

    nephoscale: [
        {
            name: 'title',
            type: 'text',
            defaultValue: 'Nephoscale',
        },
        {
            name: 'username',
            type: 'text',
        },
        {
            name: 'password',
            type: 'password',
        }
    ],

    openstack: [
        {
            name: 'title',
            type: 'text',
            defaultValue: 'OpenStack',
        },
        {
            name: 'username',
            type: 'text',
        },
        {
            name: 'password',
            type: 'password',
        },
        {
            name: 'auth_url',
            type: 'text',
        },
        {
            name: 'tenant_name',
            type: 'text',
        },
        {
            name: 'region',
            type: 'text',
            optional: true,
        },
    ],

    rackspace: [
        {
            name: 'region',
            type: 'region',
        },
        {
            name: 'title',
            type: 'text',
            defaultValue: 'Rackspace',
        },
        {
            name: 'username',
            type: 'text',
        },
        {
            name: 'api_key',
            type: 'password',
        }
    ],

    softlayer: [
        {
            name: 'title',
            type: 'text',
            defaultValue: 'SoftLayer',
        },
        {
            name: 'username',
            type: 'text',
        },
        {
            name: 'api_key',
            type: 'password',
        }
    ],

    libvirt: [
        {
            name: 'title',
            type: 'text',
            defaultValue: 'KVM (libvirt)',
        },
        {
            name: 'machine_hostname',
            label: 'KVM hostname',
            type: 'text',
        },
        {
            name: 'machine_user',
            type: 'text',
            label: 'ssh user',
            optional: true,
            defaultValue: 'root',
        },
        {
            name: 'ssh_port',
            type: 'text',
            label: 'ssh port',
            optional: true,
            defaultValue: '22',
        },
        {
            name: 'machine_key',
            type: 'ssh_key',
            label: 'ssh key',
            optional: true,
        },

    ],
    vcloud: [
        {
            name: 'title',
            type: 'text',
            defaultValue: 'VMware vCloud'
        },
        {
            name: 'username',
            type: 'text'
        },
        {
            name: 'password',
            type: 'password'
        },
        {
            name: 'organization',
            type: 'text'
        },
        {
            name: 'host',
            type: 'text',
            label: 'Hostname',
        }
    ],

    indonesian_vcloud: [
        {
            name: 'title',
            type: 'text',
            defaultValue: 'Indonesian Cloud'
        },
        {
            name: 'username',
            type: 'text'

        },
        {
            name: 'password',
            type: 'password'
        },
        {
            name: 'organization',
            type: 'text'
        }
    ],
    vsphere: [
        {
            name: 'title',
            type: 'text',
            defaultValue: 'VMware vSphere'
        },
        {
            name: 'username',
            type: 'text'
        },
        {
            name: 'password',
            type: 'password'
        },
        {
            name: 'host',
            type: 'text',
            label: 'Hostname',
        }
    ]
};

var OS_MAP = [
    [
        ['rhel', 'redhat', 'red hat'], 'redhat'
    ],
    [
        ['ubuntu'], 'ubuntu'
    ],
    [
        ['ibm'], 'ibm'
    ],
    [
        ['canonical'], 'canonical'
    ],
    [
        ['sles', 'suse'], 'suse'
    ],
    [
        ['oracle'], 'oracle'
    ],
    [
        ['karmic'], 'karmic'
    ],
    [
        ['opensolaris'], 'opensolaris'
    ],
    [
        ['gentoo'], 'gentoo'
    ],
    [
        ['opensuse'], 'opensuse'
    ],
    [
        ['fedora'], 'fedora'
    ],
    [
        ['centos'], 'centos'
    ],
    [
        ['fedora'], 'fedora'
    ],
    [
        ['debian'], 'debian'
    ],
    [
        ['amazon'], 'amazon'
    ],
    [
        ['windows'], 'windows'
    ]
];<|MERGE_RESOLUTION|>--- conflicted
+++ resolved
@@ -738,26 +738,20 @@
         Mist.graphsController._handleSocketResponse(data);
     })
     .on('notify', function (data){
-<<<<<<< HEAD
-=======
-
-        if (! (data.title && data.body)) {
+
+        if (!(data.title && data.body) && !data.machine_id) {
             var msg = data.title || data.body;
             Mist.notificationController.notify(msg);
             return;
         }
 
->>>>>>> ca4ba168
         var dialogBody = [];
 
         // Extract machine information
         var machineId = data.machine_id;
         var backendId = data.backend_id;
         var machine = Mist.backendsController.getMachine(machineId, backendId);
-<<<<<<< HEAD
-=======
-
->>>>>>> ca4ba168
+
         if (machine && machine.id) {
             dialogBody.push({
                 link: machine.name,
