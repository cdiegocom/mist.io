--- conflicted
+++ resolved
@@ -640,7 +640,6 @@
         Mist.graphsController._handleSocketResponse(data);
     })
     .on('notify', function (data){
-
         if (!(data.title && data.body) && !data.machine_id) {
             var msg = data.title || data.body;
             Mist.notificationController.notify(msg);
@@ -653,7 +652,6 @@
         var machineId = data.machine_id;
         var backendId = data.backend_id;
         var machine = Mist.backendsController.getMachine(machineId, backendId);
-
         if (machine && machine.id) {
             dialogBody.push({
                 link: machine.name,
@@ -860,675 +858,4 @@
             }
         });
     });
-<<<<<<< HEAD
-}
-
-
-//
-//  PROTOTYPE EXTENTIONS
-//
-
-var extendEmberView = function () {
-
-    Ember.View.prototype.getName = function () {
-        return this.constructor.toString().split('.')[1].split('View')[0];
-    };
-    Ember.View.prototype.getWidgetID = function () {
-        return '#' + this.getName().dasherize();
-    }
-    Ember.View.prototype.getControllerName = function () {
-        return this.getName().decapitalize() + 'Controller';
-    }
-};
-
-
-String.prototype.decapitalize = function () {
-    return this.charAt(0).toLowerCase() + this.slice(1);
-};
-
-Date.prototype.isFuture = function () {
-    return this > new Date();
-};
-
-Date.prototype.getPrettyTime = function (noSeconds) {
-    var hour = this.getHours();
-    var min = this.getMinutes();
-    var sec = this.getSeconds();
-
-    var ret = (hour < 10 ? '0' : '') + hour + ':' +
-        (min < 10 ? '0' : '') + min +
-        (noSeconds ? '' : (':' + (sec < 10 ? '0' : '') + sec));
-
-    return ret;
-}
-
-Date.prototype._toString = function () {
-    var d = (this.getMonth() + 1) + "/" + this.getDate() + "/" + this.getFullYear();
-    return d + ', ' + this.getPrettyTime();
-}
-Date.prototype.getPrettyDate = function (shortMonth) {
-    return this.getMonthName(shortMonth) + ' ' + this.getDate() + ', ' + this.getFullYear();
-}
-
-Date.prototype.getPrettyDateTime = function (shortMonth, noSeconds) {
-    return this.getPrettyDate(shortMonth) + ', ' + this.getPrettyTime(noSeconds);
-}
-
-Date.prototype.getMonthName = function (short) {
-    if (short)
-        return ['Jan','Feb','Mar','Apr','May','Jun','Jul',
-            'Aug','Sep','Oct','Nov','Dec'][this.getMonth()];
-    return ['January','February','March','April','May','June','July',
-        'August','September','October','November','December'][this.getMonth()];
-}
-
-Date.prototype.diffToString = function (date) {
-    var diff = this - date;
-    var ret = '';
-
-    if (diff < TIME_MAP.MINUTE)
-        ret = parseInt(diff / TIME_MAP.SECOND) + ' sec';
-    else if (diff < TIME_MAP.HOUR)
-        ret = parseInt(diff / TIME_MAP.MINUTE) + ' min';
-    else if (diff < TIME_MAP.DAY)
-        ret = parseInt(diff / TIME_MAP.HOUR) + ' hour';
-    else if (diff < TIME_MAP.MONTH)
-        ret = parseInt(diff / TIME_MAP.DAY) + ' day';
-    else if (diff < TIME_MAP.YEAR)
-        ret = parseInt(diff / TIME_MAP.MONTH) + ' month';
-    else
-        ret = 'TOO LONG!';
-
-    // Add 's' for plural
-    if (ret.split(' ')[0] != '1')
-        ret = ret + 's';
-
-    return ret;
-};
-
-Date.prototype.getTimeFromNow = function () {
-    var now = new Date();
-    var diff = now - this;
-    var ret = '';
-
-    if (diff < 10 * TIME_MAP.SECOND)
-        ret = 'Now';
-
-    else if (diff < TIME_MAP.MINUTE)
-        ret = parseInt(diff / TIME_MAP.SECOND) + ' sec';
-
-    else if (diff < TIME_MAP.HOUR)
-        ret = parseInt(diff / TIME_MAP.MINUTE) + ' min';
-
-    else if (diff < TIME_MAP.DAY)
-        ret = parseInt(diff / TIME_MAP.HOUR) + ' hour';
-
-    else if (diff < 2 * TIME_MAP.DAY)
-        ret = 'Yesterday';
-
-    else if (diff < TIME_MAP.YEAR)
-        ret = this.getMonthName(true) +  ' ' + this.getDate();
-
-    if (ret.indexOf('sec') > -1 ||
-        ret.indexOf('min') > -1 ||
-        ret.indexOf('hour') > -1) {
-
-        // Add 's' for plural
-        if (ret.split(' ')[0] != '1')
-            ret = ret + 's';
-
-        ret = ret + ' ago';
-    }
-
-    return ret;
-}
-
-
-Array.prototype.toStringByProperty = function (property) {
-    return this.map(function (object) {
-        return object[property];
-    }).join(', ');
-}
-
-
-//  GLOBAL DEFINITIONS
-
-var DISPLAYED_DATAPOINTS = 60;
-
-var TIME_MAP = {
-    SECOND: 1000,
-    MINUTE: 60 * 1000,
-    HOUR: 60 * 60 * 1000,
-    DAY: 24 * 60 * 60 * 1000,
-    WEEK: 7 * 24 * 60 * 60 * 1000,
-    MONTH: 30 * 24 * 60 * 60 * 1000,
-    YEAR: 12 * 30 * 24 * 60 * 60 * 1000,
-};
-
-var DIALOG_TYPES = {
-    OK: 0,
-    OK_CANCEL: 1,
-    YES_NO: 2,
-    DONE_BACK: 3,
-    BACK: 4,
-};
-
-var EMAIL_REGEX = /(([^<>()[\]\\.,;:\s@\"]+(\.[^<>()[\]\\.,;:\s@\"]+)*)|(\".+\"))@((\[[0-9]{1,3}\.[0-9]{1,3}\.[0-9]{1,3}\.[0-9]{1,3}\])|(([a-zA-Z\-0-9]+\.)+[a-zA-Z]{2,}))/;
-
-var PROVIDER_MAP = {
-
-    azure: [
-        {
-            name: 'title',
-            type: 'text',
-            defaultValue: 'Azure',
-        },
-        {
-            name: 'subscription_id',
-            type: 'text',
-        },
-        {
-            name: 'certificate',
-            type: 'file',
-            label: 'Certificate file',
-            buttonText: 'Add Certificate',
-        }
-    ],
-
-    bare_metal: [
-        {
-            name: 'title',
-            type: 'text',
-        },
-        {
-            name: 'machine_ip',
-            type: 'text',
-            label: 'Hostname',
-            optional: true,
-            placeholder: 'DNS or IP '
-        },
-        {
-            name: 'windows',
-            type: 'slider',
-            label: 'Operating System',
-            onLabel: 'Windows',
-            offLabel: 'Unix',
-            onValue: true,
-            offValue: false,
-            optional: true,
-            on: [
-                {
-                    name: 'remote_desktop_port',
-                    type: 'text',
-                    label: 'Remote Desktop Port',
-                    defaultValue: '3389',
-                    optional: true,
-                }
-            ],
-            off: [
-                {
-                    name: 'machine_key',
-                    type: 'ssh_key',
-                    label: 'SSH Key',
-                    optional: true,
-                },
-                {
-                    showIf: 'machine_key',
-                    name: 'machine_user',
-                    type: 'text',
-                    label: 'User',
-                    optional: true,
-                    defaultValue: 'root',
-                },
-                {
-                    showIf: 'machine_key',
-                    name: 'machine_port',
-                    type: 'text',
-                    label: 'Port',
-                    defaultValue: '22',
-                    optional: true,
-                },
-            ]
-        },
-        {
-            name: 'monitoring',
-            type: 'checkbox',
-            label: 'Enable monitoring',
-            defaultValue: true,
-        }
-    ],
-
-    coreos: [
-        {
-            name: 'title',
-            type: 'text',
-            defaultValue: 'CoreOS',
-        },
-        {
-            name: 'machine_ip',
-            type: 'text',
-            label: 'Hostname',
-            placeholder: 'DNS or IP '
-        },
-        {
-            name: 'machine_key',
-            type: 'ssh_key',
-            label: 'SSH Key',
-            optional: true,
-        },
-        {
-            showIf: 'machine_key',
-            name: 'machine_user',
-            type: 'text',
-            label: 'User',
-            optional: true,
-            defaultValue: 'root',
-        },
-        {
-            showIf: 'machine_key',
-            name: 'machine_port',
-            type: 'text',
-            label: 'Port',
-            defaultValue: '22',
-            optional: true,
-        },
-        {
-            name: 'monitoring',
-            type: 'checkbox',
-            label: 'Enable monitoring',
-            defaultValue: true,
-        }
-    ],
-
-    digitalocean: [
-        {
-            name: 'title',
-            type: 'text',
-            defaultValue: 'DigitalOcean',
-        },
-        {
-            name: 'token',
-            type: 'password',
-        },
-    ],
-
-    hostvirtual: [
-        {
-            name: 'title',
-            type: 'text',
-            defaultValue: 'HostVirtual',
-        },
-        {
-            name: 'api_key',
-            type: 'password',
-        },
-    ],
-
-    docker: [
-        {
-            name: 'title',
-            type: 'text',
-            defaultValue: 'Docker',
-        },
-        {
-            name: 'docker_host',
-            type: 'text',
-            label: 'Host',
-        },
-        {
-            name: 'docker_port',
-            type: 'text',
-            label: 'Port',
-            optional: true,
-            defaultValue: '4243',
-        },
-        {
-            type: 'slider',
-            label: 'Authentication',
-            onLabel: 'TLS',
-            offLabel: 'Basic',
-            on: [
-                {
-                    name: 'key_file',
-                    type: 'file',
-                    label: 'PEM Key',
-                    buttonText: 'Add key',
-                    optional: true
-                },
-                {
-                    name: 'cert_file',
-                    type: 'file',
-                    label: 'PEM Certificate',
-                    buttonText: 'Add certificate',
-                    optional: true
-                },
-            ],
-            off: [
-                {
-                    name: 'auth_user',
-                    type: 'text',
-                    label: 'User',
-                    optional: true,
-                },
-                {
-                    name: 'auth_password',
-                    type: 'password',
-                    label: 'Password',
-                    optional: true,
-                }
-            ]
-        },
-    ],
-
-    ec2: [
-        {
-            name: 'region',
-            type: 'region',
-        },
-        {
-            name: 'title',
-            type: 'text',
-            defaultValue: 'EC2',
-        },
-        {
-            name: 'api_key',
-            type: 'text',
-        },
-        {
-            name: 'api_secret',
-            type: 'password',
-        }
-    ],
-
-    gce: [
-        {
-            name: 'title',
-            type: 'text',
-            defaultValue: 'GCE',
-        },
-        {
-            name: 'email',
-            type: 'text',
-            label: 'Email address',
-        },
-        {
-            name: 'private_key',
-            type: 'file',
-            buttonText: 'Add key',
-        },
-        {
-            name: 'project_id',
-            type: 'text',
-        }
-    ],
-
-    hpcloud: [
-        {
-            name: 'region',
-            type: 'region',
-        },
-        {
-            name: 'title',
-            type: 'text',
-            defaultValue: 'HP',
-        },
-        {
-            name: 'username',
-            type: 'text',
-        },
-        {
-            name: 'password',
-            type: 'password',
-        },
-        {
-            name: 'tenant_name',
-            type: 'text',
-        }
-    ],
-
-    linode: [
-        {
-            name: 'title',
-            type: 'text',
-            defaultValue: 'Linode',
-        },
-        {
-            name: 'api_key',
-            type: 'text',
-        }
-    ],
-
-    nephoscale: [
-        {
-            name: 'title',
-            type: 'text',
-            defaultValue: 'Nephoscale',
-        },
-        {
-            name: 'username',
-            type: 'text',
-        },
-        {
-            name: 'password',
-            type: 'password',
-        }
-    ],
-
-    openstack: [
-        {
-            name: 'title',
-            type: 'text',
-            defaultValue: 'OpenStack',
-        },
-        {
-            name: 'username',
-            type: 'text',
-        },
-        {
-            name: 'password',
-            type: 'password',
-        },
-        {
-            name: 'auth_url',
-            type: 'text',
-        },
-        {
-            name: 'tenant_name',
-            type: 'text',
-        },
-        {
-            name: 'region',
-            type: 'text',
-            optional: true,
-        },
-    ],
-
-    rackspace: [
-        {
-            name: 'region',
-            type: 'region',
-        },
-        {
-            name: 'title',
-            type: 'text',
-            defaultValue: 'Rackspace',
-        },
-        {
-            name: 'username',
-            type: 'text',
-        },
-        {
-            name: 'api_key',
-            type: 'password',
-        }
-    ],
-
-    softlayer: [
-        {
-            name: 'title',
-            type: 'text',
-            defaultValue: 'SoftLayer',
-        },
-        {
-            name: 'username',
-            type: 'text',
-        },
-        {
-            name: 'api_key',
-            type: 'password',
-        }
-    ],
-
-    libvirt: [
-        {
-            name: 'title',
-            type: 'text',
-            defaultValue: 'KVM (libvirt)',
-        },
-        {
-            name: 'machine_hostname',
-            label: 'KVM hostname',
-            type: 'text',
-        },
-        {
-            name: 'machine_user',
-            type: 'text',
-            label: 'ssh user',
-            optional: true,
-            defaultValue: 'root',
-        },
-        {
-            name: 'ssh_port',
-            type: 'text',
-            label: 'ssh port',
-            optional: true,
-            defaultValue: '22',
-        },
-        {
-            name: 'machine_key',
-            type: 'ssh_key',
-            label: 'ssh key',
-            optional: true,
-        },
-
-    ],
-    vcloud: [
-        {
-            name: 'title',
-            type: 'text',
-            defaultValue: 'VMware vCloud'
-        },
-        {
-            name: 'username',
-            type: 'text'
-        },
-        {
-            name: 'password',
-            type: 'password'
-        },
-        {
-            name: 'organization',
-            type: 'text'
-        },
-        {
-            name: 'host',
-            type: 'text',
-            label: 'Hostname',
-        }
-    ],
-
-    indonesian_vcloud: [
-        {
-            name: 'title',
-            type: 'text',
-            defaultValue: 'Indonesian Cloud'
-        },
-        {
-            name: 'username',
-            type: 'text'
-
-        },
-        {
-            name: 'password',
-            type: 'password'
-        },
-        {
-            name: 'organization',
-            type: 'text'
-        }
-    ],
-    vsphere: [
-        {
-            name: 'title',
-            type: 'text',
-            defaultValue: 'VMware vSphere'
-        },
-        {
-            name: 'username',
-            type: 'text'
-        },
-        {
-            name: 'password',
-            type: 'password'
-        },
-        {
-            name: 'host',
-            type: 'text',
-            label: 'Hostname',
-        }
-    ]
-};
-
-var OS_MAP = [
-    [
-        ['rhel', 'redhat', 'red hat'], 'redhat'
-    ],
-    [
-        ['ubuntu'], 'ubuntu'
-    ],
-    [
-        ['ibm'], 'ibm'
-    ],
-    [
-        ['canonical'], 'canonical'
-    ],
-    [
-        ['sles', 'suse'], 'suse'
-    ],
-    [
-        ['oracle'], 'oracle'
-    ],
-    [
-        ['karmic'], 'karmic'
-    ],
-    [
-        ['opensolaris'], 'opensolaris'
-    ],
-    [
-        ['gentoo'], 'gentoo'
-    ],
-    [
-        ['opensuse'], 'opensuse'
-    ],
-    [
-        ['fedora'], 'fedora'
-    ],
-    [
-        ['centos'], 'centos'
-    ],
-    [
-        ['fedora'], 'fedora'
-    ],
-    [
-        ['debian'], 'debian'
-    ],
-    [
-        ['amazon'], 'amazon'
-    ],
-    [
-        ['windows'], 'windows'
-    ]
-];
-=======
-}
->>>>>>> 07aa8e1d
+}