[data-role="page"], [data-role="dialog"] {
    display: none;
}

/* Less rounded corners */
.ui-corner-all, .ui-btn-corner-all {
    border-radius: 0.3em;
}


/* Splash (loading) page */

div#splash {
    position: absolute;
    left: 0px;
    top: 0px;
    width: 100%;
    height: 100%;
    background: #c2c3c4 url('images/bg_splash.gif') top left repeat;
    z-index: 1000;
}

div#splash div.mist-logo {
    width: 280px;
    height: 280px;
    background: url('logo_splash.png') center no-repeat;
    position: absolute;
    left: 50%;
    top: 50%;
    margin-left: -140px;
    margin-top: -140px;
}

#home-menu {
    clear: both;
}

/* Buttons */

.btn-full {
    width: 100%;
    text-align: center;
    margin-top: 2em;
}

.ok-cancel .ui-controlgroup-controls {
    width: 100%;
}

.ok-cancel .ui-btn {
    width: 49%;
}

/* Home Page */

#home .ui-content {
    overflow-y: hidden;
}

#backend-buttons .ui-controlgroup-controls {
    display: inline;
}

/* Select Button */

#machines #mist-select-machines-button {
    outline: none;
    position: relative;
    top: 10px;
    left: -3px;
}

#machines .ui-select {
    width: 60px;
}

#machines .ui-select .ui-icon {
    position: absolute;
    left: 20px;
}

/* User dialog */

#user-dialog-buttons {
    margin: 5px;
}

/* Search field */

#machines .ui-listview-filter-inset, #keys .ui-listview-filter-inset {
    margin: -52px 120px 0 120px;
}

/* Provider Icons */

.state-providers .ui-icon, .backend-button .ui-icon {
    width: 18px;
    height: 18px;
    background-position: center;
}

.state-providers.state-wait .ui-icon, .backend-button.waiting .ui-icon {
    background-image: url(states/load-white.gif);
}

.state-providers.state-wait-ok .ui-icon, .backend-button.waiting-ok .ui-icon {
    background-image: url(states/load-white.gif);
}

.state-providers.state-wait-error .ui-icon, .backend-button.waiting-error .ui-icon  {
    background-image: url(states/load-yellow.gif);
}

.state-providers.state-wait-down .ui-icon{
    background-image: url(states/load-red.gif);
}

.state-providers.state-ok .ui-icon, .backend-button.online .ui-icon {
    background: url("images/icons-18-white.png") no-repeat scroll 0 0 rgba(0, 0, 0, 0.4);
    background-position: -252px 50%;
}

.state-providers.state-error .ui-icon, .backend-button.offline .ui-icon {
    background-image: url(states/state-yellow.png);
}

/* Provider state dialog */

#providers-state-list li {
    padding-left: 42px;
}

#providers-state-list .provider-state-icon {
    width: 16px;
    height: 16px;
    display: block;
    position: absolute;
    left: 16px;
    background-color: #234;
}

#providers-state-list .state-on .provider-state-icon{
    background-image: url(images/icons-18-white.png);
    background-position:  -253px 0;
    background-repeat: no-repeat;
    overflow: hidden;
    background-color: #22aa22;
}

#providers-state-list .state-off .provider-state-icon{
    background-position: center !important;
    background-repeat: no-repeat;
    overflow: hidden;
    background-color: #aa2222;
}

#providers-state-list .state-wait .provider-state-icon{
    background-image: url(images/icons-18-white.png);
    background-position:  -73px 0;
    background-repeat: no-repeat;
    overflow: hidden;
    background-color: #234;
}

/* Lists */

.ui-li-count {
    font-size: 13px !important;
}

li.node {
    clear: left;
}

li.node .ui-btn-text {
    padding-right: 0;
}

li.node .description {
    position: absolute;
    right: 76px;
    top: 50%;
    margin-top: -11px;
}

li.node a {
    height: 40px;
    color: #2F3E46;
}

li.node .bubble-container {
    float: right;
    display: block;
    overflow: hidden;
    height: 20px;
    margin-top: -10px;
    position: absolute;
    right: 40px;
    top: 50%;
}

li.node .monitoring-container {
    display: block;
    float: right;
    height: 20px;
    margin-top: 5px;
    overflow: hidden;
}

li.node fieldset.list-item {
    float: left;
    padding-top: 12px;
    padding-left: 12px;
}

li.node .ui-checkbox {
    float:left;
    margin-bottom: 0px !important;
}

li.node .ui-checkbox label {
    margin: 0 !important;
}

li.node .ui-checkbox input {
    display: none;
}

li.node .ui-checkbox label {
    border: none;
    background-color: transparent;
}

li.node .ui-icon-checkbox-on, li.node .ui-icon-checkbox-off  {
    z-index: 1000;
}

li.node .ui-btn-text .ui-checkbox {
    width: 56px;
    margin-top: -8px;
}

li.node .ui-checkbox .ui-btn-inner {
    top: 0;
    left: -11px;
    height: 40px;
    border-top: none;
}

li.node .ui-checkbox .ui-btn-text {
    display: none;
}

li.node .ui-btn-icon-left {
    background: none;
    background-image: none;
}

li.node .tag {
    border: 1px solid #bfbfbf;
    color: #555 !important;
    font-weight: normal !important;
    display: block;
    float: right;
    padding: 1px 7px;
    margin: 3px 3px 9px 0;
}

/* Machines List */

#machines .ui-content, #images .ui-content {
    padding-top: 6px;
}

#machines-list {
    margin-top: 10px;
}

#machines-list .state-icon.ui-icon-check {
    background-color: #33dd44;
}

.add-button {
    float: right;
}

#machines-list .monitoring-icon {
    border-radius: 0 !important;
    margin-left: 8px;
    display: inline-block;
    width: 100px !important;
    padding: 0 !important;
    background: transparent;
}

/* Create Key Dialog */

#create-key-dialog-popup {
    width: 300px;
}

#create-key-dialog label {
    display: inline;
    
}

#create-key-dialog #action-loader {
    width: 20px;
    float: right;
    margin-right: 1px;
}

#create-key-dialog #create-loader {
    margin-top: 10px;
    margin-bottom: -9px;
}

#private-key-header {
    margin-top: 22px;
}

#create-key-actions {
    margin-top: 22px;
}

#private-key-actions {
    margin-top: -2px;
    width: 270px;
}

#textarea-private-key {
    height: 80px;
    max-height: 100px;
}

.upload-bundle .upload-button {
    width: 100%;
}

.upload-bundle .ui-input-text {
    display: none;
}


/* Machines Icons and their colors. */

#machines-list .ui-li-desc {
    right: 68px;
}

#machines-list .key-icon {
    background-image: url("images/key.png");
    background-color: #333;
}

#machines-list .no-key-icon {
    background-image: url("images/no-key.png");
    background-color: #aaa;
}

#machines-list .probing-icon {
    background-image: url("states/load-white.gif");  
    background-color: #aaa;
    background-position: center;
}

span.bubble-monitoring {
    right: 73px !important;
}

#machines-list .alert-icon {
    background-color: #f61;
}

#machines-list .ui-li-count {
    position: static;
}

#machines-list .node-icon {
    padding: 2px 9px;
    border: none;
}

#machines-list .node .bubble-container .node-icon {
    -moz-border-radius: 1em;
    -webkit-border-radius: 1em;
    border-radius: 1em;
}

/* Needed to allow some extra scrolling space to compensate
   for the statically positioned footer */
.bottom-padding {
    height: 46px;
}

/* Machines states colors. */

#machines-list .running.state,
#single-view-state.running {
    color: #13B754;
}

#machines-list .rebooting.state,
#single-view-state.rebooting {
    color: #4e68bb;
}

#machines-list .terminated.state,
#single-view-state.terminated {
    color: #aaa;
}

#machines-list .pending.state,
#single-view-state.pending {
    color: #e09400;
}

#machines-list .stopped.state,
#single-view-state.stopped {
    color: #777;
}

#machines .ui-input-search input.ui-input-text, #keys .ui-input-search input.ui-input-text {
    padding: .45em 0;
}

#machines .ui-link {
    border-left: 1px solid #ddd;
    padding: 8px;
}

.dialog-add label, .dialog-add .select {
    display: block;
    margin-top: 12px;
    clear: left;
}

.select-machines, #select-keys {
    max-width: 110px;
    font-weight: normal;
}

.select-machines .ui-icon, #select-keys .ui-icon {
    margin-left: 5px;
}

a#mist-select-machines-button {
    outline: none;
}

a#mist-select-machines-button span.ui-btn-text {
    color: #fff;
    z-index: 0;
}

.ui-li-heading {
    display: block;
    position: absolute;
    top: 50%;
    margin-top: -7px;
    max-width: 160px;
    overflow: hidden;
}

#keys .ui-li-heading {
    max-width: 250px;    
}

#images #mist-create-machine {
    display:none;
}

#images-list .ui-li-heading {
    max-width: 500px;
}

.caption-wrapper {
    display: block;
    position: absolute;
    left: 250px;
    top: 50%;
    margin-top: 0px;
}

.caption-wrapper h3 {
    font-weight: normal;
    font-size: 16px;
}

#images-advanced-search {
	display: block;
}

#machines-list .alert-icon {
    display: block;
    padding: 0px;
    position: absolute;
    top: 2px;
    left: -26px;
}

.ui-listview > .ui-li.ui-last-child, .ui-listview .ui-btn.ui-last-child > .ui-li > .ui-btn-text > .ui-link-inherit, .ui-collapsible-content > .ui-listview:not(.ui-listview-inset), .ui-collapsible-content > .ui-listview:not(.ui-listview-inset) .ui-li.ui-last-child, .ui-collapsible-heading {
    z-index: 1000;
}

.ui-collapsible-inset .ui-collapsible-content {
    padding-top: 0px;
    margin-top: -1px;
}

.btn-right {
    margin-left: 430px;
}

/* FOOTER */

.ui-footer {
    position: fixed !important;
    left: 0px;
    bottom: 0px;
    z-index: 2000;
    width: 100%;
}

.machines-footer, #keys-footer, #single-key-footer {
    display: none;
}

.ui-footer div.actions {
    margin: 0.4em 0;
}

div.actions div.ui-controlgroup-controls {
    display:inline !important;
}

.ui-footer div.actions {
    border: 0px;
    margin: 0px;
    padding-left: 0.5%;
}

#keys-footer.ui-footer div.actions, #single-key-footer.ui-footer div.actions {
    padding-left: 0.5%;
}

.ui-footer div.actions a {
    width: 33%;
}

#keys-footer.ui-footer div.actions a {
    width: 49%;
}

#single-key-footer.ui-footer div.actions a {
    width:49%;
}

#single-key-footer {
    display: block;
}

.ui-icon-mist-power {
    background-image: url("images/zap.png");
}

/* Footer Chrome Fix */
div.ember-view div.ui-panel-content-wrap {
    -webkit-transform: none;
    -webkit-transition: none;
}

/* Single View common */

.single-view-header {
    overflow: auto;
    background: #e6e6e7;
    background-image: -webkit-gradient(linear, left top, left bottom, from(#e8e9e9), to(#e0e1e1)); /* Saf4+, Chrome */
    background-image: -webkit-linear-gradient(#e8e9e9, #e0e1e1); /* Chrome 10+, Saf5.1+ */
    background-image:    -moz-linear-gradient(#e8e9e9, #e0e1e1); /* FF3.6 */
    background-image:     -ms-linear-gradient(#e8e9e9, #e0e1e1); /* IE10 */
    background-image:      -o-linear-gradient(#e8e9e9, #e0e1e1); /* Opera 11.10+ */
    background-image:         linear-gradient(#e8e9e9, #e0e1e1);
    border-bottom: #fff;
}

.single-view-name {
    float: left;
    margin: 30px 0 0 10px;
}

/* Machine single View */

#single-view-state {
   font-weight: normal;
    left: 50%;
    margin-bottom: 0;
    margin-top: 20px;
    text-shadow: none;
}

#key-icon-wrapper {
    margin: auto;
}

.single-view-icon-wrapper {
    float: left;
    padding: 0px;
    background-position: center;
    background-repeat: no-repeat;
    border-left: 1px solid #ccc;
    position: relative;
    -moz-background-clip: padding; -webkit-background-clip: padding-box; background-clip: padding-box;

}

#single-view-provider-icon, #single-view-image-icon {
    display: block;
    width: 48px;
    height: 48px;
    background-position: center center;
    background-repeat: no-repeat;
}

.single-action-button {
    display: none;
}

.can-reboot, .can-stop, .can-destroy, .can-start {
    display: block !important;
}

#monitoring-wrapper .monitoring-dialog-container a.monitoring-button {
    display: none;
    width: 25ex;
}

#monitoring-wrapper .running a.monitoring-button {
    display: block !important;
}

.cost {
    display: none;
    text-align: center;
    margin-top: 20px;
    margin-bottom: -10px;
}

.cost span {
    color: #333;
}

.key-user .ui-input-text {
    width: 200px;
    height: 30px;
    float: left;
    padding-bottom: 5px;
    margin-top: 10px;
}

#textKeyUser {
    float: left;
    margin-top: 15px;
    margin-right: 7px
}

.key-user {
    float: right;
    margin-top: 7px;
}

/* indices do not help here, let's use types as defined in
 libcloud.compute.types.Provider (we will use numbers, match in the Python) */

/* EC2 */
#single-view-provider-icon.provider-ec2_us_east,
#single-view-provider-icon.provider-ec2_us_west,
#single-view-provider-icon.provider-ec2_us_west_oregon,
#single-view-provider-icon.provider-ec2_ap_northeast,
#single-view-provider-icon.provider-ec2_ap_southeast,
#single-view-provider-icon.provider-ec2_ap_southeast_2,
#single-view-provider-icon.provider-ec2_eu_west,
#single-view-provider-icon.provider-ec2_sa_east {
    background-image: url(images/p1_sm.png);
}

/* NephoScale */
#single-view-provider-icon.provider-nephoscale  {
    background-image: url(images/nephoscale_sm.png);
}

<<<<<<< HEAD
/* BareMetal */
#single-view-provider-icon.provider-bare_metal  {
    background-image: url(images/monitor.png);
=======
/* DigitalOcean */
#single-view-provider-icon.provider-digitalocean  {
    background-image: url(images/digitalocean.png);
}

/* SoftLayer */
#single-view-provider-icon.provider-softlayer  {
    background-image: url(images/softlayer.png);
>>>>>>> 3ccf13de
}

/* Linode */
#single-view-provider-icon.provider-linode  {
    background-image: url(images/p7_sm.png);
}

/* RackSpace */
#single-view-provider-icon.provider-rackspace,
#single-view-provider-icon.provider-rackspace_first_gen,
#single-view-provider-icon.provider-rackspace_nova_beta,
#single-view-provider-icon.provider-rackspace_nova_dfw,
#single-view-provider-icon.provider-rackspace_nova_lon,
#single-view-provider-icon.provider-rackspace_nova_ord,
#single-view-provider-icon.provider-rackspace_nova_au,
#single-view-provider-icon.provider-rackspace_uk {
    background-image: url(images/p3_sm.png);
}

/* OpenStack */
#single-view-provider-icon.provider-openstack {
    background-image: url(images/p31_sm.png);
}

.single-view-icon-wrapper.amazon #single-view-image-icon {
    background-image: url(images/p1_sm.png);
}

.single-view-icon-wrapper.windows #single-view-image-icon {
    background-image: url(images/image-windows.png);
}

.single-view-icon-wrapper.oracle #single-view-image-icon {
    background-image: url(images/image-oracle.png);
}

.single-view-icon-wrapper.canonical #single-view-image-icon {
    background-image: url(images/image-canonical.png);
}

.single-view-icon-wrapper.ibm #single-view-image-icon {
    background-image: url(images/image-ibm.png);
}

.single-view-icon-wrapper.debian #single-view-image-icon {
    background-image: url(images/image-debian.png);
}

.single-view-icon-wrapper.gentoo #single-view-image-icon {
    background-image: url(images/image-gentoo.png);
}

.single-view-icon-wrapper.ubuntu #single-view-image-icon {
    background-image: url(images/image-ubuntu.png);
}

.single-view-icon-wrapper.suse #single-view-image-icon {
    background-image: url(images/image-suse.png);
}

.single-view-icon-wrapper.opensolaris #single-view-image-icon {
    background-image: url(images/image-opensolaris.png);
}

.single-view-icon-wrapper.fedora #single-view-image-icon {
    background-image: url(images/image-fedora.png);
}

.single-view-icon-wrapper.generic {
    display: none;
}

.notice {
    padding: 8px 10px;
    margin: 0 -8px 14px -8px;
    background: #dfdfe2;
    border: 1px dashed rgba(0, 0, 0, 0.2);
    -webkit-border-radius: 4px;
    -moz-border-radius: 4px;
    border-radius: 4px;
    -webkit-box-shadow: inset 0 1px 1px rgba(0, 0, 0, 0.09);
    -moz-box-shadow: inset 0 1px 1px rgba(0, 0, 0, 0.09);
    box-shadow: inset 0 1px 1px rgba(0, 0, 0, 0.09);
}

.important {
    padding: 12px 10px;
    background: #C9E0F0;
}

#monitoring-wrapper, #keys-wrapper, #probe-wrapper {
    padding: 0px;
}

#monitoring-wrapper div.ui-loader {
    margin: 0 0 0 -13ex;
    position: relative;
    top: -4.8ex;
}

.monitoring-info {
    color: #444;
    text-align: center;
    font-size: 16px;
    margin: 5px auto !important;
}

div.loading-monitoring {
    position: absolute !important;
    margin: 0px;
    top: 0px !important;
}

.monitoring-info {
    margin-bottom: 10px;
}

.monitoring-button {
    width: 100%;
    margin: 0px auto;
}

#machineGraph span {
    font-size: 12px;
    vertical-align: middle;
    margin:5px;
}

.horizon span.title {
    position:absolute;
    left:0;
    margin: 7px;
    color: #333;
    text-shadow: none;
    font-weight: bold;
}

.horizon span.value {
    right: 7px;
    position: absolute;
    margin: 7px;
    color: #333;
    text-shadow: none;
}

.add-rule-button {
    margin: 0 auto;
    max-width: 26ex;
}

.add-rule-container div {
    max-width: 26ex;
    margin: 0 auto;
}

.add-rule-container {
    width: 50%;
    padding: 15px;
    background: #e0e0e1;
    position: absolute;
}

.delete-rule-container, .delete-key-container {
    float: right;
    margin: 9px;
}

.delete-rule-container div.ui-btn span.ui-btn-inner, .delete-key-container div.ui-btn span.ui-btn-inner {
    padding-left: 9px;
}

.monitoring-dialog-container div, .associate-key-container div, .probe-dialog-container div {
    max-width: 26ex;
    margin: 0 auto;
}

.monitoring-dialog-container.enabled {
    width: 50%;
    float: right;
}

.monitoring-dialog-container.enabled div{
    margin: 0 auto;
}

.rules-container, .keys-container {
    padding: 0;
    background: #e8e8e9;
    border-bottom: 1px solid #ccc;
}

.rule-box, .key-box {
    overflow: hidden;
    padding: 6px 10px;
    border-top: 1px solid #ccc;
}

.rule-box {
    max-height: 60px;
}

.rule-unit {
    float: left;
    position: relative;
    top: 21px;
    left: 52px;
    font-size: 14px;
    font-weight: bold;
    width: 0px;
}

.rule-if, .rule-then, .key-name {
    font-size: 20px;
    font-weight: bold;
    padding: 6px;
    float: left;
    margin-top: 12px;
    height:40px;
}

.rule-then {
    margin-left: 25px;
}

.rule-if, .rule-then, .rule-value {
    float: left;
    height: 24px;
}

.rule-box .ui-slider {
    float: left;
    margin: 16px 16px 16px 8px;
    width: auto;
}

.rule-box .ui-slider.open {
    width: 40%;
}

.rule-box div.ui-slider-track {
    width: 80%;
}

.rule-box .rule-button {
    float: left;
}

.ui-slider input.rule-value {
    height: 32px;
    margin-top: -8px;
    margin-left: -8px;
    margin-right: -8px;
}

.ui-slider-track {
    display: none;
    min-width: 100px;
    margin-left: 85px;
}

#creation-rule .ajax-loader {
    margin-top: 0 !important;
    float: none !important;
    position: relative;
    left: 43%;
}

#machine-basic-table, #machine-metadata {
    border-collapse:collapse;
    width: 100%;
    background: #fff;
}

#machine-basic-table tr, #machine-metadata tr {
    border: 1px solid #ccc;
}

.monitoring-rules-title {
    font-size: 16px;
    font-weight: bold;
    padding: 12px 0;
    display: block;
    margin: 0;
}

#machine-basic-table td, #machine-metadata td {
    font-size: 14px;
    padding: 10px 12px;
    margin: 0;
    border: none;
}

#machine-basic-table .key, #machine-metadata .key {
    font-weight: 300;
    width: 40%;
}

#machine-basic-table .value, #machine-metadata .value {
    font-weight: bold;
}

#monitoring-rules-table input {
    border: 1px solid #ddd;
    max-width: 48px;
    text-align: right;
    padding: 2px 5px;
    margin-left: 0.5em;
    -webkit-border-radius: 3px;
    -moz-border-radius: 3px;
    border-radius: 3px;
}

#machine-basic-table .tag {
    border: 1px solid #c3c3c4;
    color: #555 !important;
    font-weight: normal !important;
    display: block;
    float: left;
    padding: 2px 7px;
    margin-right: 6px;
    -webkit-border-radius: 14px;
    -moz-border-radius: 14px;
    border-radius: 14px;
}

#monitoring-dialog pre {
    overflow: auto;
}

.monitoring-dialog-container, .associate-key-container, .probe-dialog-container div {
    padding: 15px;
    background: #e0e0e1;
}

.delete-key {
    float:right;
}

.buy-button, .trial-button {
    width: 240px;
}

#free-trial-text {
    padding: 10px;
    width: 240px;
}

#free-trial, #purchace-plan {
     padding: 10px;
     width: 240px;
 }
 
#purchace-plan {
   display: none;
}


/* Key single view */
#key .single-view-header {
    height: 80px;
}

#machine-key-table {
    border-collapse:collapse;
    width: 100%;
    margin-top: 10px;
    background: #fff;
}

#machine-key-table tr {
    border: 1px solid #ccc;
}

#machine-key-table td {
    font-size: 14px;
    padding: 10px 12px;
    margin: 0;
    border: none;
}

#key div.public-key {
    width: 100%;
    word-wrap: break-word;
    white-space: pre-wrap;
}

#key-single-machines fieldset.list-item {
    display:none;
}

#key ul#machines-list span.tag, #key ul#machines-list span.bubble-container {
    display:none;
}

/* DIALOGS */

.ui-dialog .ui-content {
    max-width: 500px;
    margin: 0 auto 15px auto;
}

/* Hiding of X */

.ui-dialog .ui-header .ui-btn-left {
    display: none;
}

.ui-header span.ember-view {
    clear: none;
    display: inline-block;
    margin: 0;
    position: absolute;
    right: 5px;
    top: -5px;
}

/* Provider (backend) state dialog */

#edit-backend.mist-dialog {
    min-width: 250px;
}

#edit-backend .content-header {
    overflow: auto;
    padding: 20px 6px;
    border-bottom: 1px solid #ddd;
    margin-bottom: 8px;
}

#edit-backend .state {
    float: right;
    font-size: 16px;
    margin-top: 12px;
    margin-right: 8px;
}

#edit-backend .name {
    display: block;
    font-size: 22px;
    font-weight: 600;
    text-align: center;
}

#edit-backend .ui-field-contain {
    overflow: visible;
    height: 50px;
    border-bottom: 1px solid #ddd;
    margin: 6px 0;
}

#edit-backend #backend-enable-label {
    margin-top: 12px;
    margin-left: 6px;
}

#edit-backend .ui-slider-switch {
    width: 65%;
}

#edit-backend .ui-field-contain .ui-btn-block {
    float: right;
    margin-top: 3px;
}

#edit-backend .ui-field-contain .ui-btn-inner {
    padding: 8px 18px;
}

#edit-backend #backend-delete-confirm {
    display: none;
}

#edit-backend #backend-has-monitoring {
    margin-bottom: 1em;
}

#edit-backend .btn-full {
    margin-top: 1em !important;
}

.mist-dialog .ui-listview-filter{
    margin: 0;
}

/* Add backend dialog */

#addBackendOpenstack {
    display: none;
}

#addBackendBareMetal {
    display: none;
}

#add-backend label {
    display: block;
    margin: 14px 0 4px 0;
}

#add-backend {
    min-height: 385px !important;
}

#add-backend.ui-panel-open {
    margin-top: 0px;
    min-width: 300px;
}

#add-backend .ui-collapsible-content {
    padding-right: 27px;
}

#add-backend .ui-collapsible-heading {
    border-bottom-left-radius: 0px;
}

#add-backend .ui-collapsible-heading-collapsed {
    border-bottom-left-radius: inherit;
}

.ui-panel-inner {
    padding:10px !important;
}

.select-listmenu {
    max-height: 150px;
    overflow-y: auto;
}

.dialog-add.ui-panel-open {
    min-width: 320px;
    margin-top: 0px;
    width: 45%;
    z-index: 10000;
    min-height: 300px !important;
}

/* Tags Dialog */

#dialog-tags {
    max-width: 400px;
}

#dialog-tags label {
    margin: 10px 0;
}

#dialog-tags #tag-input {
    overflow: auto;
    width: 100%;
    clear: both;
    margin-top: 0px;
}

#dialog-tags div#tags-wrapper ul#tags-list{
    list-style: none;
    overflow: auto;
    padding: 0;
}

#dialog-tags ul#tags-list li {
    display: block;
    float: left;
    position: relative;
    padding: 0 16px 0 3px;
    margin: 0 6px 8px 0;
    background: #ddd;
    -webkit-border-radius: 19px;
    -moz-border-radius: 19px;
    border-radius: 19px;
    border: 1px solid #c4c4c4;
}

#dialog-tags #tags-list li .ui-btn {
    margin: 5px 8px 6px 5px !important;
}

#tag-add-wrapper {
    width: 120px;
    padding-left: 10px;
}

#tag-add-wrapper .ui-btn {
    margin-top: 6px;
}

/* Shell Dialog */

#dialog-shell-popup {
    position: absolute;
    top: 10px !important;
    width: 60%;
    min-width: 300px;
}

#dialog-shell {
}

#dialog-shell.dialog-shell div.ui-field-contain {
    margin: 0px;
    margin-top: 0.5em;
}

#dialog-shell.dialog-shell .shell-input {
    overflow: auto;
    width: 100%;
    clear: both;
    margin-top: 0px;
}

#dialog-shell.dialog-shell .shell-input input {
    width: 97%;
    padding: 8px 0 8px 22px;
    box-sizing: border-box;
    -moz-box-sizing: border-box;
    -ms-box-sizing: border-box;
    -webkit-box-sizing: border-box;
    background-image: url("images/prompt.png");
    background-position: 4px 8px;
    background-repeat: no-repeat;
}

.ui-field-contain table.shell-input div.ui-input-text {
    width: 95%;
    margin-top: 3px;
    margin-left: -3px;
}

#dialog-shell.dialog-shell .shell-send {
    margin: .5em 0;
    padding: 5px 27px;
}

#dialog-shell.dialog-shell .ui-icon-shell-return {
    background-image: url("images/return.png");
    padding: 1px;
}

#dialog-shell.dialog-shell  .shell-send-wrapper {
    width: 80px;
    padding-left: 2px;
}

#dialog-shell.dialog-shell .shell-return {
    width: 100%;
    border: 1px solid #AAA;
    height: 60ex;
    font-family: monospace;
    font-size: 11px;
    min-height: 150px;
    max-height: 40% !important;
    -webkit-border-radius: 4px;
    -moz-border-radius: 4px;
    border-radius: 4px;
    margin-bottom: 20px;
    background: #dfe1e2;
    overflow-y: auto;
}

#dialog-shell.dialog-shell .shell-return .command {
    background: #efeff1;
    cursor: pointer;
    padding: 6px;
    margin: 0px;
    font-weight: bold;
    color: #222;
}

#dialog-shell.dialog-shell .shell-return div.output {
    background: #444;
    color: #efeff1;
    padding: 6px;
    text-shadow: none;
    max-height: 40% !important;
    min-height: 140px;
    height: auto !important;
    overflow-y: scroll !important;
}

#dialog-shell.dialog-shell .ui-accordion .ui-accordion-header .ui-accordion-header-icon {
    left: 93%;
    background-color: #EFEFF1;
}

.command.pending{
    background: url("images/spinner.gif") no-repeat scroll 92% center #EFEFF1 !important;
}

iframe#hidden-shell-iframe {
    display: none;
}

.ui-autocomplete {
    -webkit-box-shadow: 0 2px 8px rgba(0, 0, 0, 0.15);
    -moz-box-shadow: 0 2px 8px rgba(0, 0, 0, 0.15);
    box-shadow: 0 2px 8px rgba(0, 0, 0, 0.15);
    background-color: #EFEFF1;
    font-family: Helvetica, Arial, sans-serif;
}

.ui-autocomplete .ui-menu-item a {
    padding: .2em .4em .2em 1.6em;
    font-size: 16px;
}

/*  Machine Manage Keys */

#manage-keys {
    min-height: 100px !important;
}

#manage-keys.ui-panel-open {
    min-width: 305px;
}

#associated-keys-label {
    display: block;
}

#associated-keys {
    display: inline-block;
    margin: 1px;
}

.associated-key div{
    display: block;
    float: left;
    padding: 10px;
    margin: 0 5px 5px 0;
    background: #ddd;
    -webkit-border-radius: 19px;
    -moz-border-radius: 19px;
    border-radius: 19px;
    border: 1px solid #c4c4c4;
    cursor: pointer;
    background-position: 6px 10px;
    padding-left: 28px;
    background-repeat: no-repeat !important;
}

#key-actions-container {
    padding: 0 6px 0 6px;
}

#key-actions {
    min-width: 200px;
}

#action-upload-key {
    display: none;
}

/*  Keys */

#private-key {
    height: 200px !important;
}

#dialog-providers-popup p {
    width: 250px;
    overflow: hidden;
    text-align: right;
}

img.gravatar-image {
    float: left;
    margin: 5px;
}

div.userEmail {
    font-weight: bold;
    text-align: right;
    padding-bottom: 10px;
}

div.logout-placeholder, div.account-placeholder, div.support-placeholder {
    padding-bottom: 10px;
    height: 30px;
}

.support-button, .logout-button, .account-button {
    width: 170px;
    float: right;
}


#invitation-dialog .ajax-loader, #create-key-dialog .ajax-loader, 
#tags-container .ajax-loader, .dialog-add .ajax-loader, 
.rule-box .ajax-loader, .rule-command-popup .ajax-loader, 
.add-rule-container .ajax-loader, #monitoring-wrapper .rule-box .ajax-loader, 
#trial-user-details .ajax-loader, #monitoring-dialog .ajax-loader, 
#login-dialog .ajax-loader, #edit-backend .ajax-loader, 
#keys-wrapper .ajax-loader, #keys-container .ajax-loader, 
#home-menu .ajax-loader, #manage-keys .ajax-loader, #images .ajax-loader,
.bubble-container .ajax-loader, .single-view-header .ajax-loader {
    background-image: url(images/spinner.gif);
    background-position: center !important;
    background-repeat: no-repeat;
    display: none;
    height: 16px;
}

.single-view-header .ajax-loader {
    display: inline-block;
    float: left;
    height: 13px !important;
    left: 45%;
    margin-bottom: -3px;
    position: relative;
    top: -16px;
    width: 20px;
}

.bubble-container .ajax-loader {
    display: block;
    width: 20px;
    height: 20px;
}


#monitoring-dialog #plan-text {
    width: 400px;
}

#add-backend .ajax-loader {
    background-image: url(images/spinner.gif);
    background-position: center !important;
    background-repeat: no-repeat;
    height: 16px;
}

.key-box .ajax-loader {
    float: right;
    width: 20px;
    top: 25px !important;
    left: -15px !important;
}

#keys-wrapper .ajax-loader  {
    position: relative;
    left: 150px;
    top: -43px;
    margin-left: 30px;
}

#manage-keys .ajax-loader  {
    margin-left: 30px;
    position: relative;
    right: 15px;
}


#monitoring-wrapper .rule-box .ajax-loader  {
    float: right;
    margin-top: 22px;
    margin-right: -22px;
}

.rule-box .ajax-loader {
    display: block !important;
    float: left;
    width: 100px;
}

.add-rule-container .ajax-loader {
    float: right;
    width: 46px;
}

#monitoring-wrapper .ajax-loader {
    background-image: url(images/ajax-loader.gif);
    background-position: center !important;
    background-repeat: no-repeat;
    display: none;
    height: 46px;
}

.dialog-add .ajax-loader  {
    float: right;
    width: 16px;
    margin-right: -29px;
}

#home-menu .ajax-loader {
    display: block;
    float: right;
    width: 16px;
}

@-moz-document url-prefix() {
    #home-menu .ajax-loader {
        margin-top: -18px;
    }
}


.generate-key-collapsible .ui-collapsible-content {
    display: none !important;
}

.pending-stats .enabled .loading-monitoring  {
    display: block !important;
}

#key-machines-list {
    max-height: 250px;
    overflow: auto;
}

div.info {
    margin:10px;
    text-align: center;
}

#single-key-machines #machines-list fieldset {
    display:none;
}

#images .ui-icon-checkbox-off {
    background-image: url(images/staroff.png);
    background-position: 0 0;
}

#images  span.ui-icon-checkbox-off:hover {
    background-image: url(images/staroff_hov.png);
    /*background-image: url(images/star_off_o.png);*/
    /*background-image: url(images/medium_star_outline.png);*/
    background-position: 0 0;
}

#images .ui-icon-checkbox-on {
    background-image: url(images/staron.png);
    
    background-position: 0 0;
    background-color: transparent;
}

#images  span.ui-icon-checkbox-on:hover {
    background-image: url(images/staron_hov.png);
    background-position: 0 0;
}

#mist-manage-keys {
    float: right;
    margin-top: -28px;
    margin-right: 5px;
    background-position: left;
    background-repeat: no-repeat;
}

#mist-manage-keys.probed, .associated-key .probed {
    background-image: url(images/key.png);
}

#mist-manage-keys.probed {
    background-position: 5px 4px;
    padding-left: 18px;
}

#mist-manage-keys.probing {
    background-position: 8px 5px;
    padding-left: 18px;
}

#mist-manage-keys.unprobed, .associated-key .unprobed {
    background-image: url(images/no-key.png);
}

#mist-manage-keys.probing, .associated-key .probing {
    background-image: url(states/load-white.gif) !important;
}

.probing .ui-loader {
    display: block;
}

.monitoring-collapsible {
    display: none;
}

.probed.monitoring-collapsible {
    display: block;
}

/* Conditional for < 600px */
@media only screen and  (max-width: 600px) {
    
    #monitoring-wrapper .monitoring-dialog-container.enabled {
        float: none !important;
        width: 100%;
    }
    
    .add-rule-container {
        width: 100%;
        position: relative;
    }
    
    .add-rule-container div {
        right: 15px;
    }
    
    #monitoring-wrapper .monitoring-dialog-container a.monitoring-button {
        right: 15px;
    }
}

/* Conditional for < 720px */
@media only screen and (max-width: 720px) {

    #machines-list .description {
        position: absolute;
        right: 76px;
        top: 22px;
        width: 100px;
        line-height: 12px;
        max-height: 45px;
        overflow: hidden;
    }

    #machines-list .description .tag {
        margin-bottom: 2px;
    }

    .caption-wrapper {
        left: 200px;
    }

    .ui-li-heading {
        max-width: 120px;
    }

    #images-list .ui-li-heading {
        max-width: 400px;
    }

    /* Select machines button */

    #machines .select-machines, #select-keys {
        width: 60px;
        right: -6px;
        padding: 9px 0;
    }

    #machines .select-machines .ui-btn-text, #select-keys .ui-btn-text {
        display: none;
    }

    /* Create button */

    #machines .add-button, #keys .add-button {
        width: 60px;
        right: -6px;
        padding: 9px 0;
    }

    #machines .add-button .ui-btn-inner, #keys .add-button .ui-btn-inner{
        border: none;
    }

    #machines .add-button .ui-icon, #keys .add-button .ui-icon {
        left: 22px;
    }

    #machines .add-button .ui-btn-text, #keys .add-button .ui-btn-text {
        display: none;
    }

    /* Search field */
    #machines .ui-listview-filter-inset, #keys .ui-listview-filter-inset {
        margin: -52px 80px 0;
    }
    
    #creation-rule .ajax-loader {
        margin-top: 0 !important;
        float: none !important;
        position: relative;
        left: 41%;
    }
    
    .single-view-header .ajax-loader {
        left: 41%;
    }
}

/* Conditional for < 480px */
@media only screen and (max-width: 480px) {

    .ui-li-heading {
        left: 64px;
        top: 20px;
    }

    #images-list .ui-li-heading {
        left: 0px;
        top: 0px;
        max-width: 200px;
    }

    .caption-wrapper {
        left: 0px;
        top: 20px;
    }

    .caption-wrapper h3 {
        font-size: 16px;
    }

    #machines-list .alert-icon {
        display: block;
        float: left;
        position: relative;
        left: 40px;
        top: 12px;
    }

    /* In mobile view the arrow disappears
    and the key/tags stick to the right. */

    #machines-list .node .ui-icon-arrow-r {
        display: none;
    }

    #machines-list .description {
        right: 28px;
    }

    #machines-list .bubble-container {
        right: 8px;
    }
    /* Single View */

    #single-view-name {
        font-size: 18px;
    }

    #single-view-state {
        font-size: 18px;
    }

    #shell-return {
        overflow-x: scroll;
    }
    
    #creation-rule .ajax-loader {
        margin-top: 0 !important;
        float: none !important;
        position: relative;
        left: 31%;
    }

    .single-view-header .ajax-loader {
        left: 37%;
    }
}<|MERGE_RESOLUTION|>--- conflicted
+++ resolved
@@ -684,16 +684,16 @@
     background-image: url(images/p1_sm.png);
 }
 
+/* BareMetal */
+#single-view-provider-icon.provider-bare_metal  {
+    background-image: url(images/monitor.png);
+}
+
 /* NephoScale */
 #single-view-provider-icon.provider-nephoscale  {
     background-image: url(images/nephoscale_sm.png);
 }
 
-<<<<<<< HEAD
-/* BareMetal */
-#single-view-provider-icon.provider-bare_metal  {
-    background-image: url(images/monitor.png);
-=======
 /* DigitalOcean */
 #single-view-provider-icon.provider-digitalocean  {
     background-image: url(images/digitalocean.png);
@@ -702,7 +702,6 @@
 /* SoftLayer */
 #single-view-provider-icon.provider-softlayer  {
     background-image: url(images/softlayer.png);
->>>>>>> 3ccf13de
 }
 
 /* Linode */
