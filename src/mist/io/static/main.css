[data-role="page"], [data-role="dialog"] {
    display: none;
}

/* Splash (loading) page */

div#splash {
    position: absolute;
    left: 0px;
    top: 0px;
    width: 100%;
    height: 100%;
    background: #c2c3c4 url('images/bg_splash.gif') top left repeat;
    z-index: 1000;
}

div#splash div.mist-logo {
    width: 280px;
    height: 280px;
    background: url('logo_splash.png') center no-repeat;
    position: absolute;
    left: 50%;
    top: 50%;
    margin-left: -140px;
    margin-top: -140px;
}

#home-menu {
    clear: both;
}

/* Buttons */

.btn-full {
    width: 100%;
    text-align: center;
    margin-top: 2em;
}

.ok-cancel .ui-controlgroup-controls {
    width: 100%;
}

.ok-cancel .ui-btn {
    width: 49%;
}

/* Home Page */

#home .ui-content {
    overflow-y: hidden;
}

/* Select Button */

#machines #mist-select-machines-button {
    outline: none;
    position: relative;
    top: 10px;
    left: -3px;
}

#machines .ui-select {
    width: 60px;
}

#machines .ui-select .ui-icon {
    position: absolute;
    left: 20px;
}

/* Search field */

#machines .ui-listview-filter-inset, #keys .ui-listview-filter-inset {
    margin: -52px 120px 0 120px;
}

/* Provider Icons */

.state-providers .ui-icon, .backend-button .ui-icon {
    width: 18px;
    height: 18px;
    background-position: center;
}

.state-providers.state-wait .ui-icon, .backend-button.waiting .ui-icon {
    background-image: url(states/load-white.gif);
}

.state-providers.state-wait-ok .ui-icon, .backend-button.waiting-ok .ui-icon {
    background-image: url(states/load-white.gif);
}

.state-providers.state-wait-error .ui-icon, .backend-button.waiting-error .ui-icon  {
    background-image: url(states/load-yellow.gif);
}

.state-providers.state-wait-down .ui-icon{
    background-image: url(states/load-red.gif);
}

.state-providers.state-ok .ui-icon, .backend-button.online .ui-icon {
    background: url("images/icons-18-white.png") no-repeat scroll 0 0 rgba(0, 0, 0, 0.4);
    background-position: -252px 50%;
}

.state-providers.state-error .ui-icon, .backend-button.offline .ui-icon {
    background-image: url(states/state-yellow.png);
}

/* Provider state dialog */

#providers-state-list li {
    padding-left: 42px;
}

#providers-state-list .provider-state-icon {
    width: 16px;
    height: 16px;
    display: block;
    position: absolute;
    left: 16px;
    background-color: #234;
}

#providers-state-list .state-on .provider-state-icon{
    background-image: url(images/icons-18-white.png);
    background-position:  -253px 0;
    background-repeat: no-repeat;
    overflow: hidden;
    background-color: #22aa22;
}

#providers-state-list .state-off .provider-state-icon{
    background-position: center !important;
    background-repeat: no-repeat;
    overflow: hidden;
    background-color: #aa2222;
}

#providers-state-list .state-wait .provider-state-icon{
    background-image: url(images/icons-18-white.png);
    background-position:  -73px 0;
    background-repeat: no-repeat;
    overflow: hidden;
    background-color: #234;
}

/* Lists */

.ui-li-count {
    font-size: 13px !important;
}

li.node {
    clear: left;
}

li.node .ui-btn-text {
    padding-right: 0;
}

li.node .description {
    position: absolute;
    right: 76px;
    top: 50%;
    margin-top: -11px;
}

li.node a {
    height: 40px;
    color: #2F3E46;
}

li.node .bubble-container {
    float: right;
    display: block;
    overflow: hidden;
    height: 20px;
    margin-top: -10px;
    position: absolute;
    right: 40px;
    top: 50%;
}

li.node .monitoring-container {
    display: block;
    float: right;
    height: 20px;
    margin-top: 5px;
    overflow: hidden;
}

li.node fieldset.list-item {
    float: left;
    padding-top: 12px;
    padding-left: 12px;
}

li.node .ui-checkbox {
    float:left;
    margin-bottom: 0px !important;
}

li.node .ui-checkbox label {
    margin: 0 !important;
}

li.node .ui-checkbox input {
    display: none;
}

li.node .ui-checkbox label {
    border: none;
    background-color: transparent;
}

li.node .ui-icon-checkbox-on, li.node .ui-icon-checkbox-off  {
    z-index: 1000;
}

li.node .ui-btn-text .ui-checkbox {
    width: 56px;
    margin-top: -8px;
}

li.node .ui-checkbox .ui-btn-inner {
    top: 0;
    left: -11px;
    height: 40px;
    border-top: none;
}

li.node .ui-checkbox .ui-btn-text {
    display: none;
}

li.node .ui-btn-icon-left {
    background: none;
    background-image: none;
}

li.node .tag {
    border: 1px solid #bfbfbf;
    color: #555 !important;
    font-weight: normal !important;
    display: block;
    float: right;
    padding: 1px 7px;
    margin: 3px 3px 9px 0;
}

/* Machines List */

#machines .ui-content, #images .ui-content {
    padding-top: 6px;
}

#machines-list {
    margin-top: 10px;
}

#machines-list .state-icon.ui-icon-check {
    background-color: #33dd44;
}

.add-button {
    float: right;
}

#machines-list .monitoring-icon {
    border-radius: 0 !important;
    margin-left: 8px;
    display: inline-block;
    width: 100px !important;
    padding: 0 !important;
    background: transparent;
}

/* Keys Listing */

#mist-create-key {
    float: right;
}

#dialog-add-key-popup {
    width: 250px;
}

#textarea-public-key, #textarea-private-key {
    height: 80px;
    max-height: 100px;
}

#dialog-add-key .upload-key {
    width: 100%;
}

#upload-input .ui-input-text{
    display: none;
}

#upload-input {
    margin-bottom: 20px;
}

/* Machines Icons and their colors. */

#machines-list .ui-li-desc {
    right: 68px;
}

#machines-list .key-icon {
    background-image: url("images/key.png");
    background-color: #333;
}

#machines-list .no-key-icon {
    background-image: url("images/no-key.png");
    background-color: #aaa;
}

span.bubble-monitoring {
    right: 73px !important;
}

#machines-list .alert-icon {
    background-color: #f61;
}

#machines-list .ui-li-count {
    position: static;
}

#machines-list .node-icon {
    padding: 2px 9px;
    border: none;
}

#machines-list .node .bubble-container .node-icon {
    -moz-border-radius: 1em;
    -webkit-border-radius: 1em;
    border-radius: 1em;
}

/* Needed to allow some extra scrolling space to compensate
   for the statically positioned footer */
.bottom-padding {
    height: 46px;
}

/* Machines states colors. */

#machines-list .running.state,
#single-view-state.running {
    color: #13B754;
}

#machines-list .rebooting.state,
#single-view-state.rebooting {
    color: #4e68bb;
}

#machines-list .terminated.state,
#single-view-state.terminated {
    color: #aaa;
}

#machines-list .pending.state,
#single-view-state.pending {
    color: #e09400;
}

#machines-list .stopped.state,
#single-view-state.stopped {
    color: #777;
}

#machines .ui-input-search input.ui-input-text, #keys .ui-input-search input.ui-input-text {
    padding: .45em 0;
}

#machines .ui-link {
    border-left: 1px solid #ddd;
    padding: 8px;
}

.dialog-add label, .dialog-add .select {
    display: block;
    margin-top: 12px;
    clear: left;
}

.select-machines, .select-keys {
    max-width: 110px;
    color: #999999;
    font-weight: normal;
}

.select-machines .ui-icon, .select-keys .ui-icon {
    margin-left: 5px;
}

a#mist-select-machines-button {
    outline: none;
}

a#mist-select-machines-button span.ui-btn-text {
    color: #fff;
    z-index: 0;
}

.ui-li-heading {
    display: block;
    position: absolute;
    top: 50%;
    margin-top: -7px;
    max-width: 160px;
    overflow: hidden;
}

#keys .ui-li-heading {
    max-width: 250px;    
}

#images #mist-create-machine {
    display:none;
}

#images-list .ui-li-heading {
    max-width: 500px;
}

.caption-wrapper {
    display: block;
    position: absolute;
    left: 250px;
    top: 50%;
    margin-top: 0px;
}

.caption-wrapper h3 {
    font-weight: normal;
    font-size: 16px;
}

#machines-list .alert-icon {
    display: block;
    padding: 0px;
    position: absolute;
    top: 2px;
    left: -26px;
}

.ui-listview > .ui-li.ui-last-child, .ui-listview .ui-btn.ui-last-child > .ui-li > .ui-btn-text > .ui-link-inherit, .ui-collapsible-content > .ui-listview:not(.ui-listview-inset), .ui-collapsible-content > .ui-listview:not(.ui-listview-inset) .ui-li.ui-last-child {
    z-index: 1000;
}

.btn-right {
    margin-left: 430px;
}

/* FOOTER */

.ui-footer {
    position: fixed !important;
    left: 0px;
    bottom: 0px;
    z-index: 2000;
    width: 100%;
}

.machines-footer, .keys-footer, .single-key-footer {
    display: none;
}

.ui-footer div.actions {
    margin: 0.4em 0;
}

div.actions div.ui-controlgroup-controls {
    display:inline !important;
}

.ui-footer div.actions {
    border: 0px;
    margin: 0px;
    padding-left: 0.5%;
}

.keys-footer.ui-footer div.actions, .single-key-footer.ui-footer div.actions {
    padding-left: 0.5%;
}

.ui-footer div.actions a {
    width: 33%;
}

.keys-footer.ui-footer div.actions a {
    width: 49%;
}

.single-key-footer.ui-footer div.actions a {
    max-width:32%;
}

.ui-icon-mist-power {
    background-image: url("images/zap.png");
}

/* Footer Chrome Fix */
div.ember-view div.ui-panel-content-wrap {
    -webkit-transform: none;
    -webkit-transition: none;
}

/* Single View common */

.single-view-header {
    overflow: auto;
    padding: 0 0 0 15px;
    background: #e6e6e7;
    background-image: -webkit-gradient(linear, left top, left bottom, from(#e8e9e9), to(#e0e1e1)); /* Saf4+, Chrome */
    background-image: -webkit-linear-gradient(#e8e9e9, #e0e1e1); /* Chrome 10+, Saf5.1+ */
    background-image:    -moz-linear-gradient(#e8e9e9, #e0e1e1); /* FF3.6 */
    background-image:     -ms-linear-gradient(#e8e9e9, #e0e1e1); /* IE10 */
    background-image:      -o-linear-gradient(#e8e9e9, #e0e1e1); /* Opera 11.10+ */
    background-image:         linear-gradient(#e8e9e9, #e0e1e1);
    border-bottom: #fff;
}

.single-view-name {
    float: left;
    margin: 30px 0 0 10px;
}

/* Machine single View */

#single-view-state {
    font-weight: normal;
    float: left;
    margin: 30px 20px 0 10px;
    text-shadow: none;
}

.single-view-icon-wrapper {
    float: right;
    padding: 16px 20px;
    background-position: center;
    background-repeat: no-repeat;
    border-left: 1px solid #ccc;
    position: relative;
    -moz-background-clip: padding; -webkit-background-clip: padding-box; background-clip: padding-box;

}

#single-view-provider-icon, #single-view-image-icon {
    display: block;
    width: 48px;
    height: 48px;
    background-position: center center;
    background-repeat: no-repeat;
}

.single-action-button {
    display: none;
}

.can-reboot, .can-stop, .can-destroy, .can-start {
    display: block !important;
}

#monitoring-wrapper .monitoring-dialog-container a.monitoring-button {
    display: none;
}

#monitoring-wrapper .running a.monitoring-button {
    display: block !important;
}

.cost {
    display: none;
    text-align: center;
}

.cost span {
    color: #333;
}

.key-user .ui-input-text {
    width: 200px;
    height: 30px;
    float: left;
    padding-bottom: 5px;
    margin-top: 10px;
}

#textKeyUser {
    float: left;
    margin-top: 15px;
    margin-right: 7px
}

.key-user {
    float: right;
    margin-top: 7px;
}

/* indices do not help here, let's use types as defined in
 libcloud.compute.types.Provider (we will use numbers, match in the Python) */

/* EC2 */
#single-view-provider-icon.provider-ec2_us_east,
#single-view-provider-icon.provider-ec2_us_west,
#single-view-provider-icon.provider-ec2_us_west_oregon,
#single-view-provider-icon.provider-ec2_ap_northeast,
#single-view-provider-icon.provider-ec2_ap_southeast,
#single-view-provider-icon.provider-ec2_ap_southeast_2,
#single-view-provider-icon.provider-ec2_eu_west,
#single-view-provider-icon.provider-ec2_sa_east {
    background-image: url(images/p1_sm.png);
}

/* Linode */
#single-view-provider-icon.provider-linode  {
    background-image: url(images/p7_sm.png);
}

/* RackSpace */
#single-view-provider-icon.provider-rackspace,
#single-view-provider-icon.provider-rackspace_first_gen,
#single-view-provider-icon.provider-rackspace_nova_beta,
#single-view-provider-icon.provider-rackspace_nova_dfw,
#single-view-provider-icon.provider-rackspace_nova_lon,
#single-view-provider-icon.provider-rackspace_nova_ord,
#single-view-provider-icon.provider-rackspace_nova_au,
#single-view-provider-icon.provider-rackspace_uk {
    background-image: url(images/p3_sm.png);
}

/* OpenStack */
#single-view-provider-icon.provider-openstack {
    background-image: url(images/p31_sm.png);
}

.single-view-icon-wrapper.amazon #single-view-image-icon {
    background-image: url(images/p1_sm.png);
}

.single-view-icon-wrapper.windows #single-view-image-icon {
    background-image: url(images/image-windows.png);
}

.single-view-icon-wrapper.oracle #single-view-image-icon {
    background-image: url(images/image-oracle.png);
}

.single-view-icon-wrapper.canonical #single-view-image-icon {
    background-image: url(images/image-canonical.png);
}

.single-view-icon-wrapper.ibm #single-view-image-icon {
    background-image: url(images/image-ibm.png);
}

.single-view-icon-wrapper.debian #single-view-image-icon {
    background-image: url(images/image-debian.png);
}

.single-view-icon-wrapper.gentoo #single-view-image-icon {
    background-image: url(images/image-gentoo.png);
}

.single-view-icon-wrapper.ubuntu #single-view-image-icon {
    background-image: url(images/image-ubuntu.png);
}

.single-view-icon-wrapper.suse #single-view-image-icon {
    background-image: url(images/image-suse.png);
}

.single-view-icon-wrapper.opensolaris #single-view-image-icon {
    background-image: url(images/image-opensolaris.png);
}

.single-view-icon-wrapper.fedora #single-view-image-icon {
    background-image: url(images/image-fedora.png);
}

.single-view-icon-wrapper.generic {
    display: none;
}

.notice {
    padding: 8px 10px;
    margin: 0 -8px 14px -8px;
    background: #dfdfe2;
    border: 1px dashed rgba(0, 0, 0, 0.2);
    -webkit-border-radius: 4px;
    -moz-border-radius: 4px;
    border-radius: 4px;
    -webkit-box-shadow: inset 0 1px 1px rgba(0, 0, 0, 0.09);
    -moz-box-shadow: inset 0 1px 1px rgba(0, 0, 0, 0.09);
    box-shadow: inset 0 1px 1px rgba(0, 0, 0, 0.09);
}

.important {
    padding: 12px 10px;
    background: #C9E0F0;
}

#monitoring-wrapper, #keys-wrapper {
    padding: 0px;
}

#monitoring-wrapper div.ui-loader {
    margin: 0 0 0 -13ex;
    position: relative;
    top: -4.8ex;
}

.monitoring-info {
    color: #444;
    text-align: center;
    font-size: 16px;
    margin: 5px auto !important;
}

div.loading-monitoring {
    position: absolute !important;
    margin: 0px;
    top: 0px !important;
}

.monitoring-info {
    margin-bottom: 10px;
}

.monitoring-button, #associate-key-button {
    width: 100%;
    margin: 0px auto;
}

#machineGraph span {
    font-size: 12px;
    vertical-align: middle;
    margin:5px;
}

.horizon span.title {
    position:absolute;
    left:0;
    margin: 7px;
    color: #333;
    text-shadow: none;
    font-weight: bold;
}

.horizon span.value {
    right: 7px;
    position: absolute;
    margin: 7px;
    color: #333;
    text-shadow: none;
}

.add-rule-button {
    margin: 0 auto;
    max-width: 26ex;
}

.add-rule-container div {
    max-width: 26ex;
    margin: 0 auto;
}

.add-rule-container {
    width: 50%;
    padding: 15px;
    background: #e0e0e1;
    position: absolute;
}

.delete-rule-container, .delete-key-container {
    float: right;
    margin: 9px;
}

.delete-rule-container div.ui-btn span.ui-btn-inner, .delete-key-container div.ui-btn span.ui-btn-inner {
    padding-left: 9px;
}

.monitoring-dialog-container div, .associate-key-container div {
    max-width: 26ex;
    margin: 0 auto;
}

.monitoring-dialog-container.enabled {
    width: 50%;
    float: right;
}

.monitoring-dialog-container.enabled div{
    margin: 0 auto;
}

.rules-container, .keys-container {
    padding: 0;
    background: #e8e8e9;
    border-bottom: 1px solid #ccc;
}

.rule-box, .key-box {
    overflow: hidden;
    padding: 6px 10px;
    border-top: 1px solid #ccc;
}

.rule-box {
    max-height: 60px;
}

.rule-unit {
    float: left;
    position: relative;
    top: 21px;
    left: 50px;
    font-size: 14px;
    font-weight: bold;
    width: 0px;
}

.rule-if, .rule-then, .key-name {
    font-size: 20px;
    font-weight: bold;
    padding: 6px;
    float: left;
    margin-top: 12px;
    height:40px;
}

.rule-if, .rule-then, .rule-value {
    float: left;
    height: 24px;
}

.rule-box .ui-slider {
    float: left;
    margin: 16px 16px 16px 8px;
    width: auto;
}

.rule-box .rule-button {
    float: left;
}

.ui-slider input.rule-value {
    height: 32px;
    margin-top: -8px;
    margin-left: -8px;
    margin-right: 20px;
}

.ui-slider-track {
    display: none;
    min-width: 100px;
    margin-left: 85px;
}

#machine-basic-table, #machine-metadata {
    border-collapse:collapse;
    width: 100%;
    margin-top: 10px;
    background: #fff;
}

#machine-basic-table tr, #machine-metadata tr {
    border: 1px solid #ccc;
}

.monitoring-rules-title {
    font-size: 16px;
    font-weight: bold;
    padding: 12px 0;
    display: block;
    margin: 0;
}

#machine-basic-table td, #machine-metadata td {
    font-size: 14px;
    padding: 10px 12px;
    margin: 0;
    border: none;
}

#machine-basic-table .key, #machine-metadata .key {
    font-weight: 300;
    width: 40%;
}

#machine-basic-table .value, #machine-metadata .value {
    font-weight: bold;
}

#monitoring-rules-table input {
    border: 1px solid #ddd;
    max-width: 48px;
    text-align: right;
    padding: 2px 5px;
    margin-left: 0.5em;
    -webkit-border-radius: 3px;
    -moz-border-radius: 3px;
    border-radius: 3px;
}

#machine-basic-table .tag {
    border: 1px solid #c3c3c4;
    color: #555 !important;
    font-weight: normal !important;
    display: block;
    float: left;
    padding: 2px 7px;
    margin-right: 6px;
    -webkit-border-radius: 14px;
    -moz-border-radius: 14px;
    border-radius: 14px;
}

#monitoring-dialog pre {
    overflow: auto;
}

.monitoring-dialog-container, .associate-key-container {
    padding: 15px;
    background: #e0e0e1;
}

.delete-key {
    float:right;
}

.buy-button, .trial-button {
    width: 240px;
}

#free-trial-text {
    padding: 10px;
    width: 240px;
}

#free-trial, #purchace-plan {
     padding: 10px;
     width: 240px;
 }
 
#purchace-plan {
   display: none;
}


/* Key single view */
#key .single-view-header {
    height: 80px;
}

#machine-key-table {
    border-collapse:collapse;
    width: 100%;
    margin-top: 10px;
    background: #fff;
}

#machine-key-table tr {
    border: 1px solid #ccc;
}

#machine-key-table td {
    font-size: 14px;
    padding: 10px 12px;
    margin: 0;
    border: none;
}

#key div.public-key {
    width: 100%;
    word-wrap: break-word;
    white-space: pre-wrap;
}

#key-single-machines fieldset.list-item {
    display:none;
}

#key ul#machines-list span.tag, #key ul#machines-list span.bubble-container {
    display:none;
}

/* DIALOGS */

.ui-dialog .ui-content {
    max-width: 500px;
    margin: 0 auto 15px auto;
}

/* Hiding of X */

.ui-dialog .ui-header .ui-btn-left {
    display: none;
}

.ui-header span.ember-view {
    clear: none;
    display: inline-block;
    margin: 0;
    position: absolute;
    right: 5px;
    top: -5px;
}

/* Provider (backend) state dialog */

#edit-backend.mist-dialog {
    min-width: 250px;
}

#edit-backend .content-header {
    overflow: auto;
    padding: 20px 6px;
    border-bottom: 1px solid #ddd;
    margin-bottom: 8px;
}

#edit-backend .state {
    float: right;
    font-size: 16px;
    margin-top: 12px;
    margin-right: 8px;
}

#edit-backend .name {
    display: block;
    font-size: 22px;
    font-weight: 600;
    text-align: center;
}

#edit-backend .ui-field-contain {
    overflow: visible;
    height: 50px;
    border-bottom: 1px solid #ddd;
    margin: 6px 0;
}

#edit-backend #backend-enable-label {
    margin-top: 12px;
    margin-left: 6px;
}

#edit-backend .ui-slider-switch {
    width: 65%;
}

#edit-backend .ui-field-contain .ui-btn-block {
    float: right;
    margin-top: 3px;
}

#edit-backend .ui-field-contain .ui-btn-inner {
    padding: 8px 18px;
}

#edit-backend #backend-delete-confirm {
    display: none;
}

#edit-backend #backend-has-monitoring {
    margin-bottom: 1em;
}

#edit-backend .btn-full {
    margin-top: 1em !important;
}

.mist-dialog .ui-listview-filter{
    margin: 0;
}

/* Add backend dialog */
#add-backend label {
    display: block;
    margin: 14px 0 4px 0;
}

#add-backend {
    min-height: 385px !important;
}

#add-backend.ui-panel-open {
    margin-top: 0px;
    min-width: 300px;
}

#add-backend .ui-collapsible-content {
    padding-right: 27px;
}

#add-backend .ui-collapsible-heading {
    border-bottom-left-radius: 0px;
}

#add-backend .ui-collapsible-heading-collapsed {
    border-bottom-left-radius: inherit;
}

.ui-panel-inner {
    padding:10px !important;
}

.select-listmenu {
    max-height: 150px;
    overflow-y: auto;
}

.dialog-add.ui-panel-open {
    min-width: 320px;
    margin-top: 0px;
    width: 45%;
    z-index: 10000;
    min-height: 300px !important;
}

/* Tags Dialog */

#dialog-tags {
    width: 400px;
    max-width: 400px;
}

#dialog-tags label {
    margin: 10px 0;
}

#dialog-tags #tag-input {
    overflow: auto;
    width: 100%;
    clear: both;
    margin-top: 0px;
}

#dialog-tags div#tags-wrapper ul#tags-list{
    list-style: none;
    overflow: auto;
    padding: 0;
}

#dialog-tags ul#tags-list li {
    display: block;
    float: left;
    position: relative;
    padding: 0 16px 0 3px;
    margin: 0 6px 8px 0;
    background: #ddd;
    -webkit-border-radius: 19px;
    -moz-border-radius: 19px;
    border-radius: 19px;
    border: 1px solid #c4c4c4;
}

#dialog-tags #tags-list li .ui-btn {
    margin: 5px 8px 6px 5px !important;
}

#tag-add-wrapper {
    width: 120px;
    padding-left: 10px;
}

#tag-add-wrapper .ui-btn {
    margin-top: 6px;
}

/* Shell Dialog */

#dialog-shell-popup {
    position: absolute;
    top: 10px !important;
    width: 60%;
    min-width: 300px;
}

#dialog-shell {
}

#dialog-shell.dialog-shell div.ui-field-contain {
    margin: 0px;
    margin-top: 0.5em;
}

#dialog-shell.dialog-shell .shell-input {
    overflow: auto;
    width: 100%;
    clear: both;
    margin-top: 0px;
}

#dialog-shell.dialog-shell .shell-input input {
    width: 97%;
    padding: 8px 0 8px 22px;
    box-sizing: border-box;
    -moz-box-sizing: border-box;
    -ms-box-sizing: border-box;
    -webkit-box-sizing: border-box;
    background-image: url("images/prompt.png");
    background-position: 4px 8px;
    background-repeat: no-repeat;
}

.ui-field-contain table.shell-input div.ui-input-text {
    width: 95%;
    margin-top: 3px;
    margin-left: -3px;
}

#dialog-shell.dialog-shell .shell-send {
    margin: .5em 0;
    padding: 5px 27px;
}

#dialog-shell.dialog-shell .ui-icon-shell-return {
    background-image: url("images/return.png");
    padding: 1px;
}

#dialog-shell.dialog-shell  .shell-send-wrapper {
    width: 80px;
    padding-left: 2px;
}

#dialog-shell.dialog-shell .shell-return {
    width: 100%;
    border: 1px solid #AAA;
    height: 60ex;
    font-family: monospace;
    font-size: 11px;
    max-height: 40% !important;
    min-height: 150px;
    -webkit-border-radius: 4px;
    -moz-border-radius: 4px;
    border-radius: 4px;
    margin-bottom: 20px;
    background: #dfe1e2;
}

#dialog-shell.dialog-shell .shell-return .command {
    background: #efeff1;
    cursor: pointer;
    padding: 6px;
    margin: 0px;
    font-weight: bold;
    color: #222;
}

#dialog-shell.dialog-shell .shell-return div.output {
    background: #444;
    color: #efeff1;
    padding: 6px;
    text-shadow: none;
    max-height: 40% !important;
    min-height: 140px;
    height: auto !important;
    overflow-y: scroll !important;
}

#dialog-shell.dialog-shell .ui-accordion .ui-accordion-header .ui-accordion-header-icon {
    left: 93%;
    background-color: #EFEFF1;
}

.command.pending{
    background: url("/resources/images/spinner.gif") no-repeat scroll 92% center #EFEFF1 !important;
}

iframe#hidden-shell-iframe {
    display: none;
}

.ui-autocomplete {
    -webkit-box-shadow: 0 2px 8px rgba(0, 0, 0, 0.15);
    -moz-box-shadow: 0 2px 8px rgba(0, 0, 0, 0.15);
    box-shadow: 0 2px 8px rgba(0, 0, 0, 0.15);
    background-color: #EFEFF1;
    font-family: Helvetica, Arial, sans-serif;
}

.ui-autocomplete .ui-menu-item a {
    padding: .2em .4em .2em 1.6em;
    font-size: 16px;
}

/*  Keys */

#private-key {
    height: 200px !important;
}

#dialog-providers-popup p {
    width: 250px;
    overflow: hidden;
    text-align: right;
}

img.gravatar-image {
    float: left;
    margin: 5px;
}

div.userEmail {
    font-weight: bold;
    text-align: right;
}

div.logout-placeholder, div.account-placeholder {
    padding-top: 10px;
    height: 30px;
}

.logout-button, .account-button {
    width: 170px;
    float: right;
}

<<<<<<< HEAD
#invitation-dialog .ajax-loader, #dialog-add-key .ajax-loader, #tags-container .ajax-loader, .dialog-add .ajax-loader, .rule-box .ajax-loader, .rule-command-popup .ajax-loader, .add-rule-container .ajax-loader, #monitoring-wrapper .rule-box .ajax-loader, #trial-user-details .ajax-loader, #monitoring-dialog .ajax-loader, #login-dialog .ajax-loader {
=======
#invitation-dialog .ajax-loader, #dialog-add-key .ajax-loader, #tags-container .ajax-loader, .dialog-add .ajax-loader, .rule-box .ajax-loader, .rule-command-popup .ajax-loader, .add-rule-container .ajax-loader, #monitoring-wrapper .rule-box .ajax-loader, #edit-backend .ajax-loader, #keys-wrapper .ajax-loader, #keys-container .ajax-loader, #home-menu .ajax-loader {
>>>>>>> b8045c38
    background-image: url(images/spinner.gif);
    background-position: center !important;
    background-repeat: no-repeat;
    display: none;
    height: 16px;
}

<<<<<<< HEAD
#user-dialog .ui-content {
    min-height: 120px;
}

#monitoring-dialog #plan-text {
    width: 400px;
=======
.key-box .ajax-loader {
    float: right;
    width: 20px;
    top: 25px !important;
    left: -15px !important;
}

#keys-wrapper .ajax-loader  {
    position: relative;
    left: 150px;
    top: -43px;
    margin-left: 30px;
>>>>>>> b8045c38
}

#monitoring-wrapper .rule-box .ajax-loader  {
    float: right;
    margin-top: 22px;
    margin-right: -22px;
}

.rule-box .ajax-loader {
    float: left;
    width: 100px;
}

.add-rule-container .ajax-loader {
    float: right;
    width: 46px;
}

#monitoring-wrapper .ajax-loader {
    background-image: url(images/ajax-loader.gif);
    background-position: center !important;
    background-repeat: no-repeat;
    display: none;
    height: 46px;
}

.dialog-add .ajax-loader  {
    float: right;
    width: 16px;
    margin-right: -29px;
}

#home-menu .ajax-loader {
    display: block;
    float: right;
    margin-top: -18px;
    width: 16px;
}

.generate-key-collapsible .ui-collapsible-content {
    display: none !important;
}

.pending-stats .enabled .loading-monitoring  {
    display: block !important;
}

#key-machines-list {
    max-height: 250px;
    overflow: auto;
}

div.info {
    margin:10px;
    text-align: center;
}

#single-machines-keys #machines-list fieldset {
    display:none;
}

/* Conditional for < 600px */
@media only screen and  (max-width: 600px) {
    
    #monitoring-wrapper .monitoring-dialog-container.enabled {
        float: none !important;
        width: 100%;
    }
    
    .add-rule-container {
        width: 100%;
        position: relative;
    }
    
    .add-rule-container div {
        right: 15px;
    }
    
    #monitoring-wrapper .monitoring-dialog-container a.monitoring-button {
        right: 15px;
    }
}

/* Conditional for < 720px */
@media only screen and (max-width: 720px) {

    #machines-list .description {
        position: absolute;
        right: 76px;
        top: 22px;
        width: 100px;
        line-height: 12px;
        max-height: 45px;
        overflow: hidden;
    }

    #machines-list .description .tag {
        margin-bottom: 2px;
    }

    .caption-wrapper {
        left: 200px;
    }

    .ui-li-heading {
        max-width: 120px;
    }

    #images-list .ui-li-heading {
        max-width: 400px;
    }

    /* Select machines button */

    #machines .select-machines, #keys .select-keys {
        width: 60px;
        right: -6px;
        padding: 9px 0;
    }

    #machines .select-machines .ui-btn-text, #keys .select-keys .ui-btn-text {
        display: none;
    }

    /* Create button */

    #machines .add-button, #keys .add-button {
        width: 60px;
        right: -6px;
        padding: 9px 0;
    }

    #machines .add-button .ui-btn-inner, #keys .add-button .ui-btn-inner{
        border: none;
    }

    #machines .add-button .ui-icon, #keys .add-button .ui-icon {
        left: 22px;
    }

    #machines .add-button .ui-btn-text, #keys .add-button .ui-btn-text {
        display: none;
    }

    /* Search field */
    #machines .ui-listview-filter-inset, #keys .ui-listview-filter-inset {
        margin: -52px 80px 0;
    }
}

/* Conditional for < 480px */
@media only screen and (max-width: 480px) {

    .ui-li-heading {
        left: 64px;
        top: 20px;
    }

    #images-list .ui-li-heading {
        left: 0px;
        top: 0px;
        max-width: 200px;
    }

    .caption-wrapper {
        left: 0px;
        top: 20px;
    }

    .caption-wrapper h3 {
        font-size: 16px;
    }

    #machines-list .alert-icon {
        display: block;
        float: left;
        position: relative;
        left: 40px;
        top: 12px;
    }

    /* In mobile view the arrow disappears
    and the key/tags stick to the right. */

    #machines-list .node .ui-icon-arrow-r {
        display: none;
    }

    #machines-list .description {
        right: 28px;
    }

    #machines-list .bubble-container {
        right: 8px;
    }
    /* Single View */

    #single-view-name {
        font-size: 18px;
    }

    #single-view-state {
        font-size: 18px;
        margin-right: 3px;
    }

    .single-view-icon-wrapper {
        margin-left: 8px;
    }

    #shell-return {
        overflow-x: scroll;
    }
}<|MERGE_RESOLUTION|>--- conflicted
+++ resolved
@@ -1329,11 +1329,7 @@
     float: right;
 }
 
-<<<<<<< HEAD
-#invitation-dialog .ajax-loader, #dialog-add-key .ajax-loader, #tags-container .ajax-loader, .dialog-add .ajax-loader, .rule-box .ajax-loader, .rule-command-popup .ajax-loader, .add-rule-container .ajax-loader, #monitoring-wrapper .rule-box .ajax-loader, #trial-user-details .ajax-loader, #monitoring-dialog .ajax-loader, #login-dialog .ajax-loader {
-=======
-#invitation-dialog .ajax-loader, #dialog-add-key .ajax-loader, #tags-container .ajax-loader, .dialog-add .ajax-loader, .rule-box .ajax-loader, .rule-command-popup .ajax-loader, .add-rule-container .ajax-loader, #monitoring-wrapper .rule-box .ajax-loader, #edit-backend .ajax-loader, #keys-wrapper .ajax-loader, #keys-container .ajax-loader, #home-menu .ajax-loader {
->>>>>>> b8045c38
+#invitation-dialog .ajax-loader, #dialog-add-key .ajax-loader, #tags-container .ajax-loader, .dialog-add .ajax-loader, .rule-box .ajax-loader, .rule-command-popup .ajax-loader, .add-rule-container .ajax-loader, #monitoring-wrapper .rule-box .ajax-loader, #trial-user-details .ajax-loader, #monitoring-dialog .ajax-loader, #login-dialog .ajax-loader, #edit-backend .ajax-loader, #keys-wrapper .ajax-loader, #keys-container .ajax-loader, #home-menu .ajax-loader {
     background-image: url(images/spinner.gif);
     background-position: center !important;
     background-repeat: no-repeat;
@@ -1341,14 +1337,14 @@
     height: 16px;
 }
 
-<<<<<<< HEAD
 #user-dialog .ui-content {
     min-height: 120px;
 }
 
 #monitoring-dialog #plan-text {
     width: 400px;
-=======
+}
+
 .key-box .ajax-loader {
     float: right;
     width: 20px;
@@ -1361,7 +1357,6 @@
     left: 150px;
     top: -43px;
     margin-left: 30px;
->>>>>>> b8045c38
 }
 
 #monitoring-wrapper .rule-box .ajax-loader  {
