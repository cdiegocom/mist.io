
/* Import css files
-----------------------------------------------------------------------------------------------------------*/

@import url('theme.css');
@import url('images/sprite-build/sprites.css');
@import url('jquery.mobile.structure-1.4.0.min.css');

@import url("css/key.css");
@import url("css/home.css");
@import url("css/rules.css");
@import url("css/images.css");
@import url("css/machine.css");
@import url("css/key_add.css");
@import url("css/key_list.css");
@import url("css/providers.css");
@import url("css/metric_add.css");
@import url("css/monitoring.css");
@import url("css/file_upload.css");
@import url("css/backend_add.css");
@import url("css/machine_add.css");
@import url("css/machine_keys.css");
@import url("css/backend_edit.css");
@import url("css/machine_tags.css");
@import url("css/machine_list.css");
@import url("css/machine_power.css");
@import url("css/machine_shell.css");
@import url("css/backend_button.css");
@import url("css/metric_add_custom.css");


/* Splash
-----------------------------------------------------------------------------------------------------------*/
.ui-mobile-rendering > * {
    visibility: visible !important;
}

#splash {
    width: 100%;
    height: 100%;
    position: absolute;
    left: 0;
    top: 0;
    background: linear-gradient( #3c3c3c /*{a-bar-background-start}*/, #111 /*{a-bar-background-end}*/) /*{b-bar-background-color}*/;
    z-index: 100000;
}
.mist-logo {
    width: 280px;
    height: 280px;
    background: url("logo_splash.png") center no-repeat;
    position: absolute;
    left: 50%;
    top: 50%;
    margin-left: -140px;
    margin-top: -140px;
}
.mist-progress {
    border: 1px solid white;
    border-radius: 25px;
    bottom: 3px;
    height: 0;
    left: 0;
    margin-top: 19px;
    position: absolute;
    top: -19px;
    max-width: 98%;
}
.mist-progress-wrapper {
    border: 1px solid white;
    border-radius: 15px;
    bottom: 58px;
    box-shadow: 0 0 2px rgba(255, 255, 255, 1);
    height: 2px;
    left: 92px;
    padding: 0;
    position: absolute;
    width: 96px;
}


/* Page formating
-----------------------------------------------------------------------------------------------------------*/
body {
    background-color: #F9F9F9 !important;
}
.ui-mobile, .ui-mobile body {
    height: 0 !important;
}
.ui-page-active {
    min-height: 100% !important;
}
.small-padding {
    height: 10px;
    width: 100%;
}
.mid-padding {
    height: 50px;
    width: 100%;
}
.large-padding {
    height: 100px;
    width: 100%;
    margin: auto;
}


/* Ajax loader
-----------------------------------------------------------------------------------------------------------*/
.ajax-loader {
    background-image: url("images/spinner.gif");
    background-position: center !important;
    background-repeat: no-repeat;
    margin: 0 auto;
    height: 16px;
    width: 16px;
}


/* Text fields
-----------------------------------------------------------------------------------------------------------*/
textarea#private-key, #manual-monitoring-popup textarea {
    height: 75px !important;
}


/* Buttons
-----------------------------------------------------------------------------------------------------------*/
.ui-btn-icon-left {
    padding: .6em 1.1em .6em 2.5em !important;
}

.ui-btn-icon-right {
    padding: .6em 2.5em .6em 1.1em !important;
}
.ok-cancel {
    width: 100%;
}
.ok-cancel > .ui-controlgroup-controls {
    width: 100%;
}


/* Popup
-----------------------------------------------------------------------------------------------------------*/
.tiny-popup {
    width: 150px !important;
}
.small-popup {
    width: 240px !important;
}
.small-popup .ok-cancel a,
.small-popup .ok-cancel button {
    width: 70px !important;
}
.mid-popup {
    width: 255px !important;
    max-width: 99%;
}
.mid-popup .ok-cancel a,
.mid-popup .ok-cancel button {
    width: 77px !important;
}
.large-popup {
    width: 290px !important;
}
.large-popup .ok-cancel a,
.large-popup .ok-cancel button {
    width: 95px !important;
}
.huge-popup {
    width: 100% !important;
}
.ui-popup .ui-title {
    margin: 0 auto !important;
}


/* Side panel
-----------------------------------------------------------------------------------------------------------*/
.side-panel {
    /**
     *  .ui-panel's default width value is 17em
     *  but it's on many many selectors in jqm.css.
     *  Bacause the value "17em" existed only in
     *  panel related selectors, a mass find/replace
     *  process took place.
     *
     *  The value "325px" is also unique to jqm.css
     *  so this change can easily be undone or modified
     */
    width: 325px; /* Useless, but leave it there for reference reasons */
    min-height: 300px;
}
.side-panel .ui-panel-inner {
    padding: 7px;
}
.side-panel .ok-cancel a,
.side-panel .ok-cancel button {
    width: 102px !important;
}

.ui-panel-dismiss-open.ui-panel-dismiss-position-right {
    right: 325px;
}

.ui-panel-inner {
    padding: 10px !important;
}

@media only screen and  (max-width: 718px) {
    .side-panel .ok-cancel a, .side-panel .ok-cancel button {
        width: 98px !important;
    }
}

/* Filtered list headers
-----------------------------------------------------------------------------------------------------------*/
#machine-list-page .ui-filterable, #key-list-page .ui-filterable  {
    margin: 10px 118px -44px 118px !important;
    position: relative;
    top: -49px;
}

#machine-list-page .ui-filterable input, #key-list-page .ui-filterable input {
    min-height:2.50em;
}


/* Checkbox list
-----------------------------------------------------------------------------------------------------------*/
ul.checkbox-list li {
    background: #eeeeee /*{c-bup-background-color}*/ linear-gradient( #fff /*{c-bup-background-start}*/, #f1f1f1 /*{c-bup-background-end}*/) !important;
    border: 1px #ccc solid;
    margin-top: -1px;
}
ul.checkbox-list li:hover {
    background: #dfdfdf linear-gradient( #f6f6f6 /*{c-bhover-background-start}*/, #e0e0e0 /*{c-bhover-background-end}*/) !important;
}
ul.checkbox-list li a {
    padding-left: 0px !important;
}
ul.checkbox-list li a.has-monitoring:after {
    opacity: 1;
}
.ui-icon-carat-r:after {
    background-color: #666;
    opacity: .6;
}
ul.checkbox-list li a:focus {
    box-shadow: none !important;
}
ul.checkbox-list li a, ul.checkbox-list li a:hover, ul.checkbox-list label, ul.checkbox-list label:hover {
    background-color: transparent !important;
    border-width: 0px !important;
}
ul.checkbox-list .ui-grid-b {
    padding-top: 12px;
}
ul.checkbox-list li a,
ul.checkbox-list li a:active,
ul.checkbox-list li a:focus,
ul.checkbox-list li a:hover,
ul.checkbox-list li label {
    background: transparent !important;
}

/* Checkbox link
-----------------------------------------------------------------------------------------------------------*/
.checkbox-link a {
    height: 40px;
}
.checkbox-link h3 {
    width: 65%;
    display: inline-block !important;
}
.checkbox-link .state h3 {
    width: auto;
    margin-left: 10px;
}
.checkbox-link .ui-checkbox {
    margin: 0 !important;
    float:left;
}
.checkbox-link .ui-checkbox input {
    display: none;
}
.checkbox-link .ui-checkbox label {
    border-radius: 0.1875em 0 0 0.1875em;
    background-color: transparent;
    margin: 0 !important;
    border: none;
    height: 41px;
}
.checkbox-link .tag {
    border: 1px solid #bfbfbf;
    margin: 1px;
    color: #555 !important;
    padding: 1px 7px;
    float: right;
    font-size: 12px;
    font-weight: normal;
}

#image-list .checkbox-link .tag {
    margin: 11px 1px;
}

/* Footer
-----------------------------------------------------------------------------------------------------------*/
.ui-footer {
    position: fixed;
    display: none;
    z-index: 2000;
    width: 100%;
    bottom: 0;
}
.ui-footer table {
    margin-left: -1px;
    width: 100%;
}
.ui-footer a {
    padding-left: 0 !important;
    padding-right: 0 !important;
    width: 100%;
    margin: 0;
}

@media only screen and  (max-width: 340px) {
    .ui-footer .ui-btn {
        font-size: 10px;
        text-indent: 10px;
    }
}
.ui-footer.dual-action-footer td {
    width: 50%;
}
.ui-footer.tri-action-footer td {
    width: 33.3%;
}


/* Small List Item
-----------------------------------------------------------------------------------------------------------*/
.small-list-item {
    padding: 0 6px;
    background: #ddd;
    margin-bottom: 5px;
    border-radius: 19px;
    display: inline-block;
    border: 1px solid #c4c4c4;
}
.small-list-item button {
    display: inline;
}
.small-list-item p {
    top: 5px;
    position: relative;
    display: inline;
}

/*
 * Custom select
 */

.mist-select .ui-collapsible-content {
    padding-right: 30px;
    background: transparent !important;
}
.mist-select h2 {
    z-index: 1000;
    border-bottom-right-radius: inherit !important;
}
.mist-select ul {
    margin-top: 0px;
}

#message-box-popup {
    width: auto !important;
    max-width: 600px;
}

#message-box-popup h1 {
    padding: 12px;
}

#message-box-popup .ui-btn {
    width: 100%;
    margin: 0px;
    padding: 0.7em 0;
}

#message-box-popup #message-cmd {
    min-height: 100px;
    white-space: pre;
    background: #444 !important;
    color: rgb(240, 240, 240);
    text-shadow: none;
    font-family: monospace;
    overflow: scroll;
    max-height: 400px !important;
    padding: 0 10px;
}


/* Confirmation popup
-----------------------------------------------------------------------------------------------------------*/
#confirmation-popup {
    width: 355px !important;
    max-width: 99%;
}
#confirmation-popup  .ok-cancel a,
#confirmation-popup  .ok-cancel button {
    width: 127px !important;
}

.ui-controlgroup-horizontal .ui-controlgroup-controls .ui-btn.ui-last-child {
    border-right-width: 2px;
    margin-left: -1px;
}

#confirmation-popup p {
    text-align: center;
}

@media only screen and  (max-width: 386px) {
    #confirmation-popup .ok-cancel button {
        width: 93px !important;
    }
}
/* Other
-----------------------------------------------------------------------------------------------------------*/
#hidden-shell-iframe {
    display: none;
}

.single-machine-loader {
    z-index: 1000;
}

@media only screen and (max-width: 420px) {

    .responsive-button {
        padding: 0px !important;
        width: 40px;
        height: 40px;
        text-indent: -5000px;
    }

    .ui-header .responsive-button {
        width: 32px;
        height: 30px;
    }

    #machine-list-page .ui-filterable, #key-list-page .ui-filterable  {
        margin-left: 50px !important;
        margin-right: 50px !important;
    }
}

/* User menu
-----------------------------------------------------------------------------------------------------------*/
#me-btn {
    background: transparent;
    height: 36px;
    padding: 0px;
    border-width: 0px;
    margin-right: 6px;
}

#me-btn .gravatar-image {
    border-radius: 2em;
}

#me-btn .user {
<<<<<<< HEAD
    background-position: -2px -307px;
=======
>>>>>>> dd02b32c
    width: 36px;
    height: 36px;
    margin-right: 7px;
}

.monitoring-dialog-container, .associate-key-container, .probe-dialog-container div {
    padding: 15px;
    background: #e0e0e1;
    border-radius: inherit;
    text-align: center;
}
.monitoring-dialog-container div {
    margin-bottom: 5px;
}
.ui-collapsible-inset .ui-collapsible-content {
    padding-top: 0px;
    margin-top: -1px;
    overflow: auto;
    border: none;
}

.single-machine-loader {
    display: block !important;
    z-index: 1000;
}
/* Leds
 * */

.netleds div {
    border-radius: 0.2em;
    float: right;
    height: 16px;
    margin: 0px 1px;
    width: 3px;
    background-color: rgba(0,0,0,.2)
}

.netleds .on {
    background-color: rgba(0,0,0,0.6);
}

.netled4 {
    height: 4px !important;
    margin-top: 12px !important;
}

.netled3 {
    height: 8px !important;
    margin-top: 8px !important;
}

.netled2 {
    height: 12px !important;
    margin-top: 4px !important;
}

.loadleds {
    position: relative;
    left: 6px
}

.led {
    border-radius: 0.15em;
    float: right;
    height: 16px;
    margin: 0px 1px;
    width: 6px;
}

.probing {
    animation: probe 1s steps(2, start) infinite;
    -webkit-animation: probe 1s steps(2, start) infinite;
    background-color: rgba(0, 0, 0, .4);
}
@keyframes probe {
    from {
        opacity: 1;
    }
    to {
        opacity: .1;
    }
}
@-webkit-keyframes probe {
    from {
        opacity: 1;
    }
    to {
        opacity: .1;
    }
}

.hot {
    background-color: #DD1E2F !important;
}
.warm {
    background-color: #EBB035 !important;
}
.eco {
    background-color: #218559 !important;
}
.cool {
    background-color: #06A2CB !important;
}
.cold {
    background: #396b9e /*{b-bup-background-color}*/linear-gradient( #5f9cc5 /*{d-bup-background-start}*/, #396b9e /*{d-bup-background-end}*/) /*{d-bup-background-color}*/ !important;
}

<|MERGE_RESOLUTION|>--- conflicted
+++ resolved
@@ -472,10 +472,6 @@
 }
 
 #me-btn .user {
-<<<<<<< HEAD
-    background-position: -2px -307px;
-=======
->>>>>>> dd02b32c
     width: 36px;
     height: 36px;
     margin-right: 7px;
