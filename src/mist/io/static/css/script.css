--- conflicted
+++ resolved
@@ -147,14 +147,12 @@
 #single-script-page .command-container {
     white-space: pre !important;
 }
-<<<<<<< HEAD
 
 #run-script .ui-slider {
     width: 100%;
     margin: 0;
     border-radius: 0;
-=======
+}
 #command-collapsible.ui-collapsible .ui-collapsible-heading a {
-        background-color: #d4d4d4;
->>>>>>> cdca8769
+    background-color: #d4d4d4;
 }