import os
import shutil
import random
import tempfile
import json
import requests
import subprocess
import re
from time import sleep, time
from datetime import datetime
from hashlib import sha256
from StringIO import StringIO
from tempfile import NamedTemporaryFile

from libcloud.compute.providers import get_driver
from libcloud.compute.base import Node, NodeSize, NodeImage, NodeLocation
from libcloud.compute.base import NodeAuthSSHKey
from libcloud.compute.deployment import MultiStepDeployment, ScriptDeployment
from libcloud.compute.deployment import SSHKeyDeployment
from libcloud.compute.types import Provider, NodeState
from libcloud.common.types import InvalidCredsError
from libcloud.utils.networking import is_private_subnet

import ansible.playbook
import ansible.utils.template
import ansible.callbacks
import ansible.utils
import ansible.constants

try:
    from mist.core import config, model
    from mist.core.helpers import core_wrapper
except ImportError:
    from mist.io import config, model
    from mist.io.helpers import core_wrapper

from mist.io.shell import Shell
from mist.io.helpers import get_temp_file
from mist.io.helpers import get_auth_header
from mist.io.helpers import parse_ping
from mist.io.bare_metal import BareMetalDriver
from mist.io.exceptions import *


from mist.io.helpers import trigger_session_update
from mist.io.helpers import amqp_publish_user
from mist.io.helpers import StdStreamCapture

import mist.io.tasks
<<<<<<< HEAD
=======
import mist.io.inventory
>>>>>>> 70f44a64

## # add curl ca-bundle default path to prevent libcloud certificate error
import libcloud.security
libcloud.security.CA_CERTS_PATH.append('cacert.pem')
libcloud.security.CA_CERTS_PATH.append('./src/mist.io/cacert.pem')

import logging
logging.basicConfig(level=config.PY_LOG_LEVEL,
                    format=config.PY_LOG_FORMAT,
                    datefmt=config.PY_LOG_FORMAT_DATE)
log = logging.getLogger(__name__)

HPCLOUD_AUTH_URL = 'https://region-a.geo-1.identity.hpcloudsvc.com:35357/v2.0/tokens'
GCE_IMAGES = ['debian-cloud', 'centos-cloud', 'suse-cloud', 'rhel-cloud']


@core_wrapper
def add_backend(user, title, provider, apikey, apisecret, apiurl, tenant_name,
                machine_hostname="", region="", machine_key="", machine_user="",
                compute_endpoint="", port=22, docker_port=4243, remove_on_error=True):
    """Adds a new backend to the user and returns the new backend_id."""
    if not provider:
        raise RequiredParameterMissingError("provider")
    log.info("Adding new backend in provider '%s'", provider)

    baremetal = provider == 'bare_metal'

    if provider == 'bare_metal':
        if not machine_hostname:
            raise RequiredParameterMissingError('machine_hostname')
        if remove_on_error:
            if not machine_key:
                raise RequiredParameterMissingError('machine_key')
            if machine_key not in user.keypairs:
                raise KeypairNotFoundError(machine_key)
            if not machine_user:
                machine_user = 'root'

        machine = model.Machine()
        machine.dns_name = machine_hostname
        machine.ssh_port = port
        machine.public_ips = [machine_hostname]
        machine_id = machine_hostname.replace('.', '').replace(' ', '')
        machine.name = machine_hostname
        backend = model.Backend()
        backend.title = machine_hostname
        backend.provider = provider
        backend.enabled = True
        backend.machines[machine_id] = machine
        backend_id = backend.get_id()
        with user.lock_n_load():
            if backend_id in user.backends:
                raise BackendExistsError(backend_id)
            user.backends[backend_id] = backend
            # try to connect. this will either fail and we'll delete the
            # backend, or it will work and it will create the association
            if remove_on_error:
                try:
                    ssh_command(
                        user, backend_id, machine_id, machine_hostname, 'uptime',
                        key_id=machine_key, username=machine_user, password=None,
                        port=port
                    )
                except MachineUnauthorizedError as exc:
                    # remove backend
                    del user.backends[backend_id]
                    user.save()
                    raise BackendUnauthorizedError(exc)
            user.save()
    else:
        # if api secret not given, search if we already know it
        # FIXME: just pass along an empty apisecret
        if apisecret == 'getsecretfromdb':
            for backend_id in user.backends:
                if apikey == user.backends[backend_id].apikey:
                    apisecret = user.backends[backend_id].apisecret
                    break

        if not provider.__class__ is int and ':' in provider:
            provider, region = provider.split(':')[0], provider.split(':')[1]

        #docker url is the only piece needed in docker
        if remove_on_error and provider != 'docker':
            #a few providers need only the apisecret
            if not apikey and provider not in ['digitalocean', 'linode']:
                raise RequiredParameterMissingError("apikey")
            if not apisecret:
                raise RequiredParameterMissingError("apisecret")

        backend = model.Backend()
        backend.title = title
        backend.provider = provider
        backend.apikey = apikey
        backend.apisecret = apisecret
        backend.apiurl = apiurl
        backend.tenant_name = tenant_name
        backend.region = region
        if provider == 'docker':
            backend.docker_port = docker_port
        #For digital ocean v2 of the API, only apisecret is needed.
        #However, in v1 both api_key and api_secret are needed. In order
        #for both versions to be supported (existing v1, and new v2 which
        #is now the default) we set api_key same to api_secret to
        #distinguish digitalocean v2 logins, to avoid adding another
        #arguement on digital ocean libcloud driver

        if provider == 'digitalocean':
            backend.apikey = backend.apisecret
        #OpenStack specific: compute_endpoint is passed only when there is a
        # custom endpoint for the compute/nova-compute service
        backend.compute_endpoint = compute_endpoint
        backend.enabled = True

        #OpenStack does not like trailing slashes
        #so https://192.168.1.101:5000 will work but https://192.168.1.101:5000/ won't!
        if backend.provider == 'openstack':
            #Strip the v2.0 or v2.0/ at the end of the url if they are there
            if backend.apiurl.endswith('/v2.0/'):
                backend.apiurl = backend.apiurl.split('/v2.0/')[0]
            elif backend.apiurl.endswith('/v2.0'):
                backend.apiurl = backend.apiurl.split('/v2.0')[0]

            backend.apiurl = backend.apiurl.rstrip('/')

        #for HP Cloud
        if 'hpcloudsvc' in apiurl:
            backend.apiurl = HPCLOUD_AUTH_URL

        backend_id = backend.get_id()
        if backend_id in user.backends:
            raise BackendExistsError(backend_id)

        # validate backend before adding
        if remove_on_error:
            try:
                conn = connect_provider(backend)
            except:
                raise BackendUnauthorizedError()
            try:
                machines = conn.list_nodes()
            except InvalidCredsError:
                raise BackendUnauthorizedError()
            except Exception as exc:
                log.error("Error while trying list_nodes: %r", exc)
                raise BackendUnavailableError()

        with user.lock_n_load():
            user.backends[backend_id] = backend
            user.save()
    log.info("Backend with id '%s' added succesfully.", backend_id)
    trigger_session_update(user.email, ['backends'])
    return backend_id


def rename_backend(user, backend_id, new_name):
    """Renames backend with given backend_id."""

    log.info("Renaming backend: %s", backend_id)
    if backend_id not in user.backends:
        raise BackendNotFoundError(backend_id)
    for backend in user.backends:
        if backend.title == new_name:
            raise BackendNameExistsError(new_name)
    with user.lock_n_load():
        user.backends[backend_id].title = new_name
        user.save()
    log.info("Succesfully renamed backend '%s'", backend_id)
    trigger_session_update(user.email, ['backends'])


@core_wrapper
def delete_backend(user, backend_id):
    """Deletes backend with given backend_id."""

    log.info("Deleting backend: %s", backend_id)

    # if a core/io installation, disable monitoring for machines
    try:
        from mist.core.methods import disable_monitoring_backend
    except ImportError:
        # this is a standalone io installation, don't bother
        pass
    else:
        # this a core/io installation, disable directly using core's function
        log.info("Disabling monitoring before deleting backend.")
        try:
            disable_monitoring_backend(user, backend_id)
        except Exception as exc:
            log.warning("Couldn't disable monitoring before deleting backend. "
                        "Error: %r", exc)

    if backend_id not in user.backends:
        raise BackendNotFoundError(backend_id)
    with user.lock_n_load():
        del user.backends[backend_id]
        user.save()
    log.info("Succesfully deleted backend '%s'", backend_id)
    trigger_session_update(user.email, ['backends'])


@core_wrapper
def add_key(user, key_id, private_key):
    """Adds a new keypair and returns the new key_id."""

    log.info("Adding key with id '%s'.", key_id)
    if not key_id:
        raise KeypairParameterMissingError(key_id)
    if not private_key:
        raise RequiredParameterMissingError("Private key is not provided")

    if key_id in user.keypairs:
        raise KeypairExistsError(key_id)

    keypair = model.Keypair()
    keypair.private = private_key
    keypair.construct_public_from_private()
    keypair.default = not len(user.keypairs)
    keypair.machines = []

    if not keypair.isvalid():
        raise KeyValidationError()

    with user.lock_n_load():
        user.keypairs[key_id] = keypair
        user.save()

    log.info("Added key with id '%s'", key_id)
    trigger_session_update(user.email, ['keys'])
    return key_id


@core_wrapper
def delete_key(user, key_id):
    """Deletes given keypair.

    If key was default, then it checks
    if there are still keys left and assignes another one as default.

    @param user: The User
    @param key_id: The key_id to be deleted
    @return: Returns nothing

    """

    log.info("Deleting key with id '%s'.", key_id)
    if key_id not in user.keypairs:
        raise KeypairNotFoundError(key_id)

    keypair = user.keypairs[key_id]

    with user.lock_n_load():
        keypair = user.keypairs[key_id]
        del user.keypairs[key_id]

        if keypair.default and len(user.keypairs):
            other_key = user.keypairs.keys()[0]
            user.keypairs[other_key].default = True

        user.save()
    log.info("Deleted key with id '%s'.", key_id)
    trigger_session_update(user.email, ['keys'])


def set_default_key(user, key_id):
    """Sets a new default key

    @param user: The user
    @param key_id: The id of the key we want to set as default
    @return: Nothing. Raises only exceptions if needed.

    """

    log.info("Setting key with id '%s' as default.", key_id)
    keypairs = user.keypairs

    if not key_id in keypairs:
        raise KeypairNotFoundError(key_id)

    with user.lock_n_load():
        keypairs = user.keypairs
        for key in keypairs:
            if keypairs[key].default:
                keypairs[key].default = False
        keypairs[key_id].default = True
        user.save()
    log.info("Succesfully set key with id '%s' as default.", key_id)
    trigger_session_update(user.email, ['keys'])


def edit_key(user, new_key, old_key):
    """
    Edits a given key's name from old_key ---> new_key
    @param user: The User
    @param new_key: The new Key name (id)
    @param old_key: The old key name (id)
    @return: Nothing, only raises exceptions if needed

    """

    log.info("Renaming key '%s' to '%s'.", old_key, new_key)
    if not new_key:
        raise KeypairParameterMissingError("new name")
    if old_key not in user.keypairs:
        raise KeypairNotFoundError(old_key)

    if old_key == new_key:
        log.warning("Same name provided, will not edit key. No reason")
        return

    old_keypair = user.keypairs[old_key]
    with user.lock_n_load():
        del user.keypairs[old_key]
        user.keypairs[new_key] = old_keypair
        user.save()
    log.info("Renamed key '%s' to '%s'.", old_key, new_key)
    trigger_session_update(user.email, ['keys'])


@core_wrapper
def associate_key(user, key_id, backend_id, machine_id, host='', username=None, port=22):
    """Associates a key with a machine.

    If host is set it will also attempt to actually deploy it to the
    machine. To do that it requires another keypair (existing_key) that can
    connect to the machine.

    """

    log.info("Associating key %s to host %s", key_id, host)
    if not host:
        log.info("Host not given so will only create association without "
                 "actually deploying the key to the server.")
    if key_id not in user.keypairs:
        raise KeypairNotFoundError(key_id)
    if backend_id not in user.backends:
        raise BackendNotFoundError(backend_id)

    keypair = user.keypairs[key_id]
    machine_uid = [backend_id, machine_id]

    # check if key already associated
    associated = False
    for machine in keypair.machines:
        if machine[:2] == machine_uid:
            log.warning("Keypair '%s' already associated with machine '%s' "
                        "in backend '%s'", key_id, backend_id, machine_id)
            associated = True
    # if not already associated, create the association
    # this is only needed if association doesn't exist and host is not provided
    # associations will otherwise be created by shell.autoconfigure upon
    # succesful connection
    if not host:
        if not associated:
            with user.lock_n_load():
                assoc = [backend_id,
                         machine_id,
                         0,
                         username,
                         False,
                         port]
                user.keypairs[key_id].machines.append(assoc)
                user.save()
            trigger_session_update(user.email, ['keys'])
        return

    # if host is specified, try to actually deploy
    log.info("Deploying key to machine.")
    filename = '~/.ssh/authorized_keys'
    grep_output = '`grep \'%s\' %s`' % (keypair.public, filename)
    new_line_check_cmd = (
        'if [ "$(tail -c1 %(file)s; echo x)" != "\\nx" ];'
        ' then echo "" >> %(file)s; fi' % {'file': filename}
    )
    append_cmd = ('if [ -z "%s" ]; then echo "%s" >> %s; fi'
                  % (grep_output, keypair.public, filename))
    command = new_line_check_cmd + " ; " + append_cmd
    log.debug("command = %s", command)

    try:
        # deploy key
        ssh_command(user, backend_id, machine_id, host, command, username=username, port=port)
    except MachineUnauthorizedError:
        # couldn't deploy key
        try:
            # maybe key was already deployed?
            ssh_command(user, backend_id, machine_id, host, 'uptime', key_id=key_id, username=username, port=port)
            log.info("Key was already deployed, local association created.")
        except MachineUnauthorizedError:
            # oh screw this
            raise MachineUnauthorizedError(
                "Couldn't connect to deploy new SSH keypair."
            )
    else:
        # deployment probably succeeded
        # attemp to connect with new key
        # if it fails to connect it'll raise exception
        # there is no need to manually set the association in keypair.machines
        # that is automatically handled by Shell, if it is configured by
        # shell.autoconfigure (which ssh_command does)
        ssh_command(user, backend_id, machine_id, host, 'uptime', key_id=key_id, username=username, port=port)
        log.info("Key associated and deployed succesfully.")


@core_wrapper
def disassociate_key(user, key_id, backend_id, machine_id, host=None):
    """Disassociates a key from a machine.

    If host is set it will also attempt to actually remove it from
    the machine.

    """

    log.info("Disassociating key, undeploy = %s" % host)

    if key_id not in user.keypairs:
        raise KeypairNotFoundError(key_id)
    ## if backend_id not in user.backends:
        ## raise BackendNotFoundError(backend_id)

    keypair = user.keypairs[key_id]
    machine_uid = [backend_id, machine_id]
    key_found = False
    for machine in keypair.machines:
        if machine[:2] == machine_uid:
            key_found = True
            break
    # key not associated
    if not key_found:
        raise BadRequestError("Keypair '%s' is not associated with "
                              "machine '%s'" % (key_id, machine_id))

    if host:
        log.info("Trying to actually remove key from authorized_keys.")
        command = 'grep -v "' + keypair.public +\
                  '" ~/.ssh/authorized_keys ' +\
                  '> ~/.ssh/authorized_keys.tmp ; ' +\
                  'mv ~/.ssh/authorized_keys.tmp ~/.ssh/authorized_keys ' +\
                  '&& chmod go-w ~/.ssh/authorized_keys'
        try:
            ssh_command(user, backend_id, machine_id, host, command)
        except:
            pass

    # removing key association
    with user.lock_n_load():
        keypair = user.keypairs[key_id]
        for machine in keypair.machines:
            if machine[:2] == machine_uid:
                keypair.machines.remove(machine)
                user.save()
                break
    trigger_session_update(user.email, ['keys'])


def connect_provider(backend):
    """Establishes backend connection using the credentials specified.

    It has been tested with:

        * EC2, and the alternative providers like EC2_EU,
        * Rackspace, old style and the new Nova powered one,
        * Openstack Diablo through Trystack, should also try Essex,
        * Linode

    Backend is expected to be a mist.io.model.Backend

    """
    if backend.provider != 'bare_metal':
        driver = get_driver(backend.provider)
    if backend.provider == Provider.AZURE:
        #create a temp file and output the cert there, so that
        #Azure driver is instantiated by providing a string with the key instead of
        #a cert file
        temp_key_file = NamedTemporaryFile(delete=False)
        temp_key_file.write(backend.apisecret)
        conn = driver(backend.apikey, temp_key_file.name)
    elif backend.provider == Provider.OPENSTACK:
        #keep this for backend compatibility, however we now use HPCLOUD
        #as separate provider
        if 'hpcloudsvc' in backend.apiurl:
            conn = driver(
                backend.apikey,
                backend.apisecret,
                ex_force_auth_version=backend.auth_version or '2.0_password',
                ex_force_auth_url=backend.apiurl,
                ex_tenant_name=backend.tenant_name or backend.apikey,
                ex_force_service_region = backend.region,
                ex_force_service_name='Compute'
            )
        else:
            conn = driver(
                backend.apikey,
                backend.apisecret,
                ex_force_auth_version=backend.auth_version or '2.0_password',
                ex_force_auth_url=backend.apiurl,
                ex_tenant_name=backend.tenant_name,
                ex_force_service_region=backend.region,
                ex_force_base_url=backend.compute_endpoint,
            )
    elif backend.provider == Provider.HPCLOUD:
        conn = driver(backend.apikey, backend.apisecret, backend.tenant_name,
                      region=backend.region)
    elif backend.provider == Provider.LINODE:
        conn = driver(backend.apisecret)
    elif backend.provider == Provider.GCE:
        conn = driver(backend.apikey, backend.apisecret, project=backend.tenant_name)
    elif backend.provider == Provider.DOCKER:
        conn = driver(backend.apikey, backend.apisecret, backend.apiurl, backend.docker_port)
    elif backend.provider in [Provider.RACKSPACE_FIRST_GEN,
                              Provider.RACKSPACE]:
        conn = driver(backend.apikey, backend.apisecret,
                      region=backend.region)
    elif backend.provider in [Provider.NEPHOSCALE, Provider.SOFTLAYER]:
        conn = driver(backend.apikey, backend.apisecret)
    elif backend.provider == Provider.DIGITAL_OCEAN:
        if backend.apikey == backend.apisecret:  # API v2
            conn = driver(backend.apisecret)
        else:   # API v1
            driver = get_driver('digitalocean_first_gen')
            conn = driver(backend.apikey, backend.apisecret)
    elif backend.provider == 'bare_metal':
        conn = BareMetalDriver(backend.machines)
    else:
        # ec2
        conn = driver(backend.apikey, backend.apisecret)
        # Account for sub-provider regions (EC2_US_WEST, EC2_US_EAST etc.)
        conn.type = backend.provider
    return conn


def get_machine_actions(machine_from_api, conn):
    """Returns available machine actions based on backend type.

    Rackspace, Linode and openstack support the same options, but EC2 also
    supports start/stop.

    The available actions are based on the machine state. The state
    codes supported by mist.io are those of libcloud, check config.py.

    """

    # defaults for running state
    can_start = False
    can_stop = True
    can_destroy = True
    can_reboot = True
    can_tag = True

    if conn.type in (Provider.RACKSPACE_FIRST_GEN, Provider.LINODE,
                     Provider.NEPHOSCALE, Provider.SOFTLAYER,
                     Provider.DIGITAL_OCEAN, Provider.DOCKER, Provider.AZURE):
        can_tag = False

    # for other states
    if machine_from_api.state in (NodeState.REBOOTING, NodeState.PENDING):
        can_start = False
        can_stop = False
        can_reboot = False
    elif machine_from_api.state in (NodeState.UNKNOWN, NodeState.STOPPED):
        # We assume unknown state mean stopped
        can_stop = False
        can_start = True
        can_reboot = False
    elif machine_from_api.state in (NodeState.TERMINATED,):
        can_start = False
        can_destroy = False
        can_stop = False
        can_reboot = False
        can_tag = False

    if conn.type == 'bare_metal':
        can_start = False
        can_destroy = False
        can_stop = False
        can_reboot = True
        can_tag = False

    if conn.type in [Provider.LINODE]:
        if machine_from_api.state is NodeState.PENDING:
        #after resize, node gets to pending mode, needs to be started
            can_start = True

    if conn.type is Provider.GCE:
        can_start = False
        can_stop = False

    return {'can_stop': can_stop,
            'can_start': can_start,
            'can_destroy': can_destroy,
            'can_reboot': can_reboot,
            'can_tag': can_tag}


def list_machines(user, backend_id):
    """List all machines in this backend via API call to the provider."""

    if backend_id not in user.backends:
        raise BackendNotFoundError(backend_id)
    conn = connect_provider(user.backends[backend_id])

    try:
        machines = conn.list_nodes()
    except InvalidCredsError:
        raise BackendUnauthorizedError()
    except Exception as exc:
        log.error("Error while running list_nodes: %r", exc)
        raise BackendUnavailableError()

    ret = []
    for m in machines:
        if m.driver.type == 'gce':
            #tags and metadata exist in GCE
            tags = m.extra.get('tags')
        else:
            tags = m.extra.get('tags') or m.extra.get('metadata') or {}
        if type(tags) == dict:
            tags = [value for key, value in tags.iteritems() if key != 'Name']

        if m.extra.get('availability', None):
            # for EC2
            tags.append(m.extra['availability'])
        elif m.extra.get('DATACENTERID', None):
            # for Linode
            tags.append(config.LINODE_DATACENTERS[m.extra['DATACENTERID']])

        image_id = m.image or m.extra.get('imageId', None)
        size = m.size or m.extra.get('flavorId', None)
        size = size or m.extra.get('instancetype', None)

        for k in m.extra.keys():
            try:
                json.dumps(m.extra[k])
            except TypeError:
                m.extra[k] = str(m.extra[k])

        machine = {'id': m.id,
                   'uuid': m.get_uuid(),
                   'name': m.name,
                   'imageId': image_id,
                   'size': size,
                   'state': config.STATES[m.state],
                   'private_ips': m.private_ips,
                   'public_ips': m.public_ips,
                   'tags': tags,
                   'extra': m.extra}
        machine.update(get_machine_actions(m, conn))
        ret.append(machine)

    return ret


@core_wrapper
def create_machine(user, backend_id, key_id, machine_name, location_id,
                   image_id, size_id, script, image_extra, disk, image_name,
                   size_name, location_name, ips, monitoring, networks=[], ssh_port=22):

    """Creates a new virtual machine on the specified backend.

    If the backend is Rackspace it attempts to deploy the node with an ssh key
    provided in config. the method used is the only one working in the old
    Rackspace backend. create_node(), from libcloud.compute.base, with 'auth'
    kwarg doesn't do the trick. Didn't test if you can upload some ssh related
    files using the 'ex_files' kwarg from openstack 1.0 driver.

    In Linode creation is a bit different. There you can pass the key file
    directly during creation. The Linode API also requires to set a disk size
    and doesn't get it from size.id. So, send size.disk from the client and
    use it in all cases just to avoid provider checking. Finally, Linode API
    does not support association between a machine and the image it came from.
    We could set this, at least for machines created through mist.io in
    ex_comment, lroot or lconfig. lroot seems more appropriate. However,
    liblcoud doesn't support linode.config.list at the moment, so no way to
    get them. Also, it will create inconsistencies for machines created
    through mist.io and those from the Linode interface.

    """
    log.info('Creating machine %s on backend %s' % (machine_name, backend_id))

    if backend_id not in user.backends:
        raise BackendNotFoundError(backend_id)
    conn = connect_provider(user.backends[backend_id])

    if key_id and key_id not in user.keypairs:
        raise KeypairNotFoundError(key_id)

    # if key_id not provided, search for default key
    if not key_id:
        for kid in user.keypairs:
            if user.keypairs[kid].default:
                key_id = kid
                break
    if key_id is None:
        raise KeypairNotFoundError("Couldn't find default keypair")

    keypair = user.keypairs[key_id]
    private_key = keypair.private
    public_key = keypair.public

    size = NodeSize(size_id, name=size_name, ram='', disk=disk,
                    bandwidth='', price='', driver=conn)
    image = NodeImage(image_id, name=image_name, extra=image_extra, driver=conn)
    location = NodeLocation(location_id, name=location_name, country='', driver=conn)
    if conn.type is Provider.DOCKER:
        node = _create_machine_docker(conn, machine_name, image_id, '', public_key=public_key)
        if key_id and key_id in user.keypairs:
            node_info = conn.inspect_node(node)
            try:
                ssh_port = int(node_info.extra['network_settings']['Ports']['22/tcp'][0]['HostPort'])
            except:
                pass
    elif conn.type in [Provider.RACKSPACE_FIRST_GEN,
                     Provider.RACKSPACE]:
        node = _create_machine_rackspace(conn, public_key, machine_name, image,
                                         size, location)
    elif conn.type in [Provider.OPENSTACK]:
        node = _create_machine_openstack(conn, private_key, public_key,
<<<<<<< HEAD
                                         machine_name, image, size, location)
=======
                                         machine_name, image, size, location, networks)
>>>>>>> 70f44a64
    elif conn.type is Provider.HPCLOUD:
        node = _create_machine_hpcloud(conn, private_key, public_key,
                                       machine_name, image, size, location)
    elif conn.type in config.EC2_PROVIDERS and private_key:
        locations = conn.list_locations()
        for loc in locations:
            if loc.id == location_id:
                location = loc
                break
        node = _create_machine_ec2(conn, key_id, private_key, public_key,
                                   machine_name, image, size, location)
    elif conn.type is Provider.NEPHOSCALE:
        node = _create_machine_nephoscale(conn, key_id, private_key, public_key,
                                          machine_name, image, size,
                                          location, ips)
    elif conn.type is Provider.GCE:
        sizes = conn.list_sizes(location=location_name)
        for size in sizes:
            if size.id == size_id:
                size = size
                break
        node = _create_machine_gce(conn, key_id, private_key, public_key,
                                         machine_name, image, size, location)
    elif conn.type is Provider.SOFTLAYER:
        node = _create_machine_softlayer(conn, key_id, private_key, public_key,
                                         machine_name, image, size,
                                         location)
    elif conn.type is Provider.DIGITAL_OCEAN:
        node = _create_machine_digital_ocean(conn, key_id, private_key,
                                             public_key, machine_name,
                                             image, size, location)
    elif conn.type == Provider.AZURE:
        node = _create_machine_azure(conn, key_id, private_key,
                                             public_key, machine_name,
                                             image, size, location, cloud_service_name=None)
    elif conn.type is Provider.LINODE and private_key:
        node = _create_machine_linode(conn, key_id, private_key, public_key,
                                      machine_name, image, size,
                                      location)
    else:
        raise BadRequestError("Provider unknown.")

<<<<<<< HEAD
    if conn.type == Provider.AZURE:
        #we have the username
        associate_key(user, key_id, backend_id, node.id,
                      username=node.extra.get('username'), port=ssh_port)
    else:
        associate_key(user, key_id, backend_id, node.id, port=ssh_port)

    if conn.type == Provider.AZURE:
        #for Azure, connect with the generated password, deploy the ssh key
        #when this is ok, it calss post_deploy for script/monitoring
        mist.io.tasks.azure_post_create_steps.delay(user.email, backend_id, node.id,
                                      monitoring, script, key_id,
                                      node.extra.get('username'), node.extra.get('password'), public_key)
    else:
        if script or monitoring:
            mist.io.tasks.post_deploy_steps.delay(user.email, backend_id, node.id,
                                      monitoring, script, key_id)
=======
    associate_key(user, key_id, backend_id, node.id, port=ssh_port)

    if script or monitoring:
        mist.io.tasks.post_deploy_steps.delay(user.email, backend_id, node.id,
                                              monitoring, script, key_id)
>>>>>>> 70f44a64

    return {'id': node.id,
            'name': node.name,
            'extra': node.extra,
            'public_ips': node.public_ips,
            'private_ips': node.private_ips,
            }


def _create_machine_rackspace(conn, public_key, machine_name,
                             image, size, location):
    """Create a machine in Rackspace.

    Here there is no checking done, all parameters are expected to be
    sanitized by create_machine.

    """

    key = str(public_key).replace('\n','')

    try:
        server_key = ''
        keys = conn.ex_list_keypairs()
        for k in keys:
            if key == k.public_key:
                server_key = k.name
                break
        if not server_key:
            server_key = conn.ex_import_keypair_from_string(name=machine_name, key_material=key)
            server_key = server_key.name
    except:
        server_key = conn.ex_import_keypair_from_string(name='mistio'+str(random.randint(1,100000)), key_material=key)
        server_key = server_key.name

    try:
        node = conn.create_node(name=machine_name, image=image, size=size,
                                location=location, ex_keyname=server_key)

        return node
    except Exception as e:
        raise MachineCreationError("Rackspace, got exception %r" % e)


def _create_machine_openstack(conn, private_key, public_key, machine_name,
                             image, size, location, networks):
    """Create a machine in Openstack.

    Here there is no checking done, all parameters are expected to be
    sanitized by create_machine.

    """
    key = str(public_key).replace('\n','')

    try:
        server_key = ''
        keys = conn.ex_list_keypairs()
        for k in keys:
            if key == k.public_key:
                server_key = k.name
                break
        if not server_key:
            server_key = conn.ex_import_keypair_from_string(name=machine_name, key_material=key)
            server_key = server_key.name
    except:
        server_key = conn.ex_import_keypair_from_string(name='mistio'+str(random.randint(1,100000)), key_material=key)
        server_key = server_key.name

    with get_temp_file(private_key) as tmp_key_path:
        try:
            node = conn.create_node(
                name=machine_name,
                image=image,
                size=size,
                location=location,
                ssh_key=tmp_key_path,
                ssh_alternate_usernames=['ec2-user', 'ubuntu'],
                max_tries=1,
                ex_keyname=server_key,
                networks=networks)
        except Exception as e:
            raise MachineCreationError("OpenStack, got exception %s" % e)
    return node


def _create_machine_hpcloud(conn, private_key, public_key, machine_name,
                             image, size, location):
    """Create a machine in HP Cloud.

    Here there is no checking done, all parameters are expected to be
    sanitized by create_machine.

    """
    key = str(public_key).replace('\n','')

    try:
        server_key = ''
        keys = conn.ex_list_keypairs()
        for k in keys:
            if key == k.public_key:
                server_key = k.name
                break
        if not server_key:
            server_key = conn.ex_import_keypair_from_string(name=machine_name, key_material=key)
            server_key = server_key.name
    except:
        server_key = conn.ex_import_keypair_from_string(name='mistio'+str(random.randint(1,100000)), key_material=key)
        server_key = server_key.name

    #FIXME: Neutron API not currently supported by libcloud
    #need to pass the network on create node - can only omitted if one network only exists

    with get_temp_file(private_key) as tmp_key_path:
        try:
            node = conn.create_node(name=machine_name,
                image=image,
                size=size,
                location=location,
                ssh_key=tmp_key_path,
                ssh_alternate_usernames=['ec2-user', 'ubuntu'],
                max_tries=1,
                ex_keyname=server_key)
        except Exception as e:
            raise MachineCreationError("HP Cloud, got exception %s" % e)
    return node


def _create_machine_ec2(conn, key_name, private_key, public_key,
                       machine_name, image, size, location):
    """Create a machine in Amazon EC2.

    Here there is no checking done, all parameters are expected to be
    sanitized by create_machine.

    """

    # import key. This is supported only for EC2 at the moment.
    with get_temp_file(public_key) as tmp_key_path:
        try:
            log.info("Attempting to import key (ec2-only)")
            conn.ex_import_keypair(name=key_name, keyfile=tmp_key_path)
        except Exception as exc:
            if 'Duplicate' in exc.message:
                log.debug('Key already exists, not importing anything.')
            else:
                log.error('Failed to import key.')
                raise BackendUnavailableError("Failed to import key "
                                              "(ec2-only): %r" % exc)

    # create security group
    name = config.EC2_SECURITYGROUP.get('name', '')
    description = config.EC2_SECURITYGROUP.get('description', '')
    try:
        log.info("Attempting to create security group")
        conn.ex_create_security_group(name=name, description=description)
        conn.ex_authorize_security_group_permissive(name=name)
    except Exception as exc:
        if 'Duplicate' in exc.message:
            log.info('Security group already exists, not doing anything.')
        else:
            raise InternalServerError("Couldn't create security group")

    with get_temp_file(private_key) as tmp_key_path:
        #deploy_node wants path for ssh private key
        try:
            node = conn.create_node(
                name=machine_name,
                image=image,
                size=size,
                location=location,
                ssh_key=tmp_key_path,
                max_tries=1,
                ex_keyname=key_name,
                ex_securitygroup=config.EC2_SECURITYGROUP['name']
            )
        except Exception as e:
            raise MachineCreationError("EC2, got exception %s" % e)

    return node


def _create_machine_nephoscale(conn, key_name, private_key, public_key,
                              machine_name, image, size, location, ips):
    """Create a machine in Nephoscale.

    Here there is no checking done, all parameters are expected to be
    sanitized by create_machine.

    """
    machine_name = machine_name[:64].replace(' ', '-')
    # name in NephoScale must start with a letter, can contain mixed
    # alpha-numeric characters, hyphen ('-') and underscore ('_')
    # characters, cannot exceed 64 characters, and can end with a
    # letter or a number."

    # Hostname must start with a letter, can contain mixed alpha-numeric
    # characters and the hyphen ('-') character, cannot exceed 15 characters,
    # and can end with a letter or a number.
    key = public_key.replace('\n', '')

    # NephoScale has 2 keys that need be specified, console and ssh key
    # get the id of the ssh key if it exists, otherwise add the key
    try:
        server_key = ''
        keys = conn.ex_list_keypairs(ssh=True, key_group=1)
        for k in keys:
            if key == k.public_key:
                server_key = k.id
                break
        if not server_key:
            server_key = conn.ex_create_keypair(machine_name, public_key=key)
    except:
        server_key = conn.ex_create_keypair(
            'mistio' + str(random.randint(1, 100000)),
            public_key=key
        )

    # mist.io does not support console key add through the wizzard.
    # Try to add one
    try:
        console_key = conn.ex_create_keypair(
            'mistio' + str(random.randint(1, 100000)),
            key_group=4
        )
    except:
        console_keys = conn.ex_list_keypairs(key_group=4)
        if console_keys:
            console_key = console_keys[0].id
    if size.name and size.name.startswith('D'):
        baremetal=True
    else:
        baremetal=False

    with get_temp_file(private_key) as tmp_key_path:
        try:
            node = conn.create_node(
                name=machine_name,
                hostname=machine_name[:15],
                image=image,
                size=size,
                zone=location.id,
                server_key=server_key,
                console_key=console_key,
                ssh_key=tmp_key_path,
                baremetal=baremetal,
                ips=ips
            )
        except Exception as e:
            raise MachineCreationError("Nephoscale, got exception %s" % e)
        return node


def _create_machine_softlayer(conn, key_name, private_key, public_key,
                             machine_name, image, size, location):
    """Create a machine in Softlayer.

    Here there is no checking done, all parameters are expected to be
    sanitized by create_machine.

    """

    key = str(public_key).replace('\n','')
    try:
        server_key = ''
        keys = conn.list_key_pairs()
        for k in keys:
            if key == k.key:
                server_key = k.id
                break
        if not server_key:
            server_key = conn.create_key_pair(machine_name, key)
            server_key = server_key.id
    except:
        server_key = conn.create_key_pair('mistio'+str(random.randint(1,100000)), key)
        server_key = server_key.id


    if '.' in machine_name:
        domain = '.'.join(machine_name.split('.')[1:])
        name = machine_name.split('.')[0]
    else:
        domain = None
        name = machine_name

    with get_temp_file(private_key) as tmp_key_path:
        try:
            node = conn.create_node(
                name=name,
                ex_domain=domain,
                image=image,
                size=size,
                location=location,
                sshKeys=server_key
            )
        except Exception as e:
            raise MachineCreationError("Softlayer, got exception %s" % e)
    return node

def _create_machine_docker(conn, machine_name, image, script, public_key=None):
    """Create a machine in docker.

    """

    try:
        if public_key:
            environment = ['PUBLIC_KEY=%s' % public_key.strip()]
        else:
            environment = None
        node = conn.create_node(
            name=machine_name,
            image=image,
            command=script,
            environment=environment,
        )
    except Exception as e:
        raise MachineCreationError("Docker, got exception %s" % e)

    return node

def _create_machine_digital_ocean(conn, key_name, private_key, public_key,
                                  machine_name, image, size, location):
    """Create a machine in Digital Ocean.

    Here there is no checking done, all parameters are expected to be
    sanitized by create_machine.

    """
    key = public_key.replace('\n', '')

    #on API v1 list keys returns only ids, without actual public keys
    #So the check fails. If there's already a key with the same pub key,
    #create key call will fail!
    try:
        server_key = ''
        keys = conn.ex_list_ssh_keys()
        for k in keys:
            if key == k.pub_key:
                server_key = k
                break
        if not server_key:
            server_key = conn.ex_create_ssh_key(machine_name, key)
    except:
        try:
            server_key = conn.ex_create_ssh_key('mistio'+str(random.randint(1,100000)), key)
        except:
            #on API v1 if we can't create that key, means that key is already
            #on our account. Since we don't know the id, we pass all the ids
            server_keys = [str(key.id) for key in keys]

    if not server_key:
        ex_ssh_key_ids = server_keys
    else:
        ex_ssh_key_ids = [str(server_key.id)]

    with get_temp_file(private_key) as tmp_key_path:
        try:
            node = conn.create_node(
                name=machine_name,
                image=image,
                size=size,
                ex_ssh_key_ids=ex_ssh_key_ids,
                location=location,
                ssh_key=tmp_key_path,
                ssh_alternate_usernames=['root']*5,
                #attempt to fix the Connection reset by peer exception
                #that is (most probably) created due to a race condition
                #while deploy_node establishes a connection and the
                #ssh server is restarted on the created node
                private_networking=True,
            )
        except Exception as e:
            raise MachineCreationError("Digital Ocean, got exception %s" % e)

        return node


<<<<<<< HEAD
def _create_machine_azure(conn, key_name, private_key, public_key,
                                  machine_name, image, size, location, cloud_service_name):
    """Create a machine Azure.

    Here there is no checking done, all parameters are expected to be
    sanitized by create_machine.

    """
    key = public_key.replace('\n', '')
    with get_temp_file(private_key) as tmp_key_path:
        try:
            node = conn.create_node(
                name=machine_name,
                size=size,
                image=image,
                location=location,
                ex_cloud_service_name=cloud_service_name
            )
        except Exception as e:
            raise MachineCreationError("Azure, got exception %s" % e)

        return node


=======
>>>>>>> 70f44a64
def _create_machine_gce(conn, key_name, private_key, public_key, machine_name,
                        image, size, location):
    """Create a machine in GCE.

    Here there is no checking done, all parameters are expected to be
    sanitized by create_machine.

    """
    key = public_key.replace('\n', '')

    metadata = {#'startup-script': script,
                'sshKeys': 'user:%s' % key}
    #metadata for ssh user, ssh key and script to deploy

    with get_temp_file(private_key) as tmp_key_path:
        try:
            node = conn.create_node(
                name=machine_name,
                image=image,
                size=size,
                location=location,
                ex_metadata=metadata
            )
        except Exception as e:
            raise MachineCreationError("Google Compute Engine, got exception %s" % e)
    return node


def _create_machine_linode(conn, key_name, private_key, public_key,
                          machine_name, image, size, location):
    """Create a machine in Linode.

    Here there is no checking done, all parameters are expected to be
    sanitized by create_machine.

    """

    auth = NodeAuthSSHKey(public_key)

    with get_temp_file(private_key) as tmp_key_path:
        try:
            node = conn.create_node(
                name=machine_name,
                image=image,
                size=size,
                location=location,
                auth=auth,
                ssh_key=tmp_key_path
            )
        except Exception as e:
            raise MachineCreationError("Linode, got exception %s" % e)
    return node


def _machine_action(user, backend_id, machine_id, action, plan_id=None):
    """Start, stop, reboot, resize and destroy have the same logic underneath, the only
    thing that changes is the action. This helper function saves us some code.

    """
    actions = ('start', 'stop', 'reboot', 'destroy', 'resize')

    if action not in actions:
        raise BadRequestError("Action '%s' should be one of %s" % (action,
                                                                   actions))

    if backend_id not in user.backends:
        raise BackendNotFoundError()

    bare_metal = False
    if user.backends[backend_id].provider == 'bare_metal':
        bare_metal = True
    conn = connect_provider(user.backends[backend_id])
    #GCE needs machine.extra as well, so we need the real machine object
    machine = None
    try:
        if conn.type == 'azure':
            #Azure needs the cloud service specified as well as the node
            cloud_service = conn.get_cloud_service_from_node_id(machine_id)
            nodes = conn.list_nodes(ex_cloud_service_name=cloud_service)
            for node in nodes:
                if node.id == machine_id:
                    machine = node
                    break
        else:
            for node in conn.list_nodes():
                if node.id == machine_id:
                    machine = node
                    break
        if machine is None:
            #did not find the machine_id on the list of nodes, still do not fail
            raise MachineUnavailableError("Error while attempting to %s machine"
                                  % action)
    except:
        machine = Node(machine_id,
                   name=machine_id,
                   state=0,
                   public_ips=[],
                   private_ips=[],
                   driver=conn)
    try:
        if action is 'start':
            # In liblcoud it is not possible to call this with machine.start()
            if conn.type == 'azure':
                conn.ex_start_node(machine, ex_cloud_service_name=cloud_service)
            else:
                conn.ex_start_node(machine)

            if conn.type is Provider.DOCKER:
                node_info = conn.inspect_node(node)
                try:
                    port = node_info.extra['network_settings']['Ports']['22/tcp'][0]['HostPort']
                except KeyError:
                    port = 22

                with user.lock_n_load():
                    machine_uid = [backend_id, machine_id]

                    for keypair in user.keypairs:
                        for machine in user.keypairs[keypair].machines:
                            if machine[:2] == machine_uid:
                                key_id = keypair
                                machine[-1] = int(port)
                    user.save()

        elif action is 'stop':
            # In libcloud it is not possible to call this with machine.stop()
            if conn.type == 'azure':
                conn.ex_stop_node(machine, ex_cloud_service_name=cloud_service)
            else:
                conn.ex_stop_node(machine)
        elif action is 'resize':
            conn.ex_resize_node(node, plan_id)
        elif action is 'reboot':
            if bare_metal:
                try:
                    hostname = user.backends[backend_id].machines[machine_id].public_ips[0]
                    command = '$(command -v sudo) shutdown -r now'
                    ssh_command(user, backend_id, machine_id, hostname, command)
                    return True
                except:
                    return False
            else:
                if conn.type == 'azure':
                    conn.reboot_node(machine, ex_cloud_service_name=cloud_service)
                else:
                    machine.reboot()
                if conn.type is Provider.DOCKER:
                    node_info = conn.inspect_node(node)
                    try:
                        port = node_info.extra['network_settings']['Ports']['22/tcp'][0]['HostPort']
                    except KeyError:
                        port = 22

                    with user.lock_n_load():
                        machine_uid = [backend_id, machine_id]

                        for keypair in user.keypairs:
                            for machine in user.keypairs[keypair].machines:
                                if machine[:2] == machine_uid:
                                    key_id = keypair
                                    machine[-1] = int(port)
                        user.save()

        elif action is 'destroy':
            if conn.type is Provider.DOCKER and node.state == 0:
                conn.ex_stop_node(node)
                machine.destroy()
            elif conn.type == 'azure':
                conn.destroy_node(machine, ex_cloud_service_name=cloud_service)
            else:
                machine.destroy()
    except AttributeError:
        raise BadRequestError("Action %s not supported for this machine"
                              % action)

    except Exception as e:
        log.error("%r", e)
        raise MachineUnavailableError("Error while attempting to %s machine"
                                  % action)


def start_machine(user, backend_id, machine_id):
    """Starts a machine on backends that support it.

    Currently only EC2 supports that.
    Normally try won't get an AttributeError exception because this
    action is not allowed for machines that don't support it. Check
    helpers.get_machine_actions.

    """
    _machine_action(user, backend_id, machine_id, 'start')


def stop_machine(user, backend_id, machine_id):
    """Stops a machine on backends that support it.

    Currently only EC2 supports that.
    Normally try won't get an AttributeError exception because this
    action is not allowed for machines that don't support it. Check
    helpers.get_machine_actions.

    """
    _machine_action(user, backend_id, machine_id, 'stop')


def reboot_machine(user, backend_id, machine_id):
    """Reboots a machine on a certain backend."""
    _machine_action(user, backend_id, machine_id, 'reboot')


def resize_machine(user, backend_id, machine_id, plan_id):
    """Resize a machine on an other plan."""
    _machine_action(user, backend_id, machine_id, 'resize', plan_id=plan_id)


@core_wrapper
def destroy_machine(user, backend_id, machine_id):
    """Destroys a machine on a certain backend.

    After destroying a machine it also deletes all key associations. However,
    it doesn't undeploy the keypair. There is no need to do it because the
    machine will be destroyed.

    """

    log.info('Destroying machine %s in backend %s' % (machine_id, backend_id))
    # if machine has monitoring, disable it. the way we disable depends on
    # whether this is a standalone io installation or not
    disable_monitoring_function = None
    try:
        from mist.core.methods import disable_monitoring as dis_mon_core
        disable_monitoring_function = dis_mon_core
    except ImportError:
        # this is a standalone io installation, using io's disable_monitoring
        # if we have an authentication token for the core service
        if user.mist_api_token:
            disable_monitoring_function = disable_monitoring
    if disable_monitoring_function is not None:
        log.info("Will try to disable monitoring for machine before "
                 "destroying it (we don't bother to check if it "
                 "actually has monitoring enabled.")
        try:
            # we don't actually bother to undeploy collectd
            disable_monitoring_function(user, backend_id, machine_id,
                                        no_ssh=True)
        except Exception as exc:
            log.warning("Didn't manage to disable monitoring, maybe the "
                        "machine never had monitoring enabled. Error: %r", exc)

    _machine_action(user, backend_id, machine_id, 'destroy')

    pair = [backend_id, machine_id]
    with user.lock_n_load():
        for key_id in user.keypairs:
            keypair = user.keypairs[key_id]
            for machine in keypair.machines:
                if machine[:2] == pair:
                    disassociate_key(user, key_id, backend_id, machine_id)


def ssh_command(user, backend_id, machine_id, host, command,
                key_id=None, username=None, password=None, port=22):
    """
    We initialize a Shell instant (for mist.io.shell).

    Autoconfigures shell and returns command's output as string.
    Raises MachineUnauthorizedError if it doesn't manage to connect.

    """

    shell = Shell(host)
    key_id, ssh_user = shell.autoconfigure(user, backend_id, machine_id,
                                           key_id, username, password, port)
    retval, output = shell.command(command)
    shell.disconnect()
    return output


def list_images(user, backend_id, term=None):
    """List images from each backend.

    Furthermore if a search_term is provided, we loop through each
    backend and search for that term in the ids and the names of
    the community images

    """

    if backend_id not in user.backends:
        raise BackendNotFoundError(backend_id)

    backend = user.backends[backend_id]
    conn = connect_provider(backend)
    try:
        starred = list(backend.starred)
        # Initialize arrays
        starred_images = []
        ec2_images = []
        rest_images = []
        images = []
        if conn.type in config.EC2_PROVIDERS:
            imgs = config.EC2_IMAGES[conn.type].keys() + starred
            ec2_images = conn.list_images(None, imgs)
            for image in ec2_images:
                image.name = config.EC2_IMAGES[conn.type].get(image.id, image.name)
            ec2_images += conn.list_images(ex_owner="amazon")
            ec2_images += conn.list_images(ex_owner="self")
        elif conn.type == Provider.GCE:
            # Currently not other way to receive all images :(
            rest_images = conn.list_images()
            for OS in GCE_IMAGES:
                try:
                    gce_images = conn.list_images(ex_project=OS)
                    rest_images += gce_images
                except:
                    #eg ResourceNotFoundError
                    pass
            rest_images = [image for image in rest_images if not image.extra['deprecated']]
        elif conn.type == Provider.AZURE:
            # do not show Microsoft Windows images
            # from Azure's response we can't know which images are default
            rest_images = conn.list_images()
            rest_images = [image for image in rest_images if 'windows' not in image.name.lower()
                           and 'RightImage' not in image.name]
            temp_dict = {}
            for image in rest_images:
                temp_dict[image.name] = image
            #there are many builds for some images -eg Ubuntu). All have the same name!
            rest_images = sorted(temp_dict.values(), key=lambda k: k.name)
        elif conn.type == Provider.DOCKER:
            #get mist.io default docker images from config
            rest_images = [NodeImage(id=image, name=name, driver=conn, extra={})
                              for image, name in config.DOCKER_IMAGES.items()]
            rest_images += conn.list_images()
        else:
            rest_images = conn.list_images()
            starred_images = [image for image in rest_images
                              if image.id in starred]
        if term and conn.type in config.EC2_PROVIDERS:
            ec2_images += conn.list_images(ex_owner="aws-marketplace")

        images = starred_images + ec2_images + rest_images
        images = [img for img in images
                  if img.name and img.id[:3] not in ['aki', 'ari']
                  and 'windows' not in img.name.lower()
                  and 'hvm' not in img.name.lower()]

        if term and conn.type == 'docker':
            images = conn.search_images(term=term)[:40]
        #search directly on docker registry for the query
        elif term:
            images = [img for img in images
                      if term in img.id.lower()
                      or term in img.name.lower()][:40]
    except Exception as e:
        log.error(repr(e))
        raise BackendUnavailableError(backend_id)

    ret = [{'id': image.id,
            'extra': image.extra,
            'name': image.name,
            'star': _image_starred(user, backend_id, image.id)}
           for image in images]
    return ret


def _image_starred(user, backend_id, image_id):
    """Check if an image should appear as starred or not to the user"""
    backend = user.backends[backend_id]
    if backend.provider.startswith('ec2'):
        default = False
        if backend.provider in config.EC2_IMAGES:
            if image_id in config.EC2_IMAGES[backend.provider]:
                default = True
    elif backend.provider == 'docker':
        # do not consider docker backend's images as default
        default = False
        if image_id in config.DOCKER_IMAGES:
            default = True
    else:
        # consider all images default for backends with few images
        default = True
    starred = image_id in backend.starred
    unstarred = image_id in backend.unstarred
    return starred or (default and not unstarred)


def star_image(user, backend_id, image_id):
    """Toggle image star (star/unstar)"""

    with user.lock_n_load():
        backend = user.backends[backend_id]
        star = _image_starred(user, backend_id, image_id)
        if star:
            if image_id in backend.starred:
                backend.starred.remove(image_id)
            if image_id not in backend.unstarred:
                backend.unstarred.append(image_id)
        else:
            if image_id not in backend.starred:
                backend.starred.append(image_id)
            if image_id in backend.unstarred:
                backend.unstarred.remove(image_id)
        user.save()
    task = mist.io.tasks.ListImages()
    task.clear_cache(user.email, backend_id)
    task.delay(user.email, backend_id)
    return not star


def list_backends(user):
    ret = []
    for backend_id in user.backends:
        backend = user.backends[backend_id]
        ret.append({'id': backend_id,
                    'apikey': backend.apikey,
                    'title': backend.title or backend.provider,
                    'provider': backend.provider,
                    'poll_interval': backend.poll_interval,
                    'state': 'online' if backend.enabled else 'offline',
                    # for Provider.RACKSPACE_FIRST_GEN
                    'region': backend.region,
                    # for Provider.RACKSPACE (the new Nova provider)
                    ## 'datacenter': backend.datacenter,
                    'enabled': backend.enabled})
    return ret


def list_keys(user):
    return [{'id': key,
             'machines': user.keypairs[key].machines,
             'isDefault': user.keypairs[key].default}
            for key in user.keypairs]


def list_sizes(user, backend_id):
    """List sizes (aka flavors) from each backend."""

    if backend_id not in user.backends:
        raise BackendNotFoundError(backend_id)
    backend = user.backends[backend_id]
    conn = connect_provider(backend)

    try:
        if conn.type == Provider.GCE:
            #have to get sizes for one location only, since list_sizes returns
            #sizes for all zones (currently 88 sizes)
            sizes = conn.list_sizes(location='us-central1-a')
            sizes = [s for s in sizes if s.name and not s.name.endswith('-d')]
            #deprecated sizes for GCE
        elif conn.type == Provider.NEPHOSCALE:
            sizes = conn.list_sizes(baremetal=False)
            dedicated = conn.list_sizes(baremetal=True)
            sizes.extend(dedicated)
        else:
            sizes = conn.list_sizes()
    except:
        raise BackendUnavailableError(backend_id)

    ret = []
    for size in sizes:
        ret.append({'id': size.id,
                    'bandwidth': size.bandwidth,
                    'disk': size.disk,
                    'driver': size.driver.name,
                    'name': size.name,
                    'price': size.price,
                    'ram': size.ram})

    return ret


def list_locations(user, backend_id):
    """List locations from each backend.

    Locations mean different things in each backend. e.g. EC2 uses it as a
    datacenter in a given availability zone, whereas Linode lists availability
    zones. However all responses share id, name and country eventhough in some
    cases might be empty, e.g. Openstack.

    In EC2 all locations by a provider have the same name, so the availability
    zones are listed instead of name.

    """

    if backend_id not in user.backends:
        raise BackendNotFoundError(backend_id)
    backend = user.backends[backend_id]
    conn = connect_provider(backend)

    try:
        locations = conn.list_locations()
    except:
        locations = [NodeLocation('', name='default', country='', driver=conn)]

    ret = []
    for location in locations:
        if conn.type in config.EC2_PROVIDERS:
            try:
                name = location.availability_zone.name
            except:
                name = location.name
        else:
            name = location.name

        ret.append({'id': location.id,
                    'name': name,
                    'country': location.country})

    return ret


def list_networks(user, backend_id):
    """List networks from each backend.
<<<<<<< HEAD

    Currently NephoScale is supported. For other providers
=======
    Currently NephoScale and Openstack networks are supported. For other providers
>>>>>>> 70f44a64
    this returns an empty list

    """

    if backend_id not in user.backends:
        raise BackendNotFoundError(backend_id)
    backend = user.backends[backend_id]
    conn = connect_provider(backend)

    ret = []
    if conn.type in [Provider.NEPHOSCALE]:
        networks = conn.ex_list_networks()

        for network in networks:
            ret.append({
                'id': network.id,
                'name': network.name,
                'extra': network.extra,
            })

        return ret
    elif conn.type in [Provider.OPENSTACK]:
        networks = conn.ex_list_neutron_networks()
        for network in networks:
            ret.append(openstack_network_to_dict(network))
        return ret
    else:
        return ret


def openstack_network_to_dict(network):
    net = {}
    net['name'] = network.name
    net['id'] = network.id
    net['status'] = network.status

    net['subnets'] = []
    for sub in network.subnets:

        net['subnets'].append(openstack_subnet_to_dict(sub))
    return net


def openstack_subnet_to_dict(subnet):
    net = {}

    net['name'] = subnet.name
    net['id'] = subnet.id
    net['cidr'] = subnet.cidr
    net['enable_dhcp'] = subnet.enable_dhcp
    net['dns_nameservers'] = subnet.dns_nameservers
    net['allocation_pools'] = subnet.allocation_pools
    net['gateway_ip'] = subnet.gateway_ip

    return net


def create_network(user, backend_id, network, subnet):
    """
    Creates a new network. If subnet dict is specified, after creating the network
    it will use the new network's id to create a subnet

    """
    if backend_id not in user.backends:
        raise BackendNotFoundError(backend_id)
    backend = user.backends[backend_id]

    conn = connect_provider(backend)
    if conn.type is not Provider.OPENSTACK:
        raise NetworkActionNotSupported()

    try:
        network_name = network.get('name')
    except Exception as e:
        raise RequiredParameterMissingError(e)

    admin_state_up = network.get('admin_state_up', True)
    shared = network.get('shared', False)

    # First we create the network
    try:
        new_network = conn.ex_create_neutron_network(name=network_name, admin_state_up=admin_state_up, shared=shared)
    except Exception as e:
        raise NetworkCreationError("Got error r%" % e)

    ret = dict()
    if subnet:
        network_id = new_network.id

        try:
            subnet_name = subnet.get('name')
            cidr = subnet.get('cidr')
        except Exception as e:
            raise RequiredParameterMissingError(e)

        allocation_pools = subnet.get('allocation_pools', [])
        gateway_ip = subnet.get('gateway_ip', None)
        ip_version = subnet.get('ip_version', '4')
        enable_dhcp = subnet.get('enable_dhcp', True)

        try:
            subnet = conn.ex_create_neutron_subnet(name=subnet_name, network_id=network_id, cidr=cidr,
                                                   allocation_pools=allocation_pools, gateway_ip=gateway_ip,
                                                   ip_version=ip_version, enable_dhcp=enable_dhcp)
        except Exception as e:
            conn.ex_delete_neutron_network(network_id)
            raise NetworkError(e)

        ret['network'] = openstack_network_to_dict(new_network)
        ret['network']['subnets'].append(openstack_subnet_to_dict(subnet))

    else:
        ret = openstack_network_to_dict(new_network)

    task = tasks.ListNetworks()
    task.clear_cache(user.email, backend_id)
    trigger_session_update(user.email, ['backends'])
    return ret


def delete_network(user, backend_id, network_id):
    """
    Delete a neutron network

    """
    if backend_id not in user.backends:
        raise BackendNotFoundError(backend_id)
    backend = user.backends[backend_id]

    conn = connect_provider(backend)
    if conn.type is not Provider.OPENSTACK:
        raise NetworkActionNotSupported()

    try:
        conn.ex_delete_neutron_network(network_id)
        task = tasks.ListNetworks()
        task.clear_cache(user.email, backend_id)
        trigger_session_update(user.email, ['backends'])
    except Exception as e:
        raise NetworkError(e)


def set_machine_metadata(user, backend_id, machine_id, tag):
    """Sets metadata for a machine, given the backend and machine id.

    Libcloud handles this differently for each provider. Linode and Rackspace,
    at least the old Rackspace providers, don't support metadata adding.

    machine_id comes as u'...' but the rest are plain strings so use == when
    comparing in ifs. u'f' is 'f' returns false and 'in' is too broad.

    """

    if backend_id not in user.backends:
        raise BackendNotFoundError(backend_id)
    backend = user.backends[backend_id]
    if not tag:
        raise RequiredParameterMissingError("tag")
    conn = connect_provider(backend)

    if conn.type in [Provider.LINODE, Provider.RACKSPACE_FIRST_GEN]:
        raise MethodNotAllowedError("Adding metadata is not supported in %s"
                                    % conn.type)

    unique_key = 'mist.io_tag-' + datetime.now().isoformat()
    pair = {unique_key: tag}

    if conn.type in config.EC2_PROVIDERS:
        try:
            machine = Node(machine_id, name='', state=0, public_ips=[],
                           private_ips=[], driver=conn)
            conn.ex_create_tags(machine, pair)
        except:
            raise BackendUnavailableError(backend_id)
    else:
        machine = None
        try:
            for node in conn.list_nodes():
                if node.id == machine_id:
                    machine = node
                    break
        except:
            raise BackendUnavailableError(backend_id)
        if not machine:
            raise MachineNotFoundError(machine_id)
        if conn.type == 'gce':
            try:
                machine.extra['tags'].append(tag)
                conn.ex_set_node_tags(machine, machine.extra['tags'])
            except:
                raise InternalServerError("error creating tag")
        else:
            try:
                machine.extra['metadata'].update(pair)
                conn.ex_set_metadata(machine, machine.extra['metadata'])
            except:
                raise InternalServerError("error creating tag")


def delete_machine_metadata(user, backend_id, machine_id, tag):
    """Deletes metadata for a machine, given the machine id and the tag to be
    deleted.

    Libcloud handles this differently for each provider. Linode and Rackspace,
    at least the old Rackspace providers, don't support metadata updating. In
    EC2 you can delete just the tag you like. In Openstack you can only set a
    new list and not delete from the existing.

    Mist.io client knows only the value of the tag and not it's key so it
    has to loop through the machine list in order to find it.

    Don't forget to check string encoding before using them in ifs.
    u'f' is 'f' returns false.

    """

    if backend_id not in user.backends:
        raise BackendNotFoundError(backend_id)
    backend = user.backends[backend_id]
    if not tag:
        raise RequiredParameterMissingError("tag")
    conn = connect_provider(backend)

    if conn.type in [Provider.LINODE, Provider.RACKSPACE_FIRST_GEN]:
        raise MethodNotAllowedError("Deleting metadata is not supported in %s"
                                    % conn.type)

    machine = None
    try:
        for node in conn.list_nodes():
            if node.id == machine_id:
                machine = node
                break
    except:
        raise BackendUnavailableError(backend_id)
    if not machine:
        raise MachineNotFoundError(machine_id)

    if conn.type in config.EC2_PROVIDERS:
        tags = machine.extra.get('tags', None)
        pair = None
        for mkey, mdata in tags.iteritems():
            if tag == mdata:
                pair = {mkey: tag}
                break
        if not pair:
            raise NotFoundError("tag not found")

        try:
            conn.ex_delete_tags(machine, pair)
        except:
            raise BackendUnavailableError("Error deleting metadata in EC2")

    else:
        if conn.type == 'gce':
            try:
                machine.extra['tags'].remove(tag)
                conn.ex_set_node_tags(machine, machine.extra['tags'])
            except:
                raise InternalServerError("Error while updating metadata")
        else:
            tags = machine.extra.get('metadata', None)
            key = None
            for mkey, mdata in tags.iteritems():
                if tag == mdata:
                    key = mkey
            if key:
                tags.pop(key)
            else:
                raise NotFoundError("tag not found")

            try:
                conn.ex_set_metadata(machine, tags)
            except:
                BackendUnavailableError("Error while updating metadata")


def check_monitoring(user):
    """Ask the mist.io service if monitoring is enabled for this machine."""
    try:
        ret = requests.get(config.CORE_URI + '/monitoring',
                           headers={'Authorization': get_auth_header(user)},
                           verify=config.SSL_VERIFY)
    except requests.exceptions.SSLError as exc:
        log.error("%r", exc)
        raise SSLError()
    if ret.status_code == 200:
        return ret.json()
    else:
        log.error("Error getting stats %d:%s", ret.status_code, ret.text)
        raise ServiceUnavailableError()


def enable_monitoring(user, backend_id, machine_id,
                      name='', dns_name='', public_ips=None,
                      no_ssh=False):
    """Enable monitoring for a machine."""
    backend = user.backends[backend_id]
    payload = {
        'action': 'enable',
        'no_ssh': True,
        'name': name,
        'public_ips': ",".join(public_ips),
        'dns_name': dns_name,
        'backend_title': backend.title,
        'backend_provider': backend.provider,
        'backend_region': backend.region,
        'backend_apikey': backend.apikey,
        'backend_apisecret': backend.apisecret,
        'backend_apiurl': backend.apiurl,
        'backend_tenant_name': backend.tenant_name,
    }
    url_scheme = "%s/backends/%s/machines/%s/monitoring"
    try:
        resp = requests.post(
            url_scheme % (config.CORE_URI, backend_id, machine_id),
            data=json.dumps(payload),
            headers={'Authorization': get_auth_header(user)},
            verify=config.SSL_VERIFY
        )
    except requests.exceptions.SSLError as exc:
        log.error("%r", exc)
        raise SSLError()
    if not resp.ok:
        if resp.status_code == 402:
            raise PaymentRequiredError(resp.text.replace('Payment required: ', ''))
        else:
            raise ServiceUnavailableError()

    ret_dict = resp.json()
    if not no_ssh:
<<<<<<< HEAD
        mist.io.tasks.ssh_command.delay(user.email, backend_id, machine_id, host, command)
=======
        mist.io.tasks.deploy_collectd.delay(user.email, backend_id, machine_id,
                                            ret_dict['extra_vars'])
>>>>>>> 70f44a64

    trigger_session_update(user.email, ['monitoring'])

    return ret_dict


def disable_monitoring(user, backend_id, machine_id, no_ssh=False):
    """Disable monitoring for a machine."""
    payload = {
        'action': 'disable',
        'no_ssh': True
    }
    url_scheme = "%s/backends/%s/machines/%s/monitoring"
    try:
        ret = requests.post(
            url_scheme % (config.CORE_URI, backend_id, machine_id),
            params=payload,
            headers={'Authorization': get_auth_header(user)},
            verify=config.SSL_VERIFY
        )
    except requests.exceptions.SSLError as exc:
        log.error("%r", exc)
        raise SSLError()
    if ret.status_code != 200:
        raise ServiceUnavailableError()

    ret_dict = json.loads(ret.content)
    host = ret_dict.get('host')

    if not no_ssh:
        mist.io.tasks.undeploy_collectd.delay(user.email,
                                              backend_id, machine_id)
    trigger_session_update(user.email, ['monitoring'])
<<<<<<< HEAD
    return stdout


def deploy_collectd_command(deploy_kwargs):
    """Return command that must be run to deploy collectd on a machine."""
    parts = ["%s=%s" % (key, value) for key, value in deploy_kwargs.items()]
    query = "&".join(parts)
    url = "%s/deploy_script" % config.CORE_URI
    if query:
        url += "?" + query
    command = "wget -O - %s '%s' | `command -v sudo` bash" % (
        "--no-check-certificate" if not config.SSL_VERIFY else "",
        url,
    )
    return command


def _undeploy_collectd(user, backend_id, machine_id, host):
    """Uninstall collectd from the machine and return command's output"""
    #FIXME: do not hard-code stuff!
    command = (
        "[ -f /etc/cron.d/mistio-collectd ] && `command -v sudo` rm -f /etc/cron.d/mistio-collectd || "
        "echo `command -v sudo` /opt/mistio-collectd/collectd.sh stop | bash; "
        "sleep 2; [ -f /opt/mistio-collectd/collectd.pid ] && "
        "`command -v sudo` kill -9 `cat /opt/mistio-collectd/collectd.pid`"
    )

    mist.io.tasks.ssh_command.delay(user.email, backend_id, machine_id, host, command)
=======
>>>>>>> 70f44a64


def probe(user, backend_id, machine_id, host, key_id='', ssh_user=''):
    """Ping and SSH to machine and collect various metrics."""

    if not host:
        raise RequiredParameterMissingError('host')

    # start pinging the machine in the background
    log.info("Starting ping in the background for host %s", host)
    ping = subprocess.Popen(
        ["ping", "-c", "10", "-i", "0.4", "-W", "1", "-q", host],
        stdout=subprocess.PIPE
    )
    try:
        ret = probe_ssh_only(user, backend_id, machine_id, host,
                             key_id=key_id, ssh_user=ssh_user)
    except:
        log.warning("SSH failed when probing, let's see what ping has to say.")
        ret = {}
    ping_out = ping.stdout.read()
    ping.wait()
    log.info("ping output: %s" % ping_out)
    ret.update(parse_ping(ping_out))
    return ret


def probe_ssh_only(user, backend_id, machine_id, host, key_id='', ssh_user=''):
    """Ping and SSH to machine and collect various metrics."""

    # run SSH commands
    command = (
       "echo \""
       "sudo -n uptime 2>&1|"
       "grep load|"
       "wc -l && "
       "echo -------- && "
       "uptime && "
       "echo -------- && "
       "if [ -f /proc/uptime ]; then cat /proc/uptime; "
       "else expr `date '+%s'` - `sysctl kern.boottime | sed -En 's/[^0-9]*([0-9]+).*/\\1/p'`;"
       "fi; "
       "echo -------- && "
       "if [ -f /proc/cpuinfo ]; then grep -c processor /proc/cpuinfo;"
       "else sysctl hw.ncpu | awk '{print $2}';"
       "fi;"
       "echo -------- && "
       "/sbin/ifconfig;"
       "echo --------"
       "\"|sh" # In case there is a default shell other than bash/sh (e.g. csh)
    )

    if key_id:
        log.warn('probing with key %s' % key_id)

    cmd_output = ssh_command(user, backend_id, machine_id,
                             host, command, key_id=key_id)
    cmd_output = cmd_output.replace('\r\n','').split('--------')
    log.warn(cmd_output)
    uptime_output = cmd_output[1]
    loadavg = re.split('load averages?: ', uptime_output)[1].split(', ')
    users = re.split(' users?', uptime_output)[0].split(', ')[-1].strip()
    uptime = cmd_output[2]
    cores = cmd_output[3]
    ips = re.findall('inet addr:(\S+)', cmd_output[4])
    if '127.0.0.1' in ips:
        ips.remove('127.0.0.1')
    pub_ips = find_public_ips(ips)
    priv_ips = [ip for ip in ips if ip not in pub_ips]
    return {
        'uptime': uptime,
        'loadavg': loadavg,
        'cores': cores,
        'users': users,
        'pub_ips': pub_ips,
        'priv_ips': priv_ips,
        'timestamp': time(),
    }


def ping(host):
    ping = subprocess.Popen(
        ["ping", "-c", "10", "-i", "0.4", "-W", "1", "-q", host],
        stdout=subprocess.PIPE
    )
    ping_out = ping.stdout.read()
    ping.wait()
    return parse_ping(ping_out)


def find_public_ips(ips):
    public_ips = []
    for ip in ips:
        #is_private_subnet does not check for ipv6
        try:
            if not is_private_subnet(ip):
                public_ips.append(ip)
        except:
            pass
    return public_ips


def notify_admin(title, message=""):
    """ This will only work on a multi-user setup configured to send emails """
    try:
        from mist.core.helpers import send_email
        send_email(title, message, config.NOTIFICATION_EMAIL)
    except ImportError:
        pass


def notify_user(user, title, message="", **kwargs):
    # Notify connected user via amqp
    payload = {'title': title, 'message': message}
    payload.update(kwargs)
    amqp_publish_user(user, routing_key='notify', data=payload)

    try: # Send email in multi-user env
        from mist.core.helpers import send_email
        send_email("[mist.io] %s" % title, message, user.email)
    except ImportError:
        pass


def find_metrics(user, backend_id, machine_id):
    url = "%s/backends/%s/machines/%s/metrics" % (config.CORE_URI,
                                                  backend_id, machine_id)
    headers={'Authorization': get_auth_header(user)}
    try:
        resp = requests.get(url, headers=headers, verify=config.SSL_VERIFY)
    except requests.exceptions.SSLError as exc:
        raise SSLError()
    except Exception as exc:
        log.error("Exception requesting find_metrics: %r", exc)
        raise ServiceUnavailableError()
    if not resp.ok:
        log.error("Error in find_metrics %d:%s", resp.status_code, resp.text)
        raise ServiceUnavailableError(resp.text)
    return resp.json()


def assoc_metric(user, backend_id, machine_id, metric_id):
    url = "%s/backends/%s/machines/%s/metrics" % (config.CORE_URI,
                                                  backend_id, machine_id)
    try:
        resp = requests.put(url,
                            headers={'Authorization': get_auth_header(user)},
                            params={'metric_id': metric_id},
                            verify=config.SSL_VERIFY)
    except requests.exceptions.SSLError as exc:
        raise SSLError()
    except Exception as exc:
        log.error("Exception requesting assoc_metric: %r", exc)
        raise ServiceUnavailableError()
    if not resp.ok:
        log.error("Error in assoc_metric %d:%s", resp.status_code, resp.text)
        raise ServiceUnavailableError(resp.text)
    trigger_session_update(user.email, [])


def disassoc_metric(user, backend_id, machine_id, metric_id):
    url = "%s/backends/%s/machines/%s/metrics" % (config.CORE_URI,
                                                  backend_id, machine_id)
    try:
        resp = requests.delete(url,
                               headers={'Authorization': get_auth_header(user)},
                               params={'metric_id': metric_id},
                               verify=config.SSL_VERIFY)
    except requests.exceptions.SSLError as exc:
        raise SSLError()
    except Exception as exc:
        log.error("Exception requesting disassoc_metric: %r", exc)
        raise ServiceUnavailableError()
    if not resp.ok:
        log.error("Error in disassoc_metric %d:%s", resp.status_code, resp.text)
        raise ServiceUnavailableError(resp.text)
    trigger_session_update(user.email, [])


def update_metric(user, metric_id, name=None, unit=None,
                  backend_id=None, machine_id=None):
    url = "%s/metrics/%s" % (config.CORE_URI, metric_id)
    headers={'Authorization': get_auth_header(user)}
    params = {
        'name': name,
        'unit': unit,
        'backend_id': backend_id,
        'machine_id': machine_id,
    }
    try:
        resp = requests.put(url, headers=headers, params=params,
                            verify=config.SSL_VERIFY)
    except requests.exceptions.SSLError as exc:
        raise SSLError()
    except Exception as exc:
        log.error("Exception updating metric: %r", exc)
        raise ServiceUnavailableError()
    if not resp.ok:
        log.error("Error updating metric %d:%s", resp.status_code, resp.text)
        raise BadRequestError(resp.text)
    trigger_session_update(user.email, [])


def deploy_python_plugin(user, backend_id, machine_id, plugin_id,
                         value_type, read_function, host):
    # Sanity checks
    if not plugin_id:
        raise RequiredParameterMissingError('plugin_id')
    if not value_type:
        raise RequiredParameterMissingError('value_type')
    if not read_function:
        raise RequiredParameterMissingError('read_function')
    if not host:
        raise RequiredParameterMissingError('host')
    chars = [chr(ord('a') + i) for i in range(26)] + list('0123456789_')
    for c in plugin_id:
        if c not in chars:
            raise BadRequestError("Invalid plugin_id '%s'.plugin_id can only "
                                  "lower case chars, numeric digits and"
                                  "underscores" % plugin_id)
    if plugin_id.startswith('_') or plugin_id.endswith('_'):
        raise BadRequestError("Invalid plugin_id '%s'. plugin_id can't start "
                              "or end with an underscore." % plugin_id)
    if value_type not in ('gauge', 'derive'):
        raise BadRequestError("Invalid value_type '%s'. Must be 'gauge' or "
                              "'derive'." % value_type)

    # Iniatilize SSH connection
    shell = Shell(host)
    key_id, ssh_user = shell.autoconfigure(user, backend_id, machine_id)
    sftp = shell.ssh.open_sftp()

    tmp_dir = "/tmp/mist-python-plugin-%d" % random.randrange(2 ** 20)
    retval, stdout = shell.command(
"""
sudo=$(command -v sudo)
mkdir -p %s
cd /opt/mistio-collectd/
$sudo mkdir -p plugins/mist-python/
$sudo chown -R root plugins/mist-python/
""" % tmp_dir
    )

    # Test read function
    test_code = """
import time

from %s_read import *

for i in range(3):
    val = read()
    if val is not None and not isinstance(val, (int, float)):
        raise Exception("read() must return a single int or float "
                        "(or None to not submit any sample to collectd)")
    time.sleep(1)
print("READ FUNCTION TEST PASSED")
    """ % plugin_id

    sftp.putfo(StringIO(read_function), "%s/%s_read.py" % (tmp_dir, plugin_id))
    sftp.putfo(StringIO(test_code), "%s/test.py" % tmp_dir)

    retval, test_out = shell.command("$(command -v sudo) python %s/test.py" % tmp_dir)
    stdout += test_out

    if not test_out.strip().endswith("READ FUNCTION TEST PASSED"):
        stdout += "\nERROR DEPLOYING PLUGIN\n"
        raise BadRequestError(stdout)

    # Generate plugin script
    plugin = """# Generated by mist.io web ui

import collectd

%(read_function)s

def read_callback():
    val = read()
    if val is None:
        return
    vl = collectd.Values(type="%(value_type)s")
    vl.plugin = "mist.python"
    vl.plugin_instance = "%(plugin_instance)s"
    vl.dispatch(values=[val])

collectd.register_read(read_callback)
""" % {'read_function': read_function,
       'value_type': value_type,
       'plugin_instance': plugin_id}

    sftp.putfo(StringIO(plugin), "%s/%s.py" % (tmp_dir, plugin_id))
    retval, cmd_out = shell.command("""
cd /opt/mistio-collectd/
$(command -v sudo) mv %s/%s.py plugins/mist-python/
$(command -v sudo) chown -R root plugins/mist-python/
""" % (tmp_dir, plugin_id)
    )

    stdout += cmd_out

    # Prepare collectd.conf
    script = """
sudo=$(command -v sudo)
cd /opt/mistio-collectd/

if ! grep '^Include.*plugins/mist-python' collectd.conf; then
    echo "Adding Include line in collectd.conf for plugins/mist-python/include.conf"
    $sudo su -c 'echo Include \\"/opt/mistio-collectd/plugins/mist-python/include.conf\\" >> collectd.conf'
else
    echo "plugins/mist-python/include.conf is already included in collectd.conf"
fi
if [ ! -f plugins/mist-python/include.conf ]; then
    echo "Generating plugins/mist-python/include.conf"
    $sudo su -c 'echo -e "# Do not edit this file, unless you are looking for trouble.\n\n<LoadPlugin python>\n    Globals true\n</LoadPlugin>\n\n\n<Plugin python>\n    ModulePath \\"/opt/mistio-collectd/plugins/mist-python/\\"\n    LogTraces true\n    Interactive false\n</Plugin>\n" > plugins/mist-python/include.conf'
else
    echo "plugins/mist-python/include.conf already exists, continuing"
fi

echo "Adding Import line for plugin in plugins/mist-python/include.conf"
if ! grep '^ *Import %(plugin_id)s *$' plugins/mist-python/include.conf; then
    $sudo cp plugins/mist-python/include.conf plugins/mist-python/include.conf.backup
    $sudo sed -i 's/^<\/Plugin>$/    Import %(plugin_id)s\\n<\/Plugin>/' plugins/mist-python/include.conf
    echo "Checking that python plugin is available"
    if $sudo /usr/bin/collectd -C /opt/mistio-collectd/collectd.conf -t 2>&1 | grep 'Could not find plugin python'; then
        echo "WARNING: collectd python plugin is not installed, will attempt to install it"
        zypper in -y collectd-plugin-python
        if $sudo /usr/bin/collectd -C /opt/mistio-collectd/collectd.conf -t 2>&1 | grep 'Could not find plugin python'; then
            echo "Install collectd-plugin-python failed"
            $sudo cp plugins/mist-python/include.conf.backup plugins/mist-python/include.conf
            echo "ERROR DEPLOYING PLUGIN"
        fi
    fi
    echo "Restarting collectd"
    $sudo /opt/mistio-collectd/collectd.sh restart
    sleep 2
    if ! $sudo /opt/mistio-collectd/collectd.sh status; then
        echo "Restarting collectd failed, restoring include.conf"
        $sudo cp plugins/mist-python/include.conf.backup plugins/mist-python/include.conf
        $sudo /opt/mistio-collectd/collectd.sh restart
        echo "ERROR DEPLOYING PLUGIN"
    fi
else
    echo "Plugin already imported in include.conf"
fi
$sudo rm -rf %(tmp_dir)s
""" % {'plugin_id': plugin_id, 'tmp_dir': tmp_dir}

    retval, cmd_out = shell.command(script)
    stdout += cmd_out
    if stdout.strip().endswith("ERROR DEPLOYING PLUGIN"):
        raise BadRequestError(stdout)

    shell.disconnect()

    parts = ["mist", "python"]  # strip duplicates (bucky also does this)
    for part in plugin_id.split("."):
        if part != parts[-1]:
            parts.append(part)
    ## parts.append(value_type)  # not needed since MistPythonConverter in bucky
    metric_id = ".".join(parts)

    return {'metric_id': metric_id, 'stdout': stdout}


def undeploy_python_plugin(user, backend_id, machine_id, plugin_id, host):

    # Sanity checks
    if not plugin_id:
        raise RequiredParameterMissingError('plugin_id')
    if not host:
        raise RequiredParameterMissingError('host')

    # Iniatilize SSH connection
    shell = Shell(host)
    key_id, ssh_user = shell.autoconfigure(user, backend_id, machine_id)

    # Prepare collectd.conf
    script = """
sudo=$(command -v sudo)
cd /opt/mistio-collectd/

echo "Removing Include line for plugin conf from plugins/mist-python/include.conf"
$sudo grep -v 'Import %(plugin_id)s$' plugins/mist-python/include.conf > /tmp/include.conf
$sudo mv /tmp/include.conf plugins/mist-python/include.conf

echo "Restarting collectd"
$sudo /opt/mistio-collectd/collectd.sh restart
""" % {'plugin_id': plugin_id}

    retval, stdout = shell.command(script)

    shell.disconnect()

    return {'metric_id': None, 'stdout': stdout}


def get_stats(user, backend_id, machine_id, start, stop, step):
    try:
        resp = requests.get(
            "%s/backends/%s/machines/%s/stats" % (config.CORE_URI,
                                                  backend_id, machine_id),
            params={'start': start, 'stop': stop, 'step': step, 'v': 2},
            headers={'Authorization': get_auth_header(user)},
            verify=config.SSL_VERIFY
        )
    except requests.exceptions.SSLError as exc:
        log.error("%r", exc)
        raise SSLError()
    if resp.status_code == 200:
        return resp.json()
    else:
        log.error("Error getting stats %d:%s", resp.status_code, resp.text)
        raise ServiceUnavailableError(resp.text)


def run_playbook(user, backend_id, machine_id, playbook_path, extra_vars=None,
                 force_handlers=False, debug=False):
    if not extra_vars:
        extra_vars = None
    ret_dict = {
        'success': False,
        'started_at': time(),
        'finished_at': 0,
        'stdout': '',
        'error_msg': '',
        'inventory': '',
        'stats': {},
    }
    inventory = mist.io.inventory.MistInventory(user,
                                                [(backend_id, machine_id)])
    if len(inventory.hosts) != 1:
        log.error("Expected 1 host, found %s", inventory.hosts)
        ret_dict['error_msg'] = "Expected 1 host, found %s" % inventory.hosts
        ret_dict['finished_at'] = time()
        return ret_dict
    machine_name = inventory.hosts.keys()[0]
    log_prefix = "Running playbook '%s' on machine '%s'" % (playbook_path,
                                                            machine_name)
    files = inventory.export(include_localhost=False)
    ret_dict['inventory'] = files['inventory']
    tmp_dir = tempfile.mkdtemp()
    old_dir = os.getcwd()
    os.chdir(tmp_dir)
    try:
        log.debug("%s: Saving inventory files", log_prefix)
        os.mkdir('id_rsa')
        for name, data in files.items():
            with open(name, 'w') as f:
                f.write(data)
        for name in os.listdir('id_rsa'):
            os.chmod('id_rsa/%s' % name, 0600)
        log.debug("%s: Inventory files ready", log_prefix)

        playbook_path = '%s/%s' % (old_dir, playbook_path)
        ansible_hosts_path = 'inventory'
        # extra_vars['host_key_checking'] = False

        ansible.utils.VERBOSITY = 4 if debug else 0
        ansible.constants.HOST_KEY_CHECKING = False
        ansible.constants.ANSIBLE_NOCOWS = True
        stats = ansible.callbacks.AggregateStats()
        playbook_cb = ansible.callbacks.PlaybookCallbacks(
            verbose=ansible.utils.VERBOSITY
        )
        runner_cb = ansible.callbacks.PlaybookRunnerCallbacks(
            stats, verbose=ansible.utils.VERBOSITY
        )
        log.error(old_dir)
        log.error(tmp_dir)
        log.error(extra_vars)
        log.error(playbook_path)
        capture = StdStreamCapture(pass_through=debug)
        try:
            playbook = ansible.playbook.PlayBook(
                playbook=playbook_path,
                host_list=ansible_hosts_path,
                callbacks=playbook_cb,
                runner_callbacks=runner_cb,
                stats=stats,
                extra_vars=extra_vars,
                force_handlers=force_handlers,
            )
            result = playbook.run()
        except Exception as exc:
            log.error("%s: Error %r", log_prefix, exc)
            ret_dict['error_msg'] = repr(exc)
        finally:
            ret_dict['finished_at'] = time()
            ret_dict['stdout'] = capture.close()
        if ret_dict['error_msg']:
            return ret_dict
        log.debug("%s: Ansible result = %s", log_prefix, result)
        mresult = result[machine_name]
        ret_dict['stats'] = mresult
        if mresult['failures'] or mresult['unreachable']:
            log.error("%s: Ansible run failed: %s", log_prefix, mresult)
            return ret_dict
        log.info("%s: Ansible run succeeded: %s", log_prefix, mresult)
        ret_dict['success'] = True
        return ret_dict
    finally:
        os.chdir(old_dir)
        if not debug:
            shutil.rmtree(tmp_dir)


def deploy_collectd(user, backend_id, machine_id, extra_vars):
    return run_playbook(
        user, backend_id, machine_id,
        playbook_path='src/deploy_collectd/ansible/enable.yml',
        extra_vars=extra_vars,
        force_handlers=True,
        debug=True
    )


def undeploy_collectd(user, backend_id, machine_id):
    return run_playbook(
        user, backend_id, machine_id,
        playbook_path='src/deploy_collectd/ansible/disable.yml',
        force_handlers=True,
        debug=True
    )


def get_deploy_collectd_manual_command(uuid, password, monitor):
    url = "https://github.com/mistio/deploy_collectd/raw/master/local_run.py"
    cmd = "wget -O - %s | sudo python - %s %s" % (url, uuid, password)
    if monitor != 'monitor1.mist.io':
        cmd += " -m %s" % monitor
    return cmd<|MERGE_RESOLUTION|>--- conflicted
+++ resolved
@@ -47,10 +47,8 @@
 from mist.io.helpers import StdStreamCapture
 
 import mist.io.tasks
-<<<<<<< HEAD
-=======
 import mist.io.inventory
->>>>>>> 70f44a64
+
 
 ## # add curl ca-bundle default path to prevent libcloud certificate error
 import libcloud.security
@@ -767,11 +765,7 @@
                                          size, location)
     elif conn.type in [Provider.OPENSTACK]:
         node = _create_machine_openstack(conn, private_key, public_key,
-<<<<<<< HEAD
-                                         machine_name, image, size, location)
-=======
                                          machine_name, image, size, location, networks)
->>>>>>> 70f44a64
     elif conn.type is Provider.HPCLOUD:
         node = _create_machine_hpcloud(conn, private_key, public_key,
                                        machine_name, image, size, location)
@@ -814,7 +808,6 @@
     else:
         raise BadRequestError("Provider unknown.")
 
-<<<<<<< HEAD
     if conn.type == Provider.AZURE:
         #we have the username
         associate_key(user, key_id, backend_id, node.id,
@@ -832,13 +825,6 @@
         if script or monitoring:
             mist.io.tasks.post_deploy_steps.delay(user.email, backend_id, node.id,
                                       monitoring, script, key_id)
-=======
-    associate_key(user, key_id, backend_id, node.id, port=ssh_port)
-
-    if script or monitoring:
-        mist.io.tasks.post_deploy_steps.delay(user.email, backend_id, node.id,
-                                              monitoring, script, key_id)
->>>>>>> 70f44a64
 
     return {'id': node.id,
             'name': node.name,
@@ -1214,7 +1200,6 @@
         return node
 
 
-<<<<<<< HEAD
 def _create_machine_azure(conn, key_name, private_key, public_key,
                                   machine_name, image, size, location, cloud_service_name):
     """Create a machine Azure.
@@ -1239,8 +1224,6 @@
         return node
 
 
-=======
->>>>>>> 70f44a64
 def _create_machine_gce(conn, key_name, private_key, public_key, machine_name,
                         image, size, location):
     """Create a machine in GCE.
@@ -1754,12 +1737,7 @@
 
 def list_networks(user, backend_id):
     """List networks from each backend.
-<<<<<<< HEAD
-
-    Currently NephoScale is supported. For other providers
-=======
     Currently NephoScale and Openstack networks are supported. For other providers
->>>>>>> 70f44a64
     this returns an empty list
 
     """
@@ -2091,12 +2069,8 @@
 
     ret_dict = resp.json()
     if not no_ssh:
-<<<<<<< HEAD
-        mist.io.tasks.ssh_command.delay(user.email, backend_id, machine_id, host, command)
-=======
         mist.io.tasks.deploy_collectd.delay(user.email, backend_id, machine_id,
                                             ret_dict['extra_vars'])
->>>>>>> 70f44a64
 
     trigger_session_update(user.email, ['monitoring'])
 
@@ -2130,37 +2104,6 @@
         mist.io.tasks.undeploy_collectd.delay(user.email,
                                               backend_id, machine_id)
     trigger_session_update(user.email, ['monitoring'])
-<<<<<<< HEAD
-    return stdout
-
-
-def deploy_collectd_command(deploy_kwargs):
-    """Return command that must be run to deploy collectd on a machine."""
-    parts = ["%s=%s" % (key, value) for key, value in deploy_kwargs.items()]
-    query = "&".join(parts)
-    url = "%s/deploy_script" % config.CORE_URI
-    if query:
-        url += "?" + query
-    command = "wget -O - %s '%s' | `command -v sudo` bash" % (
-        "--no-check-certificate" if not config.SSL_VERIFY else "",
-        url,
-    )
-    return command
-
-
-def _undeploy_collectd(user, backend_id, machine_id, host):
-    """Uninstall collectd from the machine and return command's output"""
-    #FIXME: do not hard-code stuff!
-    command = (
-        "[ -f /etc/cron.d/mistio-collectd ] && `command -v sudo` rm -f /etc/cron.d/mistio-collectd || "
-        "echo `command -v sudo` /opt/mistio-collectd/collectd.sh stop | bash; "
-        "sleep 2; [ -f /opt/mistio-collectd/collectd.pid ] && "
-        "`command -v sudo` kill -9 `cat /opt/mistio-collectd/collectd.pid`"
-    )
-
-    mist.io.tasks.ssh_command.delay(user.email, backend_id, machine_id, host, command)
-=======
->>>>>>> 70f44a64
 
 
 def probe(user, backend_id, machine_id, host, key_id='', ssh_user=''):
