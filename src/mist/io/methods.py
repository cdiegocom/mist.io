--- conflicted
+++ resolved
@@ -800,13 +800,8 @@
     associate_key(user, key_id, backend_id, node.id, port=ssh_port)
 
     if script or monitoring:
-<<<<<<< HEAD
-        tasks.post_deploy_steps.delay(user.email, backend_id, node.id,
-                                      monitoring, script, key_id)
-=======
         mist.io.tasks.post_deploy_steps.delay(user.email, backend_id, node.id,
                                               monitoring, script, key_id)
->>>>>>> 87f0a86a
 
     return {'id': node.id,
             'name': node.name,
