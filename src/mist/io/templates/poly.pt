<!DOCTYPE html>
<html xmlns:tal="http://xml.zope.org/namespaces/tal">

<head>
    <meta charset="utf-8">
    <meta content='True' name='HandheldFriendly' />
    <meta name="viewport" content="width=device-width, initial-scale=1">
    <title>${project} - govern the clouds</title>
    <link rel="apple-touch-icon" sizes="57x57" href="/resources/images/favicons/apple-touch-icon-57x57.png">
    <link rel="apple-touch-icon" sizes="60x60" href="/resources/images/favicons/apple-touch-icon-60x60.png">
    <link rel="apple-touch-icon" sizes="72x72" href="/resources/images/favicons/apple-touch-icon-72x72.png">
    <link rel="apple-touch-icon" sizes="76x76" href="/resources/images/favicons/apple-touch-icon-76x76.png">
    <link rel="apple-touch-icon" sizes="114x114" href="/resources/images/favicons/apple-touch-icon-114x114.png">
    <link rel="apple-touch-icon" sizes="120x120" href="/resources/images/favicons/apple-touch-icon-120x120.png">
    <link rel="apple-touch-icon" sizes="144x144" href="/resources/images/favicons/apple-touch-icon-144x144.png">
    <link rel="apple-touch-icon" sizes="152x152" href="/resources/images/favicons/apple-touch-icon-152x152.png">
    <link rel="apple-touch-icon" sizes="180x180" href="/resources/images/favicons/apple-touch-icon-180x180.png">
    <link rel="icon" type="image/png" href="/resources/images/favicons/favicon-32x32.png" sizes="32x32">
    <link rel="icon" type="image/png" href="/resources/images/favicons/favicon-194x194.png" sizes="194x194">
    <link rel="icon" type="image/png" href="/resources/images/favicons/favicon-96x96.png" sizes="96x96">
    <link rel="icon" type="image/png" href="/resources/images/favicons/android-chrome-192x192.png" sizes="192x192">
    <link rel="icon" type="image/png" href="/resources/images/favicons/favicon-16x16.png" sizes="16x16">
    <link rel="manifest" href="/resources/images/favicons/manifest.json">
    <meta name="msapplication-TileColor" content="#ffffff">
    <meta name="msapplication-TileImage" content="/resources/images/favicons/mstile-144x144.png">
    <meta name="theme-color" content="#ffffff">

    <script tal:content="string: var IS_CORE=${is_core}" />
    <script tal:content="string: var URL_PREFIX=${core_uri}" />
    <script tal:content="string: var AUTH=${auth}" />
    <script tal:content="string: var JS_BUILD=${js_build}" />
    <script tal:content="string: var SUPPORTED_PROVIDERS=${supported_providers}" />
    <script tal:content="string: var LOGLEVEL=${js_log_level}" />
    <script tal:content="string: var EMAIL=${email}" />
    <script tal:content="string: var FIRST_NAME=${first_name}" />
    <script tal:content="string: var LAST_NAME=${last_name}" />
    <script tal:content="string: var COUNTRY=${country}" />
    <script tal:content="string: var NUMBER_OF_SERVERS=${number_of_servers}" />
    <script tal:content="string: var NUMBER_OF_PEOPLE=${number_of_people}" />
    <script tal:content="string: var COMPANY_NAME=${company_name}" />
    <script tal:content="string: var HAS_PASS=${has_pass}" />
    <script tal:content="string: var CSRF_TOKEN=${csrf_token}" />
    <script tal:content="string: var BETA_FEATURES=${beta_features}" />
<<<<<<< HEAD
    <script tal:content="string: var ORGANIZATION=${organization}" />
    <script tal:content="string: var ORGS=${orgs|'{}'}" />
    <script tal:content="string: var CAN_CREATE_ORG=${can_create_org|False}" />
=======
    <script tal:content="string: var PLANS=${plans}" />
    <script tal:content="string: var CURRENT_PLAN=${current_plan}" />
    <script tal:content="string: var USER_PLANS=${user_plans}" />
    <script tal:content="string: var PROMO_CODES=${promo_codes}" />
>>>>>>> bd09b540

    <link rel="stylesheet" href="/styles/main.css" inline>
    <link rel="stylesheet" href="/styles/grid.css" inline>

    <script>
        // setup Polymer options
        window.Polymer = {lazyRegister: true};

        // load webcomponents polyfills
        (function() {
          if ('registerElement' in document
              && 'import' in document.createElement('link')
              && 'content' in document.createElement('template')) {
            // browser has web components
          } else {
            // polyfill web components
            var e = document.createElement('script');
            e.src = '/bower_components/webcomponentsjs/webcomponents-lite.min.js';
            document.head.appendChild(e);
          }
        })();

        // load pre-caching service worker
        if ('serviceWorker' in navigator) {
          window.addEventListener('load', function() {
            navigator.serviceWorker.register('/elements/service-worker.js');
          });
        }
    </script>
    <!--script src="/bower_components/webcomponentsjs/webcomponents-lite.js" inline></script-->
    <script src="/resources/dist/yamljs/dist/yaml.min.js" inline></script>
    <!-- will be replaced with /elements/elements.build.html -->
<<<<<<< HEAD
    <link rel="import" href="/elements/elements.html">
=======
    <link rel="import" href="/elements/app-main/app-main.html">
>>>>>>> bd09b540
    <!-- endreplace-->

    <link rel="stylesheet" href="//fonts.googleapis.com/css?family=Roboto:900">

    <!-- For shared styles, shared-styles.html import in elements.html -->
    <style is="custom-style" include="shared-styles"></style>

    <script tal:condition="google_analytics_id" tal:define="ANALYTICS_ID string:${google_analytics_id};
                                                            USER_GA_ID string:${user_ga_id|nothing}">
      (function(i,s,o,g,r,a,m){i['GoogleAnalyticsObject']=r;i[r]=i[r]||function(){
      (i[r].q=i[r].q||[]).push(arguments)},i[r].l=1*new Date();a=s.createElement(o),
      m=s.getElementsByTagName(o)[0];a.async=1;a.src=g;m.parentNode.insertBefore(a,m)
      })(window,document,'script','//www.google-analytics.com/analytics.js','ga');

      ga('create', '${ANALYTICS_ID}', { 'userId': '${USER_GA_ID}'});
      ga('require', 'linkid', 'linkid.js');
      ga('require', 'displayfeatures');
      ga('send', 'pageview');
    </script>
</head>
<body id="app" class="fullbleed" unresolved>
  <app-main></app-main>

  <!-- Shell calibration element -->
  <div id="font-test"></div>
</body>

</html><|MERGE_RESOLUTION|>--- conflicted
+++ resolved
@@ -41,16 +41,13 @@
     <script tal:content="string: var HAS_PASS=${has_pass}" />
     <script tal:content="string: var CSRF_TOKEN=${csrf_token}" />
     <script tal:content="string: var BETA_FEATURES=${beta_features}" />
-<<<<<<< HEAD
     <script tal:content="string: var ORGANIZATION=${organization}" />
     <script tal:content="string: var ORGS=${orgs|'{}'}" />
     <script tal:content="string: var CAN_CREATE_ORG=${can_create_org|False}" />
-=======
     <script tal:content="string: var PLANS=${plans}" />
     <script tal:content="string: var CURRENT_PLAN=${current_plan}" />
     <script tal:content="string: var USER_PLANS=${user_plans}" />
     <script tal:content="string: var PROMO_CODES=${promo_codes}" />
->>>>>>> bd09b540
 
     <link rel="stylesheet" href="/styles/main.css" inline>
     <link rel="stylesheet" href="/styles/grid.css" inline>
@@ -83,11 +80,7 @@
     <!--script src="/bower_components/webcomponentsjs/webcomponents-lite.js" inline></script-->
     <script src="/resources/dist/yamljs/dist/yaml.min.js" inline></script>
     <!-- will be replaced with /elements/elements.build.html -->
-<<<<<<< HEAD
-    <link rel="import" href="/elements/elements.html">
-=======
     <link rel="import" href="/elements/app-main/app-main.html">
->>>>>>> bd09b540
     <!-- endreplace-->
 
     <link rel="stylesheet" href="//fonts.googleapis.com/css?family=Roboto:900">
