--- conflicted
+++ resolved
@@ -27,11 +27,7 @@
     | SoftLayer             | SOFTLAYER    |
     | EC2                   | EC2          |
     | NephoScale            | NEPHOSCALE   |
-<<<<<<< HEAD
-#    | Linode                | LINODE       |
-=======
     | Linode                | LINODE       |
->>>>>>> 481e5b12
 #    | Packet.net            | PACKET       |
 #    | VMware vCloud         | VMWARE       |
 #    | Indonesian Cloud      | INDONESIAN   |
