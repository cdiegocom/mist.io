"""mist.io.views

Here we define the HTTP API of the app. The view functions here are
responsible for taking parameters from the web requests, passing them on to
functions defined in methods and properly formatting the output. This is the
only source file where we import things from pyramid. View functions should
only check that all required params are provided. Any further checking should
be performed inside the corresponding method functions.

"""

from datetime import datetime

import traceback
import requests
import json

from pyramid.response import Response

try:
    from mist.core import config
    from mist.core.helpers import user_from_request
    from mist.core.helpers import view_config
except ImportError:
    from mist.io import config
    from mist.io.helpers import user_from_request
    from pyramid.view import view_config

from mist.io import methods
from mist.io.model import Keypair
from mist.io.shell import Shell
import mist.io.exceptions as exceptions
from mist.io.exceptions import *

from mist.io.helpers import get_auth_header, params_from_request
from mist.io.helpers import trigger_session_update

import logging
logging.basicConfig(level=config.PY_LOG_LEVEL,
                    format=config.PY_LOG_FORMAT,
                    datefmt=config.PY_LOG_FORMAT_DATE)
log = logging.getLogger(__name__)

OK = Response("OK", 200)


@view_config(context=Exception)
def exception_handler_mist(exc, request):
    """Here we catch exceptions and transform them to proper http responses

    This is a special pyramid view that gets triggered whenever an exception
    is raised from any other view. It catches all exceptions exc where
    isinstance(exc, context) is True.

    """

    # non-mist exceptions. that shouldn't happen! never!
    if not isinstance(exc, exceptions.MistError):
        trace = traceback.format_exc()
        log.critical("Uncaught non-mist exception? WTF!\n%s", trace)
        return Response("Internal Server Error", 500)

    # mist exceptions are ok.
    log.info("MistError: %r", exc)

    # translate it to HTTP response based on http_code attribute
    return Response(str(exc), exc.http_code)


@view_config(context='pyramid.httpexceptions.HTTPNotFound',
             renderer='templates/404.pt')
def not_found(self, request):
    request.response.status = 404
    return {}


@view_config(route_name='home', request_method='GET',
             renderer='templates/home.pt')
def home(request):
    """Home page view"""
    user = user_from_request(request)
    return {
        'project': 'mist.io',
        'email': json.dumps(user.email),
        'first_name': json.dumps(""),
        'last_name': json.dumps(""),
        'supported_providers': json.dumps(config.SUPPORTED_PROVIDERS_V_2),
        'core_uri': json.dumps(config.CORE_URI),
        'auth': json.dumps(bool(user.mist_api_token)),
        'js_build': json.dumps(config.JS_BUILD),
        'css_build': config.CSS_BUILD,
        'js_log_level': json.dumps(config.JS_LOG_LEVEL),
        'google_analytics_id': config.GOOGLE_ANALYTICS_ID,
        'is_core': json.dumps(False),
        'csrf_token': json.dumps(""),
        'beta_features': json.dumps(False),
        'last_build': config.LAST_BUILD
    }


@view_config(route_name="check_auth", request_method='POST', renderer="json")
def check_auth(request):
    """Check on the mist.core service if authenticated"""

    params = params_from_request(request)
    email = params.get('email', '').lower()
    password = params.get('password', '')

    payload = {'email': email, 'password': password}
    try:
        ret = requests.post(config.CORE_URI + '/auth', params=payload,
                            verify=config.SSL_VERIFY)
    except requests.exceptions.SSLError as exc:
        log.error("%r", exc)
        raise SSLError()
    if ret.status_code == 200:
        ret_dict = json.loads(ret.content)
        user = user_from_request(request)
        with user.lock_n_load():
            user.email = email
            user.mist_api_token = ret_dict.pop('mist_api_token', '')
            user.save()
        log.info("succesfully check_authed")
        return ret_dict
    else:
        log.error("Couldn't check_auth to mist.io: %r", ret)
        raise UnauthorizedError()


@view_config(route_name='account', request_method='POST', renderer='json')
def update_user_settings(request):
    """try free plan, by communicating to the mist.core service"""

    params = params_from_request(request)
    action = params.get('action', '').lower()
    plan = params.get('plan', '')
    name = params.get('name', '')
    company_name = params.get('company_name', '')
    country = params.get('country', '')
    number_of_servers = params.get('number_of_servers', '')
    number_of_people = params.get('number_of_people', '')

    user = user_from_request(request)

    payload = {'action': action,
               'plan': plan,
               'name': name,
               'company_name': company_name,
               'country': country,
               'number_of_servers': number_of_servers,
               'number_of_people': number_of_people}

    try:
        ret = requests.post(config.CORE_URI + '/account',
                            params=payload,
                            headers={'Authorization': get_auth_header(user)},
                            verify=config.SSL_VERIFY)
    except requests.exceptions.SSLError as exc:
        log.error("%r", exc)
        raise SSLError()
    if ret.status_code == 200:
        ret = json.loads(ret.content)
        return ret
    else:
        raise UnauthorizedError()


@view_config(route_name='clouds', request_method='GET', renderer='json')
def list_clouds(request):
    """Gets the available clouds.

    .. note:: Currently, this is only used by the cloud controller in js.

    """

    user = user_from_request(request)
    return methods.list_clouds(user)


<<<<<<< HEAD
@view_config(route_name='clouds', request_method='POST', renderer='json')
def add_cloud(request):
    """Adds a new cloud."""

    params = request.json_body
=======
@view_config(route_name='backends', request_method='POST', renderer='json')
def add_backend(request):
    """Adds a new backend."""
    params = params_from_request(request)
>>>>>>> 3736dfc1
    # remove spaces from start/end of string fields that are often included
    # when pasting keys, preventing thus succesfull connection with the
    # cloud
    for key in params.keys():
        if type(params[key]) in [unicode, str]:
            params[key] = params[key].rstrip().lstrip()

    api_version = request.headers.get('Api-Version', 1)
    title = params.get('title', '')
    provider = params.get('provider', '')

    if not provider:
        raise RequiredParameterMissingError('provider')

    user = user_from_request(request)

    monitoring = None
    if int(api_version) == 2:
        ret = methods.add_cloud_v_2(user, title, provider, params)
        cloud_id = ret['cloud_id']
        monitoring = ret.get('monitoring')
    else:
        apikey = params.get('apikey', '')
        apisecret = params.get('apisecret', '')
        apiurl = params.get('apiurl') or ''  # fixes weird issue w/ none value
        tenant_name = params.get('tenant_name', '')
        # following params are for baremetal
        machine_hostname = params.get('machine_ip', '')
        machine_key = params.get('machine_key', '')
        machine_user = params.get('machine_user', '')
        remove_on_error = params.get('remove_on_error', True)
        try:
            docker_port = int(params.get('docker_port', 4243))
        except:
            docker_port = 4243
        try:
            ssh_port = int(params.get('machine_port', 22))
        except:
            ssh_port = 22
        region = params.get('region', '')
        compute_endpoint = params.get('compute_endpoint', '')
        # TODO: check if all necessary information was provided in the request

        cloud_id = methods.add_cloud(
            user, title, provider, apikey, apisecret, apiurl,
            tenant_name=tenant_name,
            machine_hostname=machine_hostname, machine_key=machine_key,
            machine_user=machine_user, region=region,
            compute_endpoint=compute_endpoint, port=ssh_port,
            docker_port=docker_port,
            remove_on_error=remove_on_error,
        )

    cloud = user.clouds[cloud_id]
    ret = {
        'index': len(user.clouds) - 1,
        'id': cloud_id,
        'apikey': cloud.apikey,
        'apiurl': cloud.apiurl,
        'tenant_name': cloud.tenant_name,
        'title': cloud.title,
        'provider': cloud.provider,
        'poll_interval': cloud.poll_interval,
        'region': cloud.region,
        'status': 'off',
        'enabled': cloud.enabled,
    }
    if monitoring:
        ret['monitoring'] = monitoring
    return ret


@view_config(route_name='cloud_action', request_method='DELETE')
def delete_cloud(request):
    """Deletes a cloud.

    .. note:: It assumes the user may re-add it later so it does not remove
              any key associations.

    """

    cloud_id = request.matchdict['cloud']
    user = user_from_request(request)
    methods.delete_cloud(user, cloud_id)
    return OK


@view_config(route_name='cloud_action', request_method='PUT')
def rename_cloud(request):
    """Renames a cloud."""

<<<<<<< HEAD
    cloud_id = request.matchdict['cloud']
    new_name = request.json_body.get('new_name', '')
=======
    backend_id = request.matchdict['backend']
    params = params_from_request(request)
    new_name = params.get('new_name', '')
>>>>>>> 3736dfc1
    if not new_name:
        raise RequiredParameterMissingError('new_name')

    user = user_from_request(request)
    methods.rename_cloud(user, cloud_id, new_name)
    return OK


<<<<<<< HEAD
@view_config(route_name='cloud_action', request_method='POST')
def toggle_cloud(request):
    cloud_id = request.matchdict['cloud']
    new_state = request.json_body.get('new_state', '')
=======
@view_config(route_name='backend_action', request_method='POST')
def toggle_backend(request):
    backend_id = request.matchdict['backend']
    params = params_from_request(request)
    new_state = params.get('new_state', '')
>>>>>>> 3736dfc1
    if not new_state:
        raise RequiredParameterMissingError('new_state')

    if new_state != "1" and new_state != "0":
        raise BadRequestError('Invalid cloud state')

    user = user_from_request(request)
    if cloud_id not in user.clouds:
        raise CloudNotFoundError()
    with user.lock_n_load():
        user.clouds[cloud_id].enabled = bool(int(new_state))
        user.save()
    trigger_session_update(user.email, ['clouds'])
    return OK


@view_config(route_name='keys', request_method='GET', renderer='json')
def list_keys(request):
    """List keys.

    List all key pairs that are configured on this server. Only the public
    keys are returned.

    """
    user = user_from_request(request)
    return methods.list_keys(user)


@view_config(route_name='keys', request_method='PUT', renderer='json')
def add_key(request):
    params = params_from_request(request)
    key_id = params.get('id', '')
    private_key = params.get('priv', '')

    user = user_from_request(request)
    key_id = methods.add_key(user, key_id, private_key)

    keypair = user.keypairs[key_id]

    return {'id': key_id,
            'machines': keypair.machines,
            'isDefault': keypair.default}


@view_config(route_name='key_action', request_method='DELETE', renderer='json')
def delete_key(request):
    """Delete key.

    When a keypair gets deleted, it takes its asociations with it so just need
    to remove from the server too.

    If the default key gets deleted, it sets the next one as default, provided
    that at least another key exists. It returns the list of all keys after
    the deletion, excluding the private keys (check also list_keys).

    """

    key_id = request.matchdict.get('key')
    if not key_id:
        raise KeypairParameterMissingError()

    user = user_from_request(request)
    methods.delete_key(user, key_id)
    return list_keys(request)


@view_config(route_name='key_action', request_method='PUT', renderer='json')
def edit_key(request):

    old_id = request.matchdict['key']
    params = params_from_request(request)
    new_id = params.get('new_id')
    if not new_id:
        raise RequiredParameterMissingError("new_id")

    user = user_from_request(request)
    methods.edit_key(user, new_id, old_id)
    return {'new_id': new_id}


@view_config(route_name='key_action', request_method='POST')
def set_default_key(request):
    key_id = request.matchdict['key']
    user = user_from_request(request)

    methods.set_default_key(user, key_id)
    return OK


@view_config(route_name='key_private', request_method='GET', renderer='json')
def get_private_key(request):
    """Gets private key from keypair name.

    It is used in single key view when the user clicks the display private key
    button.

    """

    user = user_from_request(request)
    key_id = request.matchdict['key']
    if not key_id:
        raise RequiredParameterMissingError("key_id")
    if key_id not in user.keypairs:
        raise KeypairNotFoundError(key_id)
    return user.keypairs[key_id].private


@view_config(route_name='key_public', request_method='GET', renderer='json')
def get_public_key(request):
    user = user_from_request(request)
    key_id = request.matchdict['key']
    if not key_id:
        raise RequiredParameterMissingError("key_id")
    if key_id not in user.keypairs:
        raise KeypairNotFoundError(key_id)
    return user.keypairs[key_id].public


@view_config(route_name='keys', request_method='POST', renderer='json')
def generate_keypair(request):
    keypair = Keypair()
    keypair.generate()
    return {'priv': keypair.private, 'public': keypair.public}


@view_config(route_name='key_association', request_method='PUT',
             renderer='json')
def associate_key(request):
    key_id = request.matchdict['key']
    cloud_id = request.matchdict['cloud']
    machine_id = request.matchdict['machine']
    params = params_from_request(request)
    ssh_user = params.get('user', None)
    try:
        ssh_port = int(request.json_body.get('port', 22))
    except:
        ssh_port = 22
    try:
        host = request.json_body.get('host')
    except:
        host = None
    if not host:
        raise RequiredParameterMissingError('host')
    user = user_from_request(request)
    methods.associate_key(user, key_id, cloud_id, machine_id, host,
                          username=ssh_user, port=ssh_port)
    return user.keypairs[key_id].machines


@view_config(route_name='key_association', request_method='DELETE',
             renderer='json')
def disassociate_key(request):
    key_id = request.matchdict['key']
    cloud_id = request.matchdict['cloud']
    machine_id = request.matchdict['machine']
    try:
        host = request.json_body.get('host')
    except:
        host = None
    user = user_from_request(request)
    methods.disassociate_key(user, key_id, cloud_id, machine_id, host)
    return user.keypairs[key_id].machines


@view_config(route_name='machines', request_method='GET', renderer='json')
def list_machines(request):
    """Gets machines and their metadata from a cloud."""

    user = user_from_request(request)
    cloud_id = request.matchdict['cloud']
    return methods.list_machines(user, cloud_id)


@view_config(route_name='machines', request_method='POST', renderer='json')
def create_machine(request):
    """Creates a new virtual machine on the specified cloud."""

    cloud_id = request.matchdict['cloud']

    try:
        key_id = request.json_body.get('key')
        machine_name = request.json_body['name']
        location_id = request.json_body.get('location', None)
        image_id = request.json_body['image']
        size_id = request.json_body['size']
        # deploy_script received as unicode, but ScriptDeployment wants str
        script = str(request.json_body.get('script', ''))
        # these are required only for Linode/GCE, passing them anyway
        image_extra = request.json_body.get('image_extra', None)
        disk = request.json_body.get('disk', None)
        image_name = request.json_body.get('image_name', None)
        size_name = request.json_body.get('size_name', None)
        location_name = request.json_body.get('location_name', None)
        ips = request.json_body.get('ips', None)
        monitoring = request.json_body.get('monitoring', False)
        networks = request.json_body.get('networks', [])
        docker_env = request.json_body.get('docker_env', [])
        docker_command = request.json_body.get('docker_command', None)
        script_id = request.json_body.get('script_id', '')
        script_params = params_from_request(request).get('script_params', '')
        post_script_id = request.json_body.get('post_script_id', '')
        post_script_params = params_from_request(request).get('post_script_params', '')
        async = request.json_body.get('async', False)
        quantity = request.json_body.get('quantity', 1)
        persist = request.json_body.get('persist', False)
        docker_port_bindings = request.json_body.get('docker_port_bindings',
                                                     {})
        docker_exposed_ports = request.json_body.get('docker_exposed_ports',
                                                     {})
        azure_port_bindings = request.json_body.get('azure_port_bindings', '')
        # hostname: if provided it will be attempted to assign a DNS name
        hostname = request.json_body.get('hostname', '')
        plugins = request.json_body.get('plugins')
        cloud_init = request.json_body.get('cloud_init', '')
        associate_floating_ip = request.json_body.get('associate_floating_ip', False)
        associate_floating_ip_subnet = request.json_body.get('attach_floating_ip_subnet', None)
    except Exception as e:
        raise RequiredParameterMissingError(e)

    user = user_from_request(request)
    import uuid
    job_id = uuid.uuid4().hex
    from mist.io import tasks
    args = (cloud_id, key_id, machine_name,
            location_id, image_id, size_id, script,
            image_extra, disk, image_name, size_name,
            location_name, ips, monitoring, networks,
            docker_env, docker_command)
    kwargs = {'script_id': script_id, 'script_params': script_params,
              'job_id': job_id, 'docker_port_bindings': docker_port_bindings,
              'docker_exposed_ports': docker_exposed_ports,
              'azure_port_bindings': azure_port_bindings,
              'hostname': hostname, 'plugins': plugins,
              'post_script_id': post_script_id,
              'post_script_params': post_script_params,
              'cloud_init': cloud_init,
              'associate_floating_ip': associate_floating_ip,
              'associate_floating_ip_subnet': associate_floating_ip_subnet}
    if not async:
        ret = methods.create_machine(user, *args, **kwargs)
    else:
        args = (user.email, ) + args
        kwargs.update({'quantity': quantity, 'persist': persist})
        tasks.create_machine_async.apply_async(args, kwargs, countdown=2)
        ret = {'job_id': job_id}

    return ret


@view_config(route_name='machine', request_method='POST', renderer="json")
def machine_actions(request):
    # TODO: We shouldn't return list_machines, just 200. Save the API!
    cloud_id = request.matchdict['cloud']
    machine_id = request.matchdict['machine']
    user = user_from_request(request)
    params = params_from_request(request)
    action = params.get('action', '')
    plan_id = params.get('plan_id', '')
    # plan_id is the id of the plan to resize
    name = params.get('name', '')

    if action in ('start', 'stop', 'reboot', 'destroy', 'resize', 'rename'):
        if action == 'start':
            methods.start_machine(user, cloud_id, machine_id)
        elif action == 'stop':
            methods.stop_machine(user, cloud_id, machine_id)
        elif action == 'reboot':
            methods.reboot_machine(user, cloud_id, machine_id)
        elif action == 'destroy':
            methods.destroy_machine(user, cloud_id, machine_id)
        elif action == 'resize':
            methods.resize_machine(user, cloud_id, machine_id, plan_id)
        elif action == 'rename':
            methods.rename_machine(user, cloud_id, machine_id, name)
        # return OK
        return methods.list_machines(user, cloud_id)
    raise BadRequestError()


@view_config(route_name='machine_rdp', request_method='GET', renderer="json")
def machine_rdp(request):
    "Generate and return an rdp file for windows machines"
    cloud_id = request.matchdict['cloud']
    machine_id = request.matchdict['machine']
    user = user_from_request(request)
    rdp_port = request.params.get('rdp_port', 3389)
    host = request.params.get('host')

    if not host:
        raise BadRequestError('no hostname specified')
    try:
        1 < int(rdp_port) < 65535
    except:
        rdp_port = 3389

    rdp_content = 'full address:s:%s:%s\nprompt for credentials:i:1' % \
                  (host, rdp_port)
    return Response(content_type='application/octet-stream',
                    content_disposition='attachment; filename="%s.rdp"' % host,
                    charset='utf8',
                    pragma='no-cache',
                    body=rdp_content)


@view_config(route_name='machine_tags', request_method='POST',
             renderer='json')
def set_machine_tags(request):
    """Sets metadata for a machine, given the cloud and machine id."""
    cloud_id = request.matchdict['cloud']
    machine_id = request.matchdict['machine']
    try:
        tags = request.json_body['tags']
    except:
        raise BadRequestError('tags should be list of tags')
    if type(tags) != list:
        raise BadRequestError('tags should be list of tags')

    user = user_from_request(request)
    methods.set_machine_tags(user, cloud_id, machine_id, tags)
    return OK


@view_config(route_name='machine_tag', request_method='DELETE',
             renderer='json')
def delete_machine_tag(request):
    """Deletes tag for a machine, given the machine id and the tag to be
    deleted.

    """
    cloud_id = request.matchdict['cloud']
    machine_id = request.matchdict['machine']
    tag = request.matchdict['tag']
    user = user_from_request(request)
    methods.delete_machine_tag(user, cloud_id, machine_id, tag)
    return OK


@view_config(route_name='images', request_method='POST', renderer='json')
def list_specific_images(request):
    # FIXME: 1) i shouldn't exist, 2) i shouldn't be a post
    return list_images(request)


@view_config(route_name='images', request_method='GET', renderer='json')
def list_images(request):
    """List images from each cloud.
    Furthermore if a search_term is provided, we loop through each
    cloud and search for that term in the ids and the names of
    the community images"""

    cloud_id = request.matchdict['cloud']
    try:
        term = request.json_body.get('search_term', '').lower()
    except:
        term = None
    user = user_from_request(request)
    return methods.list_images(user, cloud_id, term)


@view_config(route_name='image', request_method='POST', renderer='json')
def star_image(request):
    """Toggle image as starred."""

    cloud_id = request.matchdict['cloud']
    image_id = request.matchdict['image']
    user = user_from_request(request)
    return methods.star_image(user, cloud_id, image_id)


@view_config(route_name='sizes', request_method='GET', renderer='json')
def list_sizes(request):
    """List sizes (aka flavors) from each cloud."""
    cloud_id = request.matchdict['cloud']
    user = user_from_request(request)
    return methods.list_sizes(user, cloud_id)


@view_config(route_name='locations', request_method='GET', renderer='json')
def list_locations(request):
    """List locations from each cloud."""
    cloud_id = request.matchdict['cloud']
    user = user_from_request(request)
    return methods.list_locations(user, cloud_id)


@view_config(route_name='networks', request_method='GET', renderer='json')
def list_networks(request):
    """List networks from each cloud."""
    cloud_id = request.matchdict['cloud']
    user = user_from_request(request)
    return methods.list_networks(user, cloud_id)


@view_config(route_name='networks', request_method='POST', renderer='json')
def create_network(request):
    """
    Creates a new network. Currently working only with OPENSTACK cloud
    """
    cloud_id = request.matchdict['cloud']

    try:
        network = request.json_body.get('network')
    except Exception as e:
        raise RequiredParameterMissingError(e)

    subnet = request.json_body.get('subnet', None)
    router = request.json_body.get('router', None)
    user = user_from_request(request)
    return methods.create_network(user, cloud_id, network, subnet, router)


@view_config(route_name='network', request_method='DELETE')
def delete_network(request):
    """
    Deletes a network. Currently working only with OPENSTACK cloud
    """
    cloud_id = request.matchdict['cloud']
    network_id = request.matchdict['network']

    user = user_from_request(request)
    methods.delete_network(user, cloud_id, network_id)

    return OK


@view_config(route_name='network', request_method='POST')
def associate_ip(request):

    cloud_id = request.matchdict['cloud']
    network_id = request.matchdict['network']
    params = params_from_request(request)
    ip = params.get('ip')
    machine = params.get('machine')
    assign = params.get('assign', True)
    user = user_from_request(request)

    ret = methods.associate_ip(user, cloud_id, network_id, ip, machine,
                               assign)
    if ret:
        return OK
    else:
        return Response("Bad Request", 400)


@view_config(route_name='probe', request_method='POST', renderer='json')
def probe(request):
    """Probes a machine using ping and ssh to collect metrics.

    .. note:: Used for getting uptime and a list of deployed keys.

    """
    machine_id = request.matchdict['machine']
<<<<<<< HEAD
    cloud_id = request.matchdict['cloud']
    host = request.json_body.get('host', None)
    key_id = request.json_body.get('key', None)
    ssh_user = request.params.get('ssh_user', '')
=======
    backend_id = request.matchdict['backend']
    params = params_from_request(request)
    host = params.get('host', None)
    key_id = params.get('key', None)
    ssh_user = params.get('ssh_user', '')
>>>>>>> 3736dfc1
    # FIXME: simply don't pass a key parameter
    if key_id == 'undefined':
        key_id = ''
    user = user_from_request(request)
    ret = methods.probe(user, cloud_id, machine_id, host, key_id, ssh_user)
    return ret


@view_config(route_name='monitoring', request_method='GET', renderer='json')
def check_monitoring(request):
    """Ask the mist.io service if monitoring is enabled for this machine.

    """
    user = user_from_request(request)
    ret = methods.check_monitoring(user)
    return ret


@view_config(route_name='update_monitoring', request_method='POST',
             renderer='json')
def update_monitoring(request):
    """Enable/disable monitoring for this machine using the hosted mist.io
    service.

    """
    user = user_from_request(request)
    cloud_id = request.matchdict['cloud']
    machine_id = request.matchdict['machine']
    params = params_from_request(request)
    if not user.mist_api_token:
        log.info("trying to authenticate to service first")
        email = params.get('email')
        password = params.get('password')
        if not email or not password:
            raise UnauthorizedError("You need to authenticate to mist.io.")
        payload = {'email': email, 'password': password}
        try:
            ret = requests.post(config.CORE_URI + '/auth', params=payload,
                                verify=config.SSL_VERIFY)
        except requests.exceptions.SSLError as exc:
            log.error("%r", exc)
            raise SSLError()
        if ret.status_code == 200:
            ret_dict = json.loads(ret.content)
            with user.lock_n_load():
                user.email = email
                user.mist_api_token = ret_dict.pop('mist_api_token', '')
                user.save()
            log.info("succesfully check_authed")
        else:
            raise UnauthorizedError("You need to authenticate to mist.io.")

    action = params.get('action') or 'enable'
    name = params.get('name', '')
    public_ips = params.get('public_ips', [])
    dns_name = params.get('dns_name', '')
    no_ssh = bool(params.get('no_ssh', False))
    dry = bool(params.get('dry', False))

    if action == 'enable':
        ret_dict = methods.enable_monitoring(
            user, cloud_id, machine_id, name, dns_name, public_ips,
            no_ssh=no_ssh, dry=dry
        )
    elif action == 'disable':
        methods.disable_monitoring(user, cloud_id, machine_id, no_ssh=no_ssh)
        ret_dict = {}
    else:
        raise BadRequestError()

    return ret_dict


@view_config(route_name='stats', request_method='GET', renderer='json')
def get_stats(request):
    data = methods.get_stats(
        user_from_request(request),
        request.matchdict['cloud'],
        request.matchdict['machine'],
        request.params.get('start'),
        request.params.get('stop'),
        request.params.get('step'),
        request.params.get('metrics')
    )
    data['request_id'] = request.params.get('request_id')
    return data


@view_config(route_name='metrics', request_method='GET',
             renderer='json')
def find_metrics(request):
    user = user_from_request(request)
    cloud_id = request.matchdict['cloud']
    machine_id = request.matchdict['machine']
    return methods.find_metrics(user, cloud_id, machine_id)


@view_config(route_name='metrics', request_method='PUT', renderer='json')
def assoc_metric(request):
    user = user_from_request(request)
    cloud_id = request.matchdict['cloud']
    machine_id = request.matchdict['machine']
    params = params_from_request(request)
    metric_id = params.get('metric_id')
    if not metric_id:
        raise RequiredParameterMissingError('metric_id')
    methods.assoc_metric(user, cloud_id, machine_id, metric_id)
    return {}


@view_config(route_name='metrics', request_method='DELETE', renderer='json')
def disassoc_metric(request):
    user = user_from_request(request)
    cloud_id = request.matchdict['cloud']
    machine_id = request.matchdict['machine']
    params = params_from_request(request)
    metric_id = params.get('metric_id')
    if not metric_id:
        raise RequiredParameterMissingError('metric_id')
    methods.disassoc_metric(user, cloud_id, machine_id, metric_id)
    return {}


@view_config(route_name='metric', request_method='PUT', renderer='json')
def update_metric(request):
    user = user_from_request(request)
    metric_id = request.matchdict['metric']
    params = params_from_request(request)
    methods.update_metric(
        user,
        metric_id,
        name=params.get('name'),
        unit=params.get('unit'),
        cloud_id=params.get('cloud_id'),
        machine_id=params.get('machine_id'),
    )
    return {}


@view_config(route_name='deploy_plugin', request_method='POST',
             renderer='json')
def deploy_plugin(request):
    user = user_from_request(request)
    cloud_id = request.matchdict['cloud']
    machine_id = request.matchdict['machine']
    plugin_id = request.matchdict['plugin']
    params = params_from_request(request)
    plugin_type = params.get('plugin_type')
    host = params.get('host')
    if plugin_type == 'python':
        ret = methods.deploy_python_plugin(
            user, cloud_id, machine_id, plugin_id,
            value_type=params.get('value_type', 'gauge'),
            read_function=params.get('read_function'),
            host=host,
        )
        methods.update_metric(
            user,
            metric_id=ret['metric_id'],
            name=params.get('name'),
            unit=params.get('unit'),
            cloud_id=cloud_id,
            machine_id=machine_id,
        )
        return ret
    else:
        raise BadRequestError("Invalid plugin_type: '%s'" % plugin_type)


@view_config(route_name='deploy_plugin', request_method='DELETE',
             renderer='json')
def undeploy_plugin(request):
    user = user_from_request(request)
    cloud_id = request.matchdict['cloud']
    machine_id = request.matchdict['machine']
    plugin_id = request.matchdict['plugin']
    params = params_from_request(request)
    plugin_type = params.get('plugin_type')
    host = params.get('host')
    if plugin_type == 'python':
        ret = methods.undeploy_python_plugin(user, cloud_id,
                                             machine_id, plugin_id, host)
        return ret
    else:
        raise BadRequestError("Invalid plugin_type: '%s'" % plugin_type)


# @view_config(route_name='metric', request_method='DELETE', renderer='json')
# def remove_metric(request):
    # user = user_from_request(request)
    # metric_id = request.matchdict['metric']
    # url = "%s/metrics/%s" % (config.CORE_URI, metric_id)
    # headers={'Authorization': get_auth_header(user)}
    # try:
        # resp = requests.delete(url, headers=headers,
        #                        verify=config.SSL_VERIFY)
    # except requests.exceptions.SSLError as exc:
        # raise SSLError()
    # except Exception as exc:
        # log.error("Exception removing metric: %r", exc)
        # raise ServiceUnavailableError()
    # if not resp.ok:
        # log.error("Error removing metric %d:%s", resp.status_code, resp.text)
        # raise BadRequestError(resp.text)
    # return resp.json()


@view_config(route_name='rules', request_method='POST', renderer='json')
def update_rule(request):
    """Creates or updates a rule.

    """
    user = user_from_request(request)
    params = params_from_request(request)
    try:
        ret = requests.post(
            config.CORE_URI + request.path,
            params=params,
            headers={'Authorization': get_auth_header(user)},
            verify=config.SSL_VERIFY
        )
    except requests.exceptions.SSLError as exc:
        log.error("%r", exc)
        raise SSLError()
    if ret.status_code != 200:
        log.error("Error updating rule %d:%s", ret.status_code, ret.text)
        raise ServiceUnavailableError()
    trigger_session_update(user.email, ['monitoring'])
    return ret.json()


@view_config(route_name='rule', request_method='DELETE')
def delete_rule(request):
    """Deletes a rule.

    """
    user = user_from_request(request)
    try:
        ret = requests.delete(
            config.CORE_URI + request.path,
            headers={'Authorization': get_auth_header(user)},
            verify=config.SSL_VERIFY
        )
    except requests.exceptions.SSLError as exc:
        log.error("%r", exc)
        raise SSLError()
    if ret.status_code != 200:
        log.error("Error deleting rule %d:%s", ret.status_code, ret.text)
        raise ServiceUnavailableError()
    trigger_session_update(user.email, ['monitoring'])
    return OK


@view_config(route_name='providers', request_method='GET', renderer='json')
def list_supported_providers(request):
    """
    @param request: A simple GET request
    @return: Return all of our SUPPORTED PROVIDERS
    """

    api_version = request.headers.get('Api-Version', 1)
    if int(api_version) == 2:
        return {'supported_providers': config.SUPPORTED_PROVIDERS_V_2}
    else:
        return {'supported_providers': config.SUPPORTED_PROVIDERS}<|MERGE_RESOLUTION|>--- conflicted
+++ resolved
@@ -177,18 +177,11 @@
     return methods.list_clouds(user)
 
 
-<<<<<<< HEAD
 @view_config(route_name='clouds', request_method='POST', renderer='json')
 def add_cloud(request):
     """Adds a new cloud."""
 
-    params = request.json_body
-=======
-@view_config(route_name='backends', request_method='POST', renderer='json')
-def add_backend(request):
-    """Adds a new backend."""
-    params = params_from_request(request)
->>>>>>> 3736dfc1
+    params = params_from_request(request)
     # remove spaces from start/end of string fields that are often included
     # when pasting keys, preventing thus succesfull connection with the
     # cloud
@@ -280,14 +273,9 @@
 def rename_cloud(request):
     """Renames a cloud."""
 
-<<<<<<< HEAD
-    cloud_id = request.matchdict['cloud']
-    new_name = request.json_body.get('new_name', '')
-=======
-    backend_id = request.matchdict['backend']
+    cloud_id = request.matchdict['cloud']
     params = params_from_request(request)
     new_name = params.get('new_name', '')
->>>>>>> 3736dfc1
     if not new_name:
         raise RequiredParameterMissingError('new_name')
 
@@ -296,18 +284,11 @@
     return OK
 
 
-<<<<<<< HEAD
 @view_config(route_name='cloud_action', request_method='POST')
 def toggle_cloud(request):
     cloud_id = request.matchdict['cloud']
-    new_state = request.json_body.get('new_state', '')
-=======
-@view_config(route_name='backend_action', request_method='POST')
-def toggle_backend(request):
-    backend_id = request.matchdict['backend']
     params = params_from_request(request)
     new_state = params.get('new_state', '')
->>>>>>> 3736dfc1
     if not new_state:
         raise RequiredParameterMissingError('new_state')
 
@@ -760,18 +741,11 @@
 
     """
     machine_id = request.matchdict['machine']
-<<<<<<< HEAD
-    cloud_id = request.matchdict['cloud']
-    host = request.json_body.get('host', None)
-    key_id = request.json_body.get('key', None)
-    ssh_user = request.params.get('ssh_user', '')
-=======
-    backend_id = request.matchdict['backend']
+    cloud_id = request.matchdict['cloud']
     params = params_from_request(request)
     host = params.get('host', None)
     key_id = params.get('key', None)
     ssh_user = params.get('ssh_user', '')
->>>>>>> 3736dfc1
     # FIXME: simply don't pass a key parameter
     if key_id == 'undefined':
         key_id = ''
