--- conflicted
+++ resolved
@@ -188,19 +188,6 @@
         return size.get('price_hourly', 0), size.get('price_monthly', 0)
 
 
-<<<<<<< HEAD
-class DigitalOceanFirstGenController(BaseController):
-
-    provider = 'digitalocean_first_gen'
-
-    def _connect(self):
-        return get_driver(Provider.DIGITAL_OCEAN_FIRST_GEN)(
-            self.cloud.apikey, self.cloud.apisecret
-        )
-    
-
-=======
->>>>>>> 3221cc5f
 class LinodeController(BaseController):
 
     provider = 'linode'
