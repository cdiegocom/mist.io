<link rel="import" href="../../bower_components/paper-material/paper-material.html">
<link rel="import" href="../../bower_components/paper-button/paper-button.html">
<link rel="import" href="../../bower_components/paper-toast/paper-toast.html">
<link rel="import" href="../../bower_components/paper-spinner/paper-spinner.html">
<link rel="import" href="../../bower_components/polyana-dashboard/polyana-dashboard.html">
<<<<<<< HEAD
=======

>>>>>>> 4016ebcd
<link rel="import" href="../helpers/dialog-element.html">
<link rel="import" href="../tags/tags-list.html">
<link rel="import" href="../item-list/item-actions.html">
<link rel="import" href="../element-for-in/element-for-in.html">
<link rel="import" href="../mist-rules/mist-rules.html">

<link rel="import" href="machine-edit.html">
<link rel="import" href="add-panel.html">

<dom-module id="machine-page">
    <template>
        <style is="custom-style" include="tags-and-labels"></style>
        <style is="custom-style" include="info-table-style"></style>
        <style is="custom-style" include="single-page"></style>
        <style include="shared-styles">
            :host {
                display: block;
            }
            .columns {
                @apply(--layout-horizontal);
                flex: 1 100%;
                margin-bottom: 16px;
            }
            .columns paper-material > * {
                word-break: break-all;
            }
            .left {
                line-height: 1.6em;
            }
            .left, .right {
                @apply(--layout-vertical);
                align-items: flex-start;
                flex-direction: column;
                flex: 1 100%;
            }
            .left h3, .right h3 {
                margin-bottom: 0;
            }
            .flex-horizontal-with-ratios {
                @apply(--layout-horizontal);
                align-content: stretch;
                flex: 100%;
            }

            .flexchild {
                @apply(--layout-flex);
            }

            .paper-header h2 {
                @apply(--layout-flex-none);
            }

            .machine-ip {
                margin: 0;
            }

            paper-material {
                padding: 24px;
                box-sizing: border-box;
                width: 100%;
            }
            paper-material.info-card {
                padding: 0;
            }
            paper-material > h2 {
                line-height: initial !important;
                margin-bottom: 0;
                cursor: pointer;
            }

            .subhead {
                box-sizing: border-box;
                position: absolute;
                width: 100%;
                left: 0;
                height: 57px;
                bottom: -57px;
                right: 0;
                z-index: 9;
                color: rgba(0, 0, 0, 0.87);
            }

            paper-header-panel::content #dropShadow {
                top: 56px;
            }

            paper-toolbar::content #bottomBar .right-actions {
                transition: var(--paper-toolbar-transition, margin-right 0.18s ease-in);
            }

            paper-toolbar:not(.tall)::content #bottomBar .right-actions {
                margin-right: 70px;
            }

            .label {
                padding: 2px !important;
            }

            #machine_actions paper-button {
                text-align: left !important;
            }
            .machine-state-icon {
                background-color: #fff !important;
            }
            .machine-state-icon.running {
                color: var(--green-color) !important;
            }

            .machine-state-icon.terminated {
                color: var(--mist-dark-color) !important;
            }

            .machine-state-icon.stopped {
                color: var(--orange-color) !important;
            }

            .machine-state-icon.error {
                color: var(--red-color) !important;
            }

            .machine-state-icon.unknown, .machine-state-icon.pending {
                color: #ccc !important;
            }

            paper-material > .smallcaps {
                margin-top: 0;
            }
            :host .tag {
                display: inline !important;
                padding: 4px;
                margin: 4px;
            }
            polyana-dashboard ::content h3 {
                text-transform: uppercase;
                font-size: 16px;
                font-weight: 500;
                line-height: 36px;
            }
            polyana-dashboard {
              display: block;
                height: auto;
                overflow: hidden;
            }
            paper-button[disabled] {
                opacity: 0.54
            }
            paper-button.left-icon iron-icon {
                margin: 0 4px 0 0;
            }
            paper-button.right-icon iron-icon {
                margin: 0 0 0 4px;
            }
            .machine-key {
                line-height: 24px;
                display: inline-block;
                vertical-align: top;
            }
            .machine-key iron-icon {
                margin-right: 8px;
                opacity: 0.32;
                cursor: pointer;
            }
            .machine-key iron-icon[icon='close'] {
                opacity: 0;
                margin-right: 16px;
            }
            .machine-key:hover iron-icon[icon='close'] {
                opacity: 0.32;
            }
            #pendingKeyrequest paper-spinner {
                width: 24px !important;
                height: 24px !important;
                vertical-align: middle !important;
            }
            .machine-actions > * {
                /*vertical-align: middle;*/
            }
            .machine-actions > paper-button.left-icon iron-icon {
                /*padding-right: 8px;*/
            }
            .machine-actions > paper-button.right-icon iron-icon {
                /*padding-left: 8px;*/
            }
            item-actions {
                display: flex;
                font-size: 1em;
            }
            item-actions ::content .actions {
                height: auto;
                display: flex;
                vertical-align: auto;
                padding: 0;
            }
            item-actions ::content .item-actions {
                margin-left: 0 !important;
            }
            .probe-data {
                position: relative;
            }
            .probe-data.hasprobe {
                overflow: visible;
            }
            .probe-data.hasprobe {
                height: 8px;
                width: 4px;
                display: inline-block;
                margin: 2px 8px;
            }
            /* midterm */
            .midlow {
                background: #42A5F5; /*cyan*/
            }
            .midmedium {
                background: #FFCA28; /*orange*/
            }
            .midhigh {
                background: #EF5350; /*red*/
            }
            /* shortlow + long */
            .shortlow.longlow {
                box-shadow: 1px 0 0 #fff, 4px 0 0 #42A5F5, -1px 0 0 #fff, -4px 0 0 #42A5F5; /*cyan cyan*/
            }
            .shortlow.longmedium {
                box-shadow: 1px 0 0 #fff, 4px 0 0 #42A5F5, -1px 0 0 #fff, -4px 0 0 #FFCA28; /*cyan orange*/
            }
            .shortlow.longhigh {
                box-shadow: 1px 0 0 #fff, 4px 0 0 #42A5F5, -1px 0 0 #fff, -4px 0 0 #EF5350; /*cyan red*/
            }
            /* shortmedium + long */
            .shortmedium.longlow {
                box-shadow: 1px 0 0 #fff, 4px 0 0 #FFCA28, -1px 0 0 #fff, -4px 0 0 #42A5F5; /*orange cyan*/
            }
            .shortmedium.longmedium {
                box-shadow: 1px 0 0 #fff, 4px 0 0 #FFCA28, -1px 0 0 #fff, -4px 0 0 #FFCA28; /*orange orange*/
            }
            .shortmedium.longhigh {
                box-shadow: 1px 0 0 #fff, 4px 0 0 #FFCA28, -1px 0 0 #fff, -4px 0 0 #EF5350; /*orange red*/
            }
            /* shorthigh + long */
            .shorthigh.longlow {
                box-shadow: 1px 0 0 #fff, 4px 0 0 #EF5350, -1px 0 0 #fff, -4px 0 0 #42A5F5; /*red cyan*/
            }
            .shorthigh.longmedium {
                box-shadow: 1px 0 0 #fff, 4px 0 0 #EF5350, -1px 0 0 #fff, -4px 0 0 #FFCA28; /*red orange*/
            }
            .shorthigh.longhigh {
                box-shadow: 1px 0 0 #fff, 4px 0 0 #EF5350, -1px 0 0 #fff, -4px 0 0 #EF5350; /*red red*/
            }
        </style>

        <div id="content">
            <div class="is-loading" hidden$="[[!isLoading]]">
                <paper-spinner active hidden$="[[!isLoading]]"></paper-spinner>
            </div>
            <paper-material class="single-head layout horizontal" style$="color:#fff;background-color: [[section.color]];">
                <span class="icon"><iron-icon class$=" machine-state-icon [[machine.state]]" icon="[[section.icon]]"></iron-icon></span>
                <div class="title flex">
                    <h2>
                        [[machine.name]]
                    </h2>
                    <div class="subtitle">
                        [[machine.state]] <span class="desc" hidden$="[[isState(machine)]]">[[machine.extra.status]]</span>
                    </div>
                </div>
                <div class="machine-actions">
                    <item-actions id="actions" items="[[itemInArray]]" selected-items="[[itemUid]]" selected-item="[[machine]]" section="[[section]]" actions="[[actions]]" org="[[model.org]]" model="[[model]]"></item-actions>
                </div>
            </paper-material>
            <div class="columns">
                <paper-material id="leftcolumn" class="left">
                    <h3 class="smallcaps">Info:</h3>
                    <span hidden$="[[!machine.cloud.title]]">Cloud: [[machine.cloud.title]]</span>
                    <span hidden$="[[!machine.extra.image]]">Image: [[machine.extra.image]]</span>
                    <span hidden$="[[!machine.extra.created]]">Created: [[machine.extra.created]]</span>
                    <div hidden$="{{!probeData}}"> Probe Data:
                        <span class$="probe-data {{itemProbeClasses(machine, model.probes)}}"> </span>
                        <span hidden$="{{!probeData}}"> {{probeData}} </span>
                    </div>
                </paper-material>
                <paper-material id="rightcolumn" class="right" hidden$="[[hideAssociatedKeys]]">
                    <h3 class="smallcaps">Associated Keys:</h3>
                    <div class="associatedKeys">
                        <template is="dom-repeat" items="[[associatedKeys]]">
                            <div class="machine-key">
                                <a class="regular blue-link flexchild" href$="/keys/[[item.id]]"><iron-icon icon="communication:vpn-key"></iron-icon> [[item.name]]</a>
                                <iron-icon data-keyid="[[item.id]]" data-keyname="[[item.name]]" icon="close" on-tap="disassociateKey"></iron-icon>
                            </div>
                        </template>
                        <div class="machine-key" id="pendingKeyRequest">
                            <paper-spinner active hidden$="[[!isPendingKeyRequest]]"></paper-spinner>
                        </div>
                    </div>
                </paper-material>
                <paper-material id="rightcolumn" class="right" hidden$="[[!machine.tags.length]]">
                    <h3 class="smallcaps">TAGS:</h3>
                    <template is="dom-repeat" items="[[machine.tags]]">
                        <span class="tag">[[item.key]]<span hidden$="[[!item.value]]">=</span>[[item.value]]</span>
                    </template>
                </paper-material>
<<<<<<< HEAD
            </div>
            <paper-material class="info-card">
                <h2 style$="color:#fff;background-color: [[section.color]];">Monitoring</h2>
                <add-panel uri="[[_computeMetricsUri(machine)]]"></add-panel>
                <polyana-dashboard dashboard="{{dashboard}}" datasources="[[datasources]]" dashboard-path="mist"></polyana-dashboard>
                <mist-rules builtin-metrics="[[model.monitoring.builtin_metrics]]" incidents="[[model.incidentsArray]]" rules="[[model.monitoring.rules]]" resource="[[machine]]" hidden$="[[!isMonitored]]"></mist-rules>
            </paper-material>
            <paper-material class="info-card">
                <h2 style$="color:#fff;background-color: [[section.color]];">Basic Info</h2>
                <div class="card-content">
                    <table class="info-table">
                        <template is="dom-if" if="[[machine.public_ips]]">
=======
                </div>
                <paper-material class="info-card" hidden$="[[!isMonitored]]">
                    <h2 style$="[[_getHeaderStyle(section.color)]]">Monitoring</h2>
                    <polyana-dashboard dashboard="[[dashboard]]" datasources="[[datasources]]"></polyana-dashboard>
                </paper-material>
                <paper-material class="info-card">
                    <h2 style$="[[_getHeaderStyle(section.color)]]">Basic Info</h2>
                    <div class="card-content">
                        <table class="info-table">
                            <template is="dom-if" if="[[machine.public_ips]]">
>>>>>>> 4016ebcd
                            <tr>
                                <td>Machine ID</td>
                                <td>[[machine.id]]</td>
                            </tr>
                            <tr>
                                <td>UUID</td>
                                <td>[[machine.uuid]]</td>
                            </tr>
                            <tr><td>Public IPs</td>
                                <td><template is="dom-repeat" items="[[machine.public_ips]]">
                                        [[item]]
                                    </template>
                </td>
                </tr>
                <tr>
                    <td>Private IPs</td>
                    <td><template is="dom-repeat" items="[[machine.private_ips]]">
                                        [[item]]
                                    </template>
                                </td>
                            </tr>
                        </template>
                    </table>
                </div>
            </paper-material>
            <paper-material class="info-card">
                <h2 style$="color:#fff;background-color: [[section.color]];">More Info</h2>
                <div class="card-content">
                    <element-for-in content="[[machine.extra]]"></element-for-in>
                </div>
            </paper-material>
        </div>
    </paper-material>
    <paper-material class="info-card">
        <h2 style$="[[_getHeaderStyle(section.color)]]">More Info</h2>
        <div class="card-content">
            <element-for-in content="[[machine.extra]]"></element-for-in>
        </div>
    </paper-material>
    </div>
    <dialog-element id="machinedialog"></dialog-element>
    <!-- <associate-key keys=[[model.keysArray]] cloud-id="[[machine.cloud.id]]" machine-id="[[machine.id]]" host="[[machineIp]]"></associate-key> -->
    <!-- <iron-ajax id="actionRequest" url="/api/v1/clouds/[[machine.cloud.id]]/machines/[[machine.id]]" method="POST" on-response="_actionResponse" on-error="_actionError" on-request="_actionRequest"></iron-ajax> -->
    <iron-ajax id="machineDeleteAjaxRequest" url="/api/v1/machines/[[machine.id]]" method="DELETE" on-response="_handleMachineDeleteAjaxResponse" on-error="_handleMachineDeleteAjaxError"></iron-ajax>
    <iron-ajax id="disassociateKeyRequest" url="/api/v1/clouds/[[machine.cloud.id]]/machines/[[machine.id]]/keys/[[disassociateKeyId]]" method="DELETE" on-response="_disassociateKeyResponse" on-error="_disassociateKeyError" on-request="_disassociateKeyRequest"></iron-ajax>
    <machine-edit machine="[[machine]]"></machine-edit>
    <tags-list model="[[model]]"></tags-list>
    <paper-toast></paper-toast>
    <dialog-element id="machinedialog"></dialog-element>
    <!-- <associate-key keys=[[model.keysArray]] cloud-id="[[machine.cloud.id]]" machine-id="[[machine.id]]" host="[[machineIp]]"></associate-key> -->
    <!-- <iron-ajax id="actionRequest" url="/api/v1/clouds/[[machine.cloud.id]]/machines/[[machine.id]]" method="POST" on-response="_actionResponse" on-error="_actionError" on-request="_actionRequest"></iron-ajax> -->
    <iron-ajax id="machineDeleteAjaxRequest" url="/api/v1/machines/[[machine.id]]" method="DELETE" on-response="_handleMachineDeleteAjaxResponse" on-error="_handleMachineDeleteAjaxError"></iron-ajax>
    <iron-ajax id="disassociateKeyRequest" url="/api/v1/clouds/[[machine.cloud.id]]/machines/[[machine.id]]/keys/[[disassociateKeyId]]" method="DELETE" on-response="_disassociateKeyResponse" on-error="_disassociateKeyError" on-request="_disassociateKeyRequest"></iron-ajax>
    <!-- <machine-edit machine="[[machine]]"></machine-edit> -->
    <tags-list model="[[model]]"></tags-list>
    <paper-toast></paper-toast>
    </template>
</dom-module>
    <script>
    MACHINEACTIONS = {
        'shell': {
            'name': 'shell',
            'icon': 'vaadin-icons:terminal',
            'confirm': false,
            'multi': true
        },
        'tag': {
            'name': 'tag',
            'icon': 'label',
            'confirm': true,
            'multi': true
        },
        'run-script': {
            'name': 'run script',
            'icon': 'image:movie-creation',
            'confirm': true,
            'multi': false
        },
        'associate-key': {
            'name': 'associate key',
            'icon': 'communication:vpn-key',
            'confirm': true,
            'multi': true
        },
        'reboot': {
            'name': 'reboot',
            'icon': 'av:replay',
            'confirm': true,
            'multi': true
        },
        'start': {
            'name': 'start',
            'icon': 'av:replay',
            'confirm': true,
            'multi': true
        },
        'stop': {
            'name': 'stop',
            'icon': 'av:stop',
            'confirm': true,
            'multi': true
        },
        'suspend': {
            'name': 'suspend',
            'icon': 'av:stop',
            'confirm': true,
            'multi': true
        },
        'rename': {
            'name': 'rename',
            'icon': 'editor:mode-edit',
            'confirm': true,
            'multi': false
        },
        'resume': {
            'name': 'resume',
            'icon': 'av:replay',
            'confirm': true,
            'multi': true
        },
        'undefine': {
            'name': 'undefine',
            'icon': 'image:panorama-fish-eye',
            'confirm': true,
            'multi': true
        },
        'destroy': {
            'name': 'destroy',
            'icon': 'delete',
            'confirm': true,
            'multi': true
        },
        'probe': {
            'name': 'probe',
            'icon': 'icons:compare-arrows',
            'confirm': false,
            'multi': true
        },
    }
    Polymer({
        is: 'machine-page',

        properties: {
            model: {
                type: Object,
                notify: true
            },
            router: Object,
            params: {
                type: Object,
                notify: true
            },
            machine: {
                type: Object,
                computed: '_computeMachine(params, model.machinesArray.*)'
            },
            sections: {
                type: Array,
                notify: true
            },
            section: {
                type: Object
            },
            tag: {
                type: String,
                value: ""
            },
            isMonitored: {
                type: Boolean,
                value: false,
                notify: true
            },
            machineImage: {
                type: String,
                computed: "_machineImage(machine.imageId)"
            },
            dashboard: {
                type: Object,
                notify:true
            },
            replaceTargets: {
                type: Object,
            },
            isLoading: {
                type: Boolean,
                computed: '_computeIsloading(machine)',
                value: true
            },
            associatedKeys: {
                type: Array,
                computed: '_computeAssociatedKeys(machine, model.keysArray)'
            },
            newKeyId: {
                type: String,
                value: ''
            },
            machineIp: {
                type: String,
                computed: 'computeMachineIp(machine.public_ips)'
            },
            disassociateKeyId: {
                type: String
            },
            isPendingKeyRequest: {
                type: Boolean
            },
            hideAssociatedKeys: {
                type: Boolean
            },
            itemInArray: {
                type: Array,
                computed: '_computeItemInArray(machine)'
            },
            itemUid: {
                type: Array,
                computed: '_computeThisItemUid(machine)'
            },
            actions: {
                type: Array,
                computed: '_computeActions(machine)'
            },
            probeData: {
                type: String,
                computed: '_computeProbeData(machine, model.probes.*)',
                value: false
            }
        },
        observers: [
            '_isMonitored(machine, model.monitoring.machines.*)',
            '_computeHideAssociatedKeys(params, associatedKeys.*, isPendingKeyRequest)',
            '_updateDashboard(machine.uuid)'
        ],
        listeners: {
            'confirmation': '_machineActionConfirmation',
            'pending-key-request': '_updateKeyLoader',
<<<<<<< HEAD
            'panelAdded':'_panelAdded'
=======
>>>>>>> 4016ebcd
        },
        ready: function() {
            this.set('hideAssociatedKeys', true);
            this.set('isPendingKeyRequest', false);
        },
        attached: function() {
            this.datasources = [{
                "id": 1,
                "orgId": 1,
<<<<<<< HEAD
                "name": "mistphite",
                "type": "mist.monitor",
                "access": "proxy",
                "uri": "/graphite/",
                "password": "",
                "user": "",
                "database": "",
                "basicAuth": false,
                "basicAuthUser": "",
                "basicAuthPassword": "",
                "withCredentials": false,
                "isDefault": false,
                "jsonData": null
            }];
            this.dashboard = {
                "id": 1,
                "refresh": "",
                "rows": [{
                    "height": "500px",
                    "panels": [{
                        "lines": true,
                        "aliasColors": {},
                        "datasource": "mistphite",
                        "id": 1,
                        "span": 12,
                        "stack": false,
                        "targets": [{
                            "refId": "A",
                            "target": "load.longterm"
                        }, {
                            "refId": "B",
                            "target": "load.shortterm"
                        }],
                        "timeFrom": null,
                        "timeShift": null,
                        "title": "Load",
                        "type": "graph",
                        "machineArray": [],
                        "x-axis": true,
                        "y-axis": true
                    }, {
                        "lines": true,
                        "aliasColors": {},
                        "datasource": "mistphite",
                        "id": 2,
                        "span": 12,
                        "stack": false,
                        "targets": [{
                            "refId": "A",
                            "target": "cpu"
                        }],
                        "timeFrom": null,
                        "timeShift": null,
                        "title": "CPU",
                        "type": "graph",
                        "machineArray": [],
                        "x-axis": true,
                        "y-axis": true
                    }],
                }],
                "time": {
                    "from": "now-10m",
                    "to": "now"
                },
                "timepicker": {
                    "now": true,
                    "refresh_intervals": [],
                    "time_options": [
                        "5m",
                        "15m",
                        "1h",
                        "6h",
                        "12h",
                        "24h",
                        "2d",
                        "7d",
                        "30d"
                    ]
                },
                "timezone": "browser"
            };
=======
                "name": "mist.monitor",
                "type": "mist.monitor",
                "uri": "/api/v1/stats"
            }];
>>>>>>> 4016ebcd
            // var that = this;
            // setInterval(function(){ // FIXME: find a better way to fix broken chart width when coming from another page
            //     // if (that.querySelector('dashboard-panel'))
            //     //     that.querySelector('dashboard-panel').resize();
            //
            // }, 5000);
<<<<<<< HEAD
        },
        _updateDashboard:function(id){
          for(var i=0; i<this.dashboard.rows[0].panels.length; i++){
            if(this.dashboard.rows[0].panels[i].machineArray.length==0){
              this.push("dashboard.rows.0.panels."+i+".machineArray",[this.machine.cloud.id, this.machine.id]);
            }
          }
        },
        _panelAdded:function (e){
            console.log("i got",e.detail);

            var panel ={
                "lines": true,
                "aliasColors": {},
                "datasource": "mistphite",
                "id": this.dashboard.rows[0].panels.length,
                "span": 12,
                "stack": false,
                "targets": [{
                    "refId": "A",
                    "target": e.detail
                }],
                "timeFrom": null,
                "timeShift": null,
                "title": e.detail.split(".")[0],
                "type": "graph",
                "machineArray": [[this.machine.cloud.id, this.machine.id]],
                "x-axis": true,
                "y-axis": true
            }
            this.push("dashboard.rows.0.panels",panel);
            console.log(this.dashboard);
        },
        _getMetrics: function() {
            this.querySelector("#metrics").generateRequest();
        },
        _computeMetricsUri: function(machine) {
            return "/api/v1/clouds/" + machine.cloud.id + "/machines/" + machine.id + "/metrics";
=======

>>>>>>> 4016ebcd
        },
        _computeActions: function(item) {
            var ret = [];
            if (item.state == 'running') {
                // if key then add shell / run script
                // if not monitoring then enable monitoring
                ret.push('shell');
                ret.push('associate-key');
                ret.push('probe');
                if (this.hideAssociatedKeys)
                    ret.push('run-script');
            }
            if (item.can_tag)
                ret.push('tag');
            if (item.can_start)
                ret.push('start');
            if (item.can_stop)
                ret.push('stop');
            if (item.can_suspend)
                ret.push('suspend');
            if (item.can_reboot)
                ret.push('reboot');
            if (item.can_resume)
                ret.push('resume');
            if (item.can_rename)
                ret.push('rename');
            if (item.can_destroy)
                ret.push('destroy');
            if (item.can_undefine)
                ret.push('undefine');

            var actions = [];
            for (var i = 0; i < ret.length; i++) {
                actions.push(MACHINEACTIONS[ret[i]]);
            }

            return actions;
        },
        _computeMachine: function(params, machines) {
            if (this.machine && this.machine.uuid && params.uuid != this.machine.uuid) {
                this.set('isPendingKeyRequest', false);
            }
            return machines.base.find(function(machine) {
                return machine.uuid == params.uuid;
            }, this);
        },
        _computeItemInArray: function() {
<<<<<<< HEAD
=======
            var tempdash = {
                "id": 1,
                // "refresh": "",
                "rows": [{
                    "height": "500px",
                    "panels": [{
                        "aliasColors": {},
                        "datasource": "mist.monitor",
                        "id": 2,
                        "span": 12,
                        "stack": false,
                        "targets": [{
                            "refId": "A",
                            "target": "load.longterm"
                        }, {
                            "refId": "B",
                            "target": "load.shortterm"
                        }],
                        "timeFrom": null,
                        "timeShift": null,
                        "title": "Load",
                        "type": "graph",
                        "machineArray": [],
                        "x-axis": true,
                        "y-axis": true
                    }, {
                        "aliasColors": {},
                        "datasource": "mist.monitor",
                        "id": 3,
                        "span": 12,
                        "stack": false,
                        "targets": [{
                            "refId": "A",
                            "target": "cpu"
                        }],
                        "timeFrom": null,
                        "timeShift": null,
                        "title": "CPU",
                        "type": "graph",
                        "machineArray": [],
                        "x-axis": true,
                        "y-axis": true
                    }],
                }],
                "time": {
                    "from": "now-10m",
                    "to": "now"
                },
                "timepicker": {
                    "now": true,
                    "refresh_intervals": [],
                    "time_options": [
                        "5m",
                        "15m",
                        "1h",
                        "6h",
                        "12h",
                        "24h",
                        "2d",
                        "7d",
                        "30d"
                    ]
                },
                "timezone": "browser"
            };
            var changeit = false;
            for (var i = 0; i < tempdash.rows.length; i++) {
                for (var j = 0; j < tempdash.rows[i].panels.length; j++) {
                    if (tempdash.rows[i].panels[j].datasource == "mist.monitor") {
                        if ((this.dashboard != null && this.dashboard.rows[i].panels[j].machineArray[0][1] != this.machine.id) || this.dashboard == null) {
                            tempdash.rows[i].panels[j].machineArray[0] = [this.machine.cloud.id, this.machine.id];
                            changeit = true;
                        }
                    }
                }
            }
            if (changeit)
                this.dashboard = tempdash;

>>>>>>> 4016ebcd
            var arr = [];
            arr.push(this.machine);
            return arr;
        },
        _computeThisItemUid: function(machine) {
            var itemUidInArray = [];
            itemUidInArray.push(itemUid(this.machine, this.sections['machines']));
            return itemUidInArray;
        },

        _computeAssociatedKeys: function(machine, keys) {
            var machineId = this.machine.id;
            var associatedKeys = [];
            associatedKeys = this.model.keysArray.filter(function(key) {
                return key.machines.filter(function(machine) {
                    return machine[1] == machineId;
                }).length;
            }, this);
            return associatedKeys || [];
        },
        _computeAssociatedKeys: function(machine, keys) {
            return machine.keys || [];
        },
        computeMachineIp: function(machineips) {
            if (this.machine.public_ips) {
                return this.machine.public_ips[0]
            } else {
                return ''
            }
        },
        _isEqual: function(a, b) {
            return a === b;
        },
        _isMonitored: function(machine, monitoredMachines) {
            if (monitoredMachines) {
                var mach = monitoredMachines.base.find(function(m) {
                    return m[1] == machine.id && m[0] == machine.cloud.id;
                }, this);
            }
            if (monitoredMachines && mach) {
                this.set('isMonitored', true);
            } else {
                this.set('isMonitored', false);
            }
        },
        _machineImage: function(id) {
            var image = this.model.imagesArray.find(function(image) {
                return image.id == id;
            }, this);
            if (image)
                return image.name;
            else
                return "";
        },
<<<<<<< HEAD
        _computeReplaceTargets: function(machine) {
            // var ret = {'bucky.': ''};
            // var m = this.machine;
            // var mId = this.machine.id;
            // var m = this.machine.name;
            // ret[mId] = m ? m.name : 'unknown';
            // // Object {bucky.: "", 3e3a36a5a2694f859a2dc2ccbc192619: "unknown", a203e912f9e744df8ac10179403b8248: "monitor-docker"}
            // this.dashboard.rows[0].panels[0].targets[0].target = 'bucky.'+this.machine.id+'.load.shortterm';
            // return ret;
        },
=======
>>>>>>> 4016ebcd
        confirmAction: function(action) {
            this._showDialog({
                title: action + ' Machine?',
                body: "You are about to " + action + " machine '" + this.machine.name + "'.",
                danger: false,
                reason: "machine." + action,
                action: action
            });
        },
        _showDialog: function(info) {
            var dialog = this.querySelector('#machinedialog');
            for (var i in info) {
                dialog[i] = info[i];
            }
            dialog._openDialog();
        },
        _showToast: function(msg) {
            var toast = this.querySelector('paper-toast');
            toast.text = msg;
            toast.show();
        },
        isState: function(machine) {
            return machine.state == machine.extra.status;
        },
        _computeIsloading: function(machine) {
            return !this.machine ? true : false;
        },
        disassociateKey: function(e) {
            var keyId = e.target['dataKeyid'];
            var keyName = e.target['dataKeyname'];

            // console.log('disassociateKey',keyId, keyName);

            this.set('disassociateKeyId', keyId);

            // console.log(this.disassociateKeyId);

            this._showDialog({
                title: 'Disassociate key',
                body: "You are about to disassociate key '" + keyName + "' from machine.",
                danger: false,
                reason: "disassociate.key",
                action: 'disassociate',
                key: keyId
            });
        },
        _disassociateKeyRequest: function(e) {
            this.set('isPendingKeyRequest', true);
        },
        _disassociateKeyResponse: function(e) {
            this.set('isPendingKeyRequest', false);
        },
        _disassociateKeyError: function(e) {
            this.set('isPendingKeyRequest', false);
        },
        _updateKeyLoader: function(e) {
            //console.log(e.detail);
            if (e.detail.request) {
                this.set('isPendingKeyRequest', true);
            } else if (e.detail.response) {
                this.set('isPendingKeyRequest', false);
            } else if (e.detail.error) {
                this.set('isPendingKeyRequest', false);
                this._showToast(e.detail.errormsg);
            }
        },
        _computeHideAssociatedKeys: function(machine, associatedKeys, isPendingKeyRequest) {
            var hide = !(associatedKeys.base.length > 0 || isPendingKeyRequest);
        },
        _computeHideAssociatedKeys: function(machine, associatedKeys, isPendingKeyRequest) {
            var hide = !(this.machine.keys.length > 0 || isPendingKeyRequest);
            this.set('hideAssociatedKeys', hide);
        },
        _feedbackOnScript: function(e) {
            if (e.detail.response) {
                this._showToast('Script run request succeded. Script ' + this.model.scripts[e.detail.scriptId].name + ' has been queued for execution');
<<<<<<< HEAD
=======
            }
            if (e.detail.error) {
                this._showToast(e.detail.errormsg);
            }
        },
        _feedbackOnRename: function(e) {
            console.log("_feedbackOnRename")
            if (e.detail.request) {
                this._showToast('Rename request sent. Waiting for machine to respond');
            }
            if (e.detail.response) {
                this._showToast('Renaming was successful.');
>>>>>>> 4016ebcd
            }
            if (e.detail.error) {
                this._showToast(e.detail.errormsg);
            }
        },
        _feedbackOnRename: function(e) {
            console.log("_feedbackOnRename")
            if (e.detail.request) {
                this._showToast('Rename request sent. Waiting for machine to respond');
            }
            if (e.detail.response) {
                this._showToast('Renaming was successful.');
            }
            if (e.detail.error) {
                this._showToast(e.detail.errormsg);
            }
        },
        _feedbackOnRename: function(e) {
            console.log("_feedbackOnRename")
            if (e.detail.request) {
                this._showToast('Rename request sent. Waiting for machine to respond');
            }
            if (e.detail.response) {
                this._showToast('Renaming was successful.');
            }
            if (e.detail.error) {
                this._showToast(e.detail.errormsg);
            }
        },
        _computeProbeData: function(machine, probes) {
            if (this.model && this.model.probes && this.model.probes[machine.uuid] && this.model.probes[machine.uuid].loadavg.length)
                return this.model.probes[machine.uuid].loadavg[0] + ", " + this.model.probes[machine.uuid].loadavg[1] + ", " + this.model.probes[machine.uuid].loadavg[2] + " - " + this.model.probes[machine.uuid].cores +
                    " cores. Last probe: " + moment(this.model.probes[machine.uuid].timestamp * 1000).fromNow();
        },
        itemProbeClasses: function(item, probes) {
            if (!probes) {
                console.log('1')
                return false;
            } else {

                if (!this.model || !this.model.probes || !this.model.probes[item.uuid] || !this.model.probes[item.uuid].loadavg) {
                    return false;
                    console.log('2')
                } else {
                    var probe = this.model.probes[item.uuid].loadavg;
                    var classes = "";

                    //short
                    if (parseInt(probe[0] * 100) < 30)
                        classes += "shortlow ";
                    else if (parseInt(probe[0] * 100) > 30 && parseInt(probe[0] * 100) < 60)
                        classes += "shortmedium ";
                    else
                        classes += "shorthigh ";
                    //mid
                    if (parseInt(probe[1] * 100) < 30)
                        classes += "midlow ";
                    else if (parseInt(probe[1] * 100) > 30 && parseInt(probe[1] * 100) < 60)
                        classes += "midmedium ";
                    else
                        classes += "midhigh ";
                    //long
                    if (parseInt(probe[2] * 100) < 30)
                        classes += "longlow ";
                    else if (parseInt(probe[2] * 100) > 30 && parseInt(probe[2] * 100) < 60)
                        classes += "longmedium ";
                    else
                        classes += "longhigh ";

                    //has probe data
                    if (classes != "")
                        classes += "hasprobe "

                    return classes;
                }
            }

        }
    });
</script><|MERGE_RESOLUTION|>--- conflicted
+++ resolved
@@ -3,18 +3,15 @@
 <link rel="import" href="../../bower_components/paper-toast/paper-toast.html">
 <link rel="import" href="../../bower_components/paper-spinner/paper-spinner.html">
 <link rel="import" href="../../bower_components/polyana-dashboard/polyana-dashboard.html">
-<<<<<<< HEAD
-=======
-
->>>>>>> 4016ebcd
+
 <link rel="import" href="../helpers/dialog-element.html">
 <link rel="import" href="../tags/tags-list.html">
 <link rel="import" href="../item-list/item-actions.html">
 <link rel="import" href="../element-for-in/element-for-in.html">
 <link rel="import" href="../mist-rules/mist-rules.html">
 
+<link rel="import" href="add-panel.html">
 <link rel="import" href="machine-edit.html">
-<link rel="import" href="add-panel.html">
 
 <dom-module id="machine-page">
     <template>
@@ -306,21 +303,8 @@
                         <span class="tag">[[item.key]]<span hidden$="[[!item.value]]">=</span>[[item.value]]</span>
                     </template>
                 </paper-material>
-<<<<<<< HEAD
-            </div>
-            <paper-material class="info-card">
-                <h2 style$="color:#fff;background-color: [[section.color]];">Monitoring</h2>
-                <add-panel uri="[[_computeMetricsUri(machine)]]"></add-panel>
-                <polyana-dashboard dashboard="{{dashboard}}" datasources="[[datasources]]" dashboard-path="mist"></polyana-dashboard>
-                <mist-rules builtin-metrics="[[model.monitoring.builtin_metrics]]" incidents="[[model.incidentsArray]]" rules="[[model.monitoring.rules]]" resource="[[machine]]" hidden$="[[!isMonitored]]"></mist-rules>
-            </paper-material>
-            <paper-material class="info-card">
-                <h2 style$="color:#fff;background-color: [[section.color]];">Basic Info</h2>
-                <div class="card-content">
-                    <table class="info-table">
-                        <template is="dom-if" if="[[machine.public_ips]]">
-=======
                 </div>
+                  <add-panel uri="[[_computeMetricsUri(machine)]]"></add-panel>
                 <paper-material class="info-card" hidden$="[[!isMonitored]]">
                     <h2 style$="[[_getHeaderStyle(section.color)]]">Monitoring</h2>
                     <polyana-dashboard dashboard="[[dashboard]]" datasources="[[datasources]]"></polyana-dashboard>
@@ -330,7 +314,6 @@
                     <div class="card-content">
                         <table class="info-table">
                             <template is="dom-if" if="[[machine.public_ips]]">
->>>>>>> 4016ebcd
                             <tr>
                                 <td>Machine ID</td>
                                 <td>[[machine.id]]</td>
@@ -389,87 +372,87 @@
     <paper-toast></paper-toast>
     </template>
 </dom-module>
-    <script>
-    MACHINEACTIONS = {
-        'shell': {
-            'name': 'shell',
-            'icon': 'vaadin-icons:terminal',
-            'confirm': false,
-            'multi': true
-        },
-        'tag': {
-            'name': 'tag',
-            'icon': 'label',
-            'confirm': true,
-            'multi': true
-        },
-        'run-script': {
-            'name': 'run script',
-            'icon': 'image:movie-creation',
-            'confirm': true,
-            'multi': false
-        },
-        'associate-key': {
-            'name': 'associate key',
-            'icon': 'communication:vpn-key',
-            'confirm': true,
-            'multi': true
-        },
-        'reboot': {
-            'name': 'reboot',
-            'icon': 'av:replay',
-            'confirm': true,
-            'multi': true
-        },
-        'start': {
-            'name': 'start',
-            'icon': 'av:replay',
-            'confirm': true,
-            'multi': true
-        },
-        'stop': {
-            'name': 'stop',
-            'icon': 'av:stop',
-            'confirm': true,
-            'multi': true
-        },
-        'suspend': {
-            'name': 'suspend',
-            'icon': 'av:stop',
-            'confirm': true,
-            'multi': true
-        },
-        'rename': {
-            'name': 'rename',
-            'icon': 'editor:mode-edit',
-            'confirm': true,
-            'multi': false
-        },
-        'resume': {
-            'name': 'resume',
-            'icon': 'av:replay',
-            'confirm': true,
-            'multi': true
-        },
-        'undefine': {
-            'name': 'undefine',
-            'icon': 'image:panorama-fish-eye',
-            'confirm': true,
-            'multi': true
-        },
-        'destroy': {
-            'name': 'destroy',
-            'icon': 'delete',
-            'confirm': true,
-            'multi': true
-        },
-        'probe': {
-            'name': 'probe',
-            'icon': 'icons:compare-arrows',
-            'confirm': false,
-            'multi': true
-        },
-    }
+<script>
+MACHINEACTIONS = {
+  'shell': {
+    'name': 'shell',
+    'icon': 'vaadin-icons:terminal',
+    'confirm': false,
+    'multi': true
+  },
+  'tag': {
+    'name': 'tag',
+    'icon': 'label',
+    'confirm': true,
+    'multi': true
+  },
+  'run-script': {
+    'name': 'run script',
+    'icon': 'image:movie-creation',
+    'confirm': true,
+    'multi': false
+  },
+  'associate-key': {
+    'name': 'associate key',
+    'icon': 'communication:vpn-key',
+    'confirm': true,
+    'multi': true
+  },
+  'reboot': {
+    'name': 'reboot',
+    'icon': 'av:replay',
+    'confirm': true,
+    'multi': true
+  },
+  'start': {
+    'name': 'start',
+    'icon': 'av:replay',
+    'confirm': true,
+    'multi': true
+  },
+  'stop': {
+    'name': 'stop',
+    'icon': 'av:stop',
+    'confirm': true,
+    'multi': true
+  },
+  'suspend': {
+    'name': 'suspend',
+    'icon': 'av:stop',
+    'confirm': true,
+    'multi': true
+  },
+  'rename': {
+    'name': 'rename',
+    'icon': 'editor:mode-edit',
+    'confirm': true,
+    'multi': false
+  },
+  'resume': {
+    'name': 'resume',
+    'icon': 'av:replay',
+    'confirm': true,
+    'multi': true
+  },
+  'undefine': {
+    'name': 'undefine',
+    'icon': 'image:panorama-fish-eye',
+    'confirm': true,
+    'multi': true
+  },
+  'destroy': {
+    'name': 'destroy',
+    'icon': 'delete',
+    'confirm': true,
+    'multi': true
+  },
+  'probe': {
+    'name': 'probe',
+    'icon': 'icons:compare-arrows',
+    'confirm': false,
+    'multi': true
+  },
+}
     Polymer({
         is: 'machine-page',
 
@@ -508,8 +491,7 @@
                 computed: "_machineImage(machine.imageId)"
             },
             dashboard: {
-                type: Object,
-                notify:true
+                type: Object
             },
             replaceTargets: {
                 type: Object,
@@ -560,16 +542,12 @@
         },
         observers: [
             '_isMonitored(machine, model.monitoring.machines.*)',
-            '_computeHideAssociatedKeys(params, associatedKeys.*, isPendingKeyRequest)',
-            '_updateDashboard(machine.uuid)'
+            '_computeHideAssociatedKeys(params, associatedKeys.*, isPendingKeyRequest)'
         ],
         listeners: {
             'confirmation': '_machineActionConfirmation',
             'pending-key-request': '_updateKeyLoader',
-<<<<<<< HEAD
             'panelAdded':'_panelAdded'
-=======
->>>>>>> 4016ebcd
         },
         ready: function() {
             this.set('hideAssociatedKeys', true);
@@ -579,153 +557,28 @@
             this.datasources = [{
                 "id": 1,
                 "orgId": 1,
-<<<<<<< HEAD
-                "name": "mistphite",
-                "type": "mist.monitor",
-                "access": "proxy",
-                "uri": "/graphite/",
-                "password": "",
-                "user": "",
-                "database": "",
-                "basicAuth": false,
-                "basicAuthUser": "",
-                "basicAuthPassword": "",
-                "withCredentials": false,
-                "isDefault": false,
-                "jsonData": null
-            }];
-            this.dashboard = {
-                "id": 1,
-                "refresh": "",
-                "rows": [{
-                    "height": "500px",
-                    "panels": [{
-                        "lines": true,
-                        "aliasColors": {},
-                        "datasource": "mistphite",
-                        "id": 1,
-                        "span": 12,
-                        "stack": false,
-                        "targets": [{
-                            "refId": "A",
-                            "target": "load.longterm"
-                        }, {
-                            "refId": "B",
-                            "target": "load.shortterm"
-                        }],
-                        "timeFrom": null,
-                        "timeShift": null,
-                        "title": "Load",
-                        "type": "graph",
-                        "machineArray": [],
-                        "x-axis": true,
-                        "y-axis": true
-                    }, {
-                        "lines": true,
-                        "aliasColors": {},
-                        "datasource": "mistphite",
-                        "id": 2,
-                        "span": 12,
-                        "stack": false,
-                        "targets": [{
-                            "refId": "A",
-                            "target": "cpu"
-                        }],
-                        "timeFrom": null,
-                        "timeShift": null,
-                        "title": "CPU",
-                        "type": "graph",
-                        "machineArray": [],
-                        "x-axis": true,
-                        "y-axis": true
-                    }],
-                }],
-                "time": {
-                    "from": "now-10m",
-                    "to": "now"
-                },
-                "timepicker": {
-                    "now": true,
-                    "refresh_intervals": [],
-                    "time_options": [
-                        "5m",
-                        "15m",
-                        "1h",
-                        "6h",
-                        "12h",
-                        "24h",
-                        "2d",
-                        "7d",
-                        "30d"
-                    ]
-                },
-                "timezone": "browser"
-            };
-=======
                 "name": "mist.monitor",
                 "type": "mist.monitor",
                 "uri": "/api/v1/stats"
             }];
->>>>>>> 4016ebcd
             // var that = this;
             // setInterval(function(){ // FIXME: find a better way to fix broken chart width when coming from another page
             //     // if (that.querySelector('dashboard-panel'))
             //     //     that.querySelector('dashboard-panel').resize();
             //
             // }, 5000);
-<<<<<<< HEAD
-        },
-        _updateDashboard:function(id){
-          for(var i=0; i<this.dashboard.rows[0].panels.length; i++){
-            if(this.dashboard.rows[0].panels[i].machineArray.length==0){
-              this.push("dashboard.rows.0.panels."+i+".machineArray",[this.machine.cloud.id, this.machine.id]);
-            }
-          }
-        },
-        _panelAdded:function (e){
-            console.log("i got",e.detail);
-
-            var panel ={
-                "lines": true,
-                "aliasColors": {},
-                "datasource": "mistphite",
-                "id": this.dashboard.rows[0].panels.length,
-                "span": 12,
-                "stack": false,
-                "targets": [{
-                    "refId": "A",
-                    "target": e.detail
-                }],
-                "timeFrom": null,
-                "timeShift": null,
-                "title": e.detail.split(".")[0],
-                "type": "graph",
-                "machineArray": [[this.machine.cloud.id, this.machine.id]],
-                "x-axis": true,
-                "y-axis": true
-            }
-            this.push("dashboard.rows.0.panels",panel);
-            console.log(this.dashboard);
-        },
-        _getMetrics: function() {
-            this.querySelector("#metrics").generateRequest();
-        },
-        _computeMetricsUri: function(machine) {
-            return "/api/v1/clouds/" + machine.cloud.id + "/machines/" + machine.id + "/metrics";
-=======
-
->>>>>>> 4016ebcd
+
         },
         _computeActions: function(item) {
             var ret = [];
             if (item.state == 'running') {
-                // if key then add shell / run script
-                // if not monitoring then enable monitoring
-                ret.push('shell');
-                ret.push('associate-key');
-                ret.push('probe');
-                if (this.hideAssociatedKeys)
-                    ret.push('run-script');
+              // if key then add shell / run script
+              // if not monitoring then enable monitoring
+              ret.push('shell');
+              ret.push('associate-key');
+              ret.push('probe');
+              if(this.hideAssociatedKeys)
+                ret.push('run-script');
             }
             if (item.can_tag)
                 ret.push('tag');
@@ -761,12 +614,38 @@
                 return machine.uuid == params.uuid;
             }, this);
         },
+        _computeMetricsUri: function(machine) {
+            return "/api/v1/clouds/" + machine.cloud.id + "/machines/" + machine.id + "/metrics";
+        },
+        _panelAdded:function (e){
+            console.log("i got",e.detail);
+
+            var panel ={
+                "lines": true,
+                "aliasColors": {},
+                "datasource": "mist.monitor",
+                "id": this.dashboard.rows[0].panels.length,
+                "span": 12,
+                "stack": false,
+                "targets": [{
+                    "refId": "A",
+                    "target": e.detail
+                }],
+                "timeFrom": null,
+                "timeShift": null,
+                "title": e.detail.split(".")[0],
+                "type": "graph",
+                "machineArray": [[this.machine.cloud.id, this.machine.id]],
+                "x-axis": true,
+                "y-axis": true
+            }
+            this.push("dashboard.rows.0.panels",panel);
+            console.log(this.dashboard);
+        },
         _computeItemInArray: function() {
-<<<<<<< HEAD
-=======
             var tempdash = {
                 "id": 1,
-                // "refresh": "",
+                "refresh": "",
                 "rows": [{
                     "height": "500px",
                     "panels": [{
@@ -843,7 +722,6 @@
             if (changeit)
                 this.dashboard = tempdash;
 
->>>>>>> 4016ebcd
             var arr = [];
             arr.push(this.machine);
             return arr;
@@ -898,19 +776,6 @@
             else
                 return "";
         },
-<<<<<<< HEAD
-        _computeReplaceTargets: function(machine) {
-            // var ret = {'bucky.': ''};
-            // var m = this.machine;
-            // var mId = this.machine.id;
-            // var m = this.machine.name;
-            // ret[mId] = m ? m.name : 'unknown';
-            // // Object {bucky.: "", 3e3a36a5a2694f859a2dc2ccbc192619: "unknown", a203e912f9e744df8ac10179403b8248: "monitor-docker"}
-            // this.dashboard.rows[0].panels[0].targets[0].target = 'bucky.'+this.machine.id+'.load.shortterm';
-            // return ret;
-        },
-=======
->>>>>>> 4016ebcd
         confirmAction: function(action) {
             this._showDialog({
                 title: action + ' Machine?',
@@ -987,8 +852,6 @@
         _feedbackOnScript: function(e) {
             if (e.detail.response) {
                 this._showToast('Script run request succeded. Script ' + this.model.scripts[e.detail.scriptId].name + ' has been queued for execution');
-<<<<<<< HEAD
-=======
             }
             if (e.detail.error) {
                 this._showToast(e.detail.errormsg);
@@ -1001,13 +864,12 @@
             }
             if (e.detail.response) {
                 this._showToast('Renaming was successful.');
->>>>>>> 4016ebcd
             }
             if (e.detail.error) {
                 this._showToast(e.detail.errormsg);
             }
         },
-        _feedbackOnRename: function(e) {
+        _feedbackOnRename: function(e){
             console.log("_feedbackOnRename")
             if (e.detail.request) {
                 this._showToast('Rename request sent. Waiting for machine to respond');
@@ -1019,54 +881,44 @@
                 this._showToast(e.detail.errormsg);
             }
         },
-        _feedbackOnRename: function(e) {
-            console.log("_feedbackOnRename")
-            if (e.detail.request) {
-                this._showToast('Rename request sent. Waiting for machine to respond');
-            }
-            if (e.detail.response) {
-                this._showToast('Renaming was successful.');
-            }
-            if (e.detail.error) {
-                this._showToast(e.detail.errormsg);
-            }
-        },
-        _computeProbeData: function(machine, probes) {
+        _computeProbeData: function(machine, probes){
             if (this.model && this.model.probes && this.model.probes[machine.uuid] && this.model.probes[machine.uuid].loadavg.length)
-                return this.model.probes[machine.uuid].loadavg[0] + ", " + this.model.probes[machine.uuid].loadavg[1] + ", " + this.model.probes[machine.uuid].loadavg[2] + " - " + this.model.probes[machine.uuid].cores +
-                    " cores. Last probe: " + moment(this.model.probes[machine.uuid].timestamp * 1000).fromNow();
+                return this.model.probes[machine.uuid].loadavg[0]+", "+this.model.probes[machine.uuid].loadavg[1]+", "+this.model.probes[machine.uuid].loadavg[2]+" - "+this.model.probes[machine.uuid].cores+" cores. Last probe: "+moment(this.model.probes[machine.uuid].timestamp*1000).fromNow();
         },
         itemProbeClasses: function(item, probes) {
             if (!probes) {
                 console.log('1')
                 return false;
-            } else {
+            }
+            else {
 
                 if (!this.model || !this.model.probes || !this.model.probes[item.uuid] || !this.model.probes[item.uuid].loadavg) {
                     return false;
                     console.log('2')
-                } else {
+                }
+
+                else {
                     var probe = this.model.probes[item.uuid].loadavg;
                     var classes = "";
 
                     //short
-                    if (parseInt(probe[0] * 100) < 30)
+                    if (parseInt(probe[0]*100) < 30)
                         classes += "shortlow ";
-                    else if (parseInt(probe[0] * 100) > 30 && parseInt(probe[0] * 100) < 60)
+                    else if (parseInt(probe[0]*100) > 30 && parseInt(probe[0]*100) < 60)
                         classes += "shortmedium ";
                     else
                         classes += "shorthigh ";
                     //mid
-                    if (parseInt(probe[1] * 100) < 30)
+                    if (parseInt(probe[1]*100) < 30)
                         classes += "midlow ";
-                    else if (parseInt(probe[1] * 100) > 30 && parseInt(probe[1] * 100) < 60)
+                    else if (parseInt(probe[1]*100) > 30 && parseInt(probe[1]*100) < 60)
                         classes += "midmedium ";
                     else
                         classes += "midhigh ";
                     //long
-                    if (parseInt(probe[2] * 100) < 30)
+                    if (parseInt(probe[2]*100) < 30)
                         classes += "longlow ";
-                    else if (parseInt(probe[2] * 100) > 30 && parseInt(probe[2] * 100) < 60)
+                    else if (parseInt(probe[2]*100) > 30 && parseInt(probe[2]*100) < 60)
                         classes += "longmedium ";
                     else
                         classes += "longhigh ";
