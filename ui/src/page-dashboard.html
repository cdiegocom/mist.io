<link rel="import" href="../bower_components/polyana-dashboard/polyana-dashboard.html">
<link rel="import" href="../bower_components/iron-flex-layout/iron-flex-layout.html">
<link rel="import" href="../bower_components/paper-button/paper-button.html">
<link rel="import" href="../bower_components/paper-menu/paper-menu.html">
<link rel="import" href="../bower_components/paper-input/paper-input.html">
<link rel="import" href="../bower_components/paper-spinner/paper-spinner.html">
<link rel="import" href="../bower_components/paper-fab/paper-fab.html">
<link rel="import" href="../bower_components/pushstate-anchor/pushstate-anchor.html">

<link rel="import" href="../elements/section-tile/section-tile.html">
<link rel="import" href="../elements/app-incidents/app-incidents.html">
<link rel="import" href="../elements/app-costs/app-costs.html">
<link rel="import" href="../elements/app-costs/app-costs-per-tag.html">

<link rel="import" href="../bower_components/paper-card/paper-card.html">
<link rel="import" href="../bower_components/paper-icon-button/paper-icon-button.html">
<link rel="import" href="../bower_components/iron-icons/iron-icons.html">
<!-- needed for the forms' inputs -->
<link rel="import" href="../bower_components/paper-item/paper-item.html">
<link rel="import" href="../bower_components/paper-menu-button/paper-menu-button.html">
<link rel="import" href="../bower_components/paper-input/paper-textarea.html">
<link rel="import" href="../bower_components/paper-input/paper-input-behavior.html">
<link rel="import" href="../bower_components/paper-input/paper-input-addon-behavior.html">
<link rel="import" href="../bower_components/paper-dropdown-menu/paper-dropdown-menu.html">
<!--link rel="import" href="../bower_components/iron-form/iron-form.html"-->

<link rel="import" href="../elements/logs/log-list.html">
<link rel="import" href="../elements/onb-element/onb-element.html">
<link rel="import" href="../elements/clouds/cloud-info.html">
<link rel="import" href="../elements/clouds/cloud-chip.html">

<link rel="import" href="../elements/account/plan-overusage.html">

<dom-module id="page-dashboard">
    <template>
        <style is="custom-style" include="headings"></style>
        <style is="custom-style" >
        :host {
            /*--layout-margin: 0.5em;*/
            --layout-margin: 16px;
            background-color: #eee;
            position: relative;
            z-index: 1;
        }
        #content {
            background-color: #eee;
            display: block;
        }
        paper-material {
            overflow: auto !important;
        }
        /* layout helper classes */
        #content {
            -webkit-overflow-scrolling: touch;
            padding: 0 36px 80px 36px;
            padding: 0 0 80px;
        }

        .flexchild {
            @apply(--layout-flex);
        }

        .flex2child {
            @apply(--layout-flex-2);
        }
        .search.active {
            left: 15px;
        }
        .clouds {
            min-height: 48px;
            transition: all 200ms ease-in;
        }
        .clouds cloud-chip {
            cursor: pointer;
            z-index: 9;
        }
        .clouds cloud-chip.online .icon {
            background-color: var(--green-color) !important;
        }

        .clouds cloud-chip.offline .icon {
            background-color: var(--red-color) !important;
        }

        paper-button.blue {
            line-height: 30px;
            font-weight: 500;
        }

        .sections {
            align-items: flex-start;
            /*margin-bottom: 1em;*/
            margin-bottom: 32px;
            width: 100%;
        }
        .costs,
        .incidents {
           /*margin-bottom: 1em;*/
            display: block;
            width: 100%;
        }
        .incidents {
            padding-bottom: 32px;
        }
        .costs {
            margin-bottom: 32px;
        }
        a.main-section {
            min-width: 150px;
            flex-basis: 25%;
        }
        .columns {
            @apply(--layout-horizontal);
            flex: 1 100%;
        }
        .left,
        .right,
        .top {
            margin: var(--layout-margin);

        }
        .left, .right {
            @apply(--layout-vertical);
            min-width: 400px;
            align-items: flex-start;
            flex-direction: column;
            flex: 1 50%;
        }
        .logs {
            width: 100%;
            flex: 1 100%;
        }
        log-list,
        .graphs {
            margin-bottom: 1em;
            width: 100%;
            overflow: hidden;
        }
        log-list {
            display: block;
        }

        @media (max-width: 489px) {
            a.main-section {
                width: calc(100% - 1em);
            }
        }

        @media (max-width: 639px) {
            a.main-section:first-child {
                min-width: calc(100% - 1em);
            }
        }

        @media (max-width: 1400px) {
            .columns {
                @apply(--layout-vertical);
            }
        }
        @media (min-width: 1900px) {
            paper-toolbar::content #topBar {
                max-width: auto;
            }
            .flex-horizontal-wide {
                @apply(--layout-horizontal);
                flex-wrap: wrap;
            }
            .onb-true.flex-horizontal-wide {
                @apply(--layout-none);
                display: block;
            }
            .flexchild-wide-top {
                flex: 1 100%;
            }
        }
        log-list ::content h3 {
            text-transform: uppercase;
            font-size: 16px;
            font-weight: 400;
            line-height: 36px;
            margin: 0 24px 0 0;
        }
        polyana-dashboard ::content h3 {
            text-transform: uppercase;
            font-size: 16px;
            font-weight: 500;
            line-height: 36px;
        }
        polyana-dashboard {
            display: block;
            height: auto;
            overflow: hidden;
        }
        #content.onb-true {
            background: url('/assets/onboarding/mount.svg') center bottom transparent no-repeat;
            padding-bottom: 0;
            min-height: 100vh;
            margin-right: -24px;
            margin-left: -24px;
            padding-left: 24px;
            padding-right: 24px;
        }
        .ovhid {
            overflow: hidden;
        }
        .onb.ovhid {
            height: calc(100vh + 184px);
            box-sizing: border-box;
            position: relative;
        }
        .wide {
            padding: 0.7em 1.5em;
        }
        .notice {
            background-color: #ffff8d;
            padding: 2px 16px;
            margin: 0 16px;
            z-index: 9;
            position: relative;
        }
        onb-element {
            position: relative;
            z-index: auto;
        }
        .is-loading {
            top: 0;
            left: 0;
            position: fixed;
            right: 0;
            bottom: 0;
            display: block;
            height: 100vh;
            width: 100vw;
            background-color: #eee;
            z-index: 99;
        }
        .is-loading paper-spinner {
            width: 80px;
            height: 80px;
            margin: 10% auto;
            display: block;
        }
        </style>
        <div id="content" class$="flex-horizontal-wide onb-[[!showDashboard]]" main>
            <div class="notice">
                <p><strong>Note:</strong> Hello! We are providing an early preview of the new Mist.io UI. A part of the functionality is under heavy development and, as a result, not yet fully functional. We would appreciate your feedback! Send suggestions to <a href="mailto:info@mist.io">info@mist.io</a>.
                <a href="javascript:void(0)" on-tap="_toggleUI" class="flex">Return to old UI</a>
                </p>
            </div>
            <plan-overusage is-over-using="[[model.isOverUsing]]"></plan-overusage>
            <template is="dom-if" if="[[showDashboard]]">
                <div class="clouds top flexchild-wide-top">
                    <div id="cloudslist" class="flex">
                        <template is="dom-repeat" items="[[model.cloudsArray]]">
                            <cloud-chip label="{{item.title}}" class$="link [[isOnline(item)]] [[isOffline(item)]]" index$=[[index]] on-tap="_showCloudInfoDialog" id$="[[item.id]]">
                                <div class="icon"></div>
                                <!-- src="[[_computeProviderLogo(item.provider)]]" -->
                                <h1 class="cloud-title">[[item.title]]</h1>
                            </cloud-chip>
                        </template>
    </div>
    <div class="ovhid">
        <cloud-info></cloud-info>
    </div>
    </div>
    <div class="columns">
        <div id="leftcolumn" class="left">
            <template is="dom-if" if="[[hasIncidents]]">
                            <div class="incidents">
                                <app-incidents model="[[model]]" sections="[[sections]]">
                                </app-incidents>
                            </div>
                        </template>
            <div class="sections layout horizontal wrap">
                <a href="/machines" class="main-section flex" is="pushstate-anchor">
                    <section-tile name="machines" color="[[sections.machines.color]]" icon="[[sections.machines.icon]]" count="[[model.machinesArray.length]]">
                    </section-tile>
                </a>
                <a href="/images" class="main-section flex" is="pushstate-anchor">
                    <section-tile name="images" color="[[sections.images.color]]" icon="[[sections.images.icon]]" count="[[model.imagesArray.length]]"></section-tile>
                </a>
                <a href="/keys" class="main-section flex" is="pushstate-anchor">
                    <section-tile name="keys" color="[[sections.keys.color]]" icon="[[sections.keys.icon]]" count="[[model.keysArray.length]]"></section-tile>
                </a>
                <a href="/networks" class="main-section flex" is="pushstate-anchor">
                    <section-tile name="networks" color="[[sections.networks.color]]" icon="[[sections.networks.icon]]" count="[[model.networksArray.length]]"></section-tile>
                </a>
                <a href="/scripts" class="main-section flex" is=" pushstate-anchor">
                    <section-tile name="scripts" color="[[sections.scripts.color]]" icon="[[sections.scripts.icon]]" count="[[model.scriptsArray.length]]"></section-tile>
                </a>
                <a href="/templates" class="main-section flex" is="pushstate-anchor">
                    <section-tile name="templates" color="[[sections.templates.color]]" icon="[[sections.templates.icon]]" count="[[model.templatesArray.length]]"></section-tile>
                </a>
                <a href="/stacks" class="main-section flex" is="pushstate-anchor">
                    <section-tile name="stacks" color="[[sections.stacks.color]]" icon="[[sections.stacks.icon]]" count="[[model.stacksArray.length]]"></section-tile>
                </a>
                <a href="/teams" class="main-section flex" is="pushstate-anchor">
                    <section-tile name="teams" color="[[sections.teams.color]]" icon="[[sections.teams.icon]]" count="{{model.teamsArray.length}}"></section-tile>
                </a>
            </div>
            <paper-material class="graphs">
                <polyana-dashboard dashboard="[[dashboard]]" datasources="[[datasources]]"></polyana-dashboard>
            </paper-material>
        </div>
        <div class="left">
            <div class="costs">
                <app-costs model="[[model]]" sections="[[sections]]">
                </app-costs>
                <app-costs-per-tag model="[[model]]" sections="[[sections]]">
                </app-costs-per-tag>
            </div>
            <paper-material id="rightcolumn" class="logs">
                <log-list></log-list>
            </paper-material>
        </div>
    </div>
    </template>
    <template is="dom-if" if="[[!showDashboard]]">
                <onb-element model="[[model]]"></onb-element>
            </template>
    <div class="absolute-bottom-right">
        <a href="/clouds/+add">
            <paper-fab id="addBtn" icon="cloud"></paper-fab>
        </a>
    </div>

    <div class="is-loading" hidden$="[[!onboarding.isLoadingClouds]]">
        <paper-spinner active></paper-spinner>
    </div>
    </div>
    </template>
</dom-module>
<script>
    Polymer({
        is: 'page-dashboard',
        enableCustomStyleProperties: true,
        properties: {
            sections: {
                type: Object
            },
            model: {
                type: Object
            },
            q: {
                type: String,
                notify: true
            },
            dashboard: {
                type: Object
            },
            replaceTargets: {
                type: Object,
                computed: '_computeReplaceTargets(model.monitoring)'
            },
            openedCloud: String,
            showDashboard: {
                type: Boolean,
                // value: true,
                computed: '_computeshowDashboard(model.cloudsArray.length, onboarding.isLoadingClouds)',
                notify: true
            },
            hasIncidents: {
                type: Boolean,
                computed: '_computeHasIncidents(model.incidentsArray.*)',
                value: false
            },
            sidebarIsOpen: {
                type: Boolean,
                value: true
            },
            matrix: {
                type: Array
            }
        },
        observers: [
            'cloudLayoutMatrix(model.clouds.*, sidebarIsOpen)'
        ],
        listeners: {
            'close-cloud-info': '_closeCloudChips'
        },
        ready: function() {

        },
        attached: function() {
            // initialise chips position matrix
            var that = this;
            this.async(function() {
                that.cloudLayoutMatrix(that.model.clouds, that.sidebarIsOpen);
            }, 50);

            // reset page title since this is the default page
            this.fire('page-meta', {
                title: null
            });
            this.datasources = [{
                "id": 1,
                "orgId": 1,
                "name": "mistphite",
                "type": "mist.monitor",
                "access": "proxy",
                "uri": "/graphite/",
                "password": "",
                "user": "",
                "database": "",
                "basicAuth": false,
                "basicAuthUser": "",
                "basicAuthPassword": "",
                "withCredentials": false,
                "isDefault": false,
                "jsonData": null
            }];
            this.dashboard = {
                "id": 1,
                "refresh": "0",
                "rows": [{
                    "panels": [{
                        "aliasColors": {},
                        "datasource": "mistphite",
                        "id": 4,
                        "span": 12,
                        "stack": false,
                        "targets": [{
                            "refId": "A",
                            "target": 'load.shortterm'
                        }, ],
                        "machineArray": [],
                        "timeFrom": null,
                        "timeShift": null,
                        "title": "Load_on_all_monitored_machines",
                        "type": "graph",
                        "x-axis": true,
                        "y-axis": true
                    }],
                }],
                "time": {
                    "from": "now-10m",
                    "to": "now"
                },
                "timepicker": {
                    "now": true,
                    "refresh_intervals": [],
                    "time_options": [
                        "5m",
                        "15m",
                        "1h",
                        "6h",
                        "12h",
                        "24h",
                        "2d",
                        "7d",
                        "30d"
                    ]
                },
                "timezone": "browser"
            };
            var machinearray = [];
            this.model.monitoring.machines.forEach(function(entry) {
                machinearray.push(entry);
            });
            this.dashboard.rows[0].panels[0].machineArray = machinearray;
            // var that = this;
            // setInterval(function(){ // FIXME: find a better way to fix broken chart width when coming from another page
            //     if (that.querySelector('dashboard-panel'))
            //         that.querySelector('dashboard-panel').resize();
            // }, 5000, this);
            /*this.async(function() {
                this.importHref(this.resolveUrl('/elements/logs/log-list.html'),
                                null,
                                null,
                                true)},
                500);*/
        },
        isOnline: function(cloud) {
            return cloud.state == 'online' && 'online';
        },
        isOffline: function(cloud) {
            return cloud.state == 'offline' && 'offline';
        },
        _computeHasIncidents: function(incidents) {
            // incidents must be unresolved to count
            if (incidents.base) {
                return incidents.base.filter(function(inc) {
                    return !inc.finished_at || inc.finished_at == 0;
                }).length > 0 ? true : false;
            } else {
                return false;
            }
        },
        _computeshowDashboard: function(cloudslength, isLoadingClouds) {
            var show;
            if (cloudslength > 0 && isLoadingClouds == false) {
                show = true;
            } else {
                show = false;
                // TODO: does not work. hides no matter
                // this.hideSidebar();
            }
            return show;
        },
        hideSidebar: function() {
            // if we are on boarding, close sidebar for focus
            window.setTimeout(function() {
                var sidebar = document.querySelector('app-sidebar'),
                    content = document.querySelector('iron-pages');
                sidebar.classList.add('close');
                content.classList.add('center');
            }, 2400);
            this.set('sidebarIsOpen', false);
        },
        _computeProviderLogo: function(className) {
            return '../assets/providers/provider-' + className.split('_')[0] + '.png';
        },
<<<<<<< HEAD
        _computeReplaceTargets: function(monitoring) {
            var ret = {
                    'bucky.': ''
                },
                mIds = Object.keys(this.get('model.monitoring.monitored_machines') || {});
            for (var i = 0; i < mIds.length; i++) {
                var mref = this.model.monitoring.monitored_machines[mIds[i]],
                    m = mref && this.model.clouds[mref.cloud_id].machines[mref.machine_id];
                ret[mIds[i]] = m ? m.name : 'unknown';
=======
        matrix: {
            type: Array
        },
        isOverUsing: Boolean
    },
    observers: [
        'cloudLayoutMatrix(model.clouds.*, sidebarIsOpen)'
    ],
    listeners: {
        'close-cloud-info': '_closeCloudChips'
    },
    ready: function() {
    },
    attached: function() {
        // initialise chips position matrix
        var that = this;
        this.async(function(){
            that.cloudLayoutMatrix(that.model.clouds, that.sidebarIsOpen);
        }, 50);

        // reset page title since this is the default page
        this.fire('page-meta', {
            title: null
        });
        this.datasources = [
          {
          "id": 1,
          "orgId": 1,
          "name": "mistphite",
          "type": "graphite",
          "access": "proxy",
          "uri": "/graphite/",
          "password": "",
          "user": "",
          "database": "",
          "basicAuth": false,
          "basicAuthUser": "",
          "basicAuthPassword": "",
          "withCredentials": false,
          "isDefault": false,
          "jsonData": null
          }
        ];
        this.dashboard = {
          "id": 1,
          "refresh": "10s",
          "rows": [{
            "panels": [{
              "aliasColors": {},
              "datasource": "mistphite",
              "id": 2,
              "span": 12,
              "stack": false,
              "targets": [
                {
                "refId": "A",
                "target": "bucky.*.load.shortterm"
                },
              ],
              "timeFrom": null,
              "timeShift": null,
              "title": "Load on all monitored machines",
              "type": "graph",
              "x-axis": true,
              "y-axis": true
            }],
          }],
          "time": {
            "from": "now-10m",
            "to": "now"
          },
          "timepicker": {
            "now": true,
            "refresh_intervals": [],
            "time_options": [
              "5m",
              "15m",
              "1h",
              "6h",
              "12h",
              "24h",
              "2d",
              "7d",
              "30d"
            ]
          },
          "timezone": "browser"
        };

        var that = this;
        setInterval(function(){ // FIXME: find a better way to fix broken chart width when coming from another page
            if (that.querySelector('dashboard-panel'))
                that.querySelector('dashboard-panel').resize();

        }, 5000, this);

        /*this.async(function() {
            this.importHref(this.resolveUrl('/elements/logs/log-list.html'),
                            null,
                            null,
                            true)},
            500);*/
    },
    isOnline: function(cloud) {
        return cloud.state == 'online' && 'online';
    },
    isOffline: function(cloud) {
        return cloud.state == 'offline' && 'offline';
    },
    _computeHasIncidents: function(incidents){
        // incidents must be unresolved to count
         if (incidents.base){
             return incidents.base.filter(function(inc){
                    return !inc.finished_at || inc.finished_at == 0;
                }).length > 0 ? true : false;
         }
         else {
             return false;
         }
     },
    _computeshowDashboard: function(cloudslength, isLoadingClouds) {
        var show;
        if (cloudslength > 0 && isLoadingClouds == false) {
            show =  true;
        }
        else {
            show = false;
            // TODO: does not work. hides no matter
            // this.hideSidebar();
        }
        return show;
    },
    hideSidebar: function(){
        // if we are on boarding, close sidebar for focus
        window.setTimeout(function(){
            var sidebar = document.querySelector('app-sidebar'),
                content = document.querySelector('iron-pages');
            sidebar.classList.add('close');
            content.classList.add('center');
        }, 2400);
        this.set('sidebarIsOpen', false);
    },
    _computeProviderLogo: function(className) {
        return '../assets/providers/provider-' + className.split('_')[0] + '.png';
    },
    _computeReplaceTargets: function(monitoring) {
        var ret = {'bucky.': ''},
            mIds = Object.keys(this.get('model.monitoring.monitored_machines') || {});
        for (var i=0; i<mIds.length; i++) {
            var mref = this.model.monitoring.monitored_machines[mIds[i]],
                m;
            if (this.model.clouds && this.model.clouds[mref.cloud_id] && this.model.clouds[mref.cloud_id].machines && this.model.clouds[mref.cloud_id].machines[mref.machine_id])
                m = mref && this.model.clouds[mref.cloud_id].machines[mref.machine_id];
            ret[mIds[i]] = m ? m.name : 'unknown';
        }
        return ret;
    },
    _showCloudInfoDialog: function(e) {
        var cloudId = e.currentTarget.getAttribute('id');
        var dialog = this.querySelector('cloud-info');
        var parent = this.querySelector('#cloudslist');
        var target = e.currentTarget;
        var lastInd = this.indexOfLast(parseInt(target.attributes.index.value))

        // find the cloud chip node with index=lastInd
        var last = [].find.call(parent.children, function(c, index){
            if (c.attributes.index) {
                return c.attributes.index.value == lastInd;
>>>>>>> fab98182
            }
            return ret;
        },
        _showCloudInfoDialog: function(e) {
            var cloudId = e.currentTarget.getAttribute('id');
            var dialog = this.querySelector('cloud-info');
            var parent = this.querySelector('#cloudslist');
            var target = e.currentTarget;
            var lastInd = this.indexOfLast(parseInt(target.attributes.index.value))

            // find the cloud chip node with index=lastInd
            var last = [].find.call(parent.children, function(c, index) {
                if (c.attributes.index) {
                    return c.attributes.index.value == lastInd;
                }
                return false;
            });
            //insert cloud-info before last node
            Polymer.dom(parent).insertBefore(dialog, last);

            if (this.openedCloud && this.openedCloud == cloudId) {
                dialog.removeAttribute('opened');
                this._closeCloudChips();
            } else {
                var cloudChips = this.querySelectorAll('cloud-chip'),
                    cloud = this.model.cloudsArray.find(function(cloud) {
                        return cloud.id == cloudId;
                    });
                [].forEach.call(cloudChips, function(el, index) {
                    if (el == e.currentTarget) {
                        el.setAttribute('opened', true)
                    } else {
                        el.removeAttribute('opened');
                    }
                });
                this.set('openedCloud', cloudId);
                dialog.cloud = cloud;
                dialog.setAttribute('opened', true);
            }
        },
        _closeCloudChips: function() {
            var cloudChips = this.querySelectorAll('cloud-chip');
            [].forEach.call(cloudChips, function(el, index) {
                el.removeAttribute('opened');
            });
            this.set('openedCloud', '');
        },
        showSidebar: function() {
            //show sidebar for navigation
            window.setTimeout(function() {
                var sidebar = document.querySelector('app-sidebar'),
                    content = document.querySelector('iron-pages');
                sidebar.classList.remove('close');
                content.classList.remove('center');
            }, 200);
            this.set('sidebarIsOpen', true);
        },
        cloudLayoutMatrix: function(clouds, sidebarOpen) {
            //construct a reference matrix of the chips offsetTops
            var chips = document.querySelectorAll('cloud-chip');
            var matrix = [];
            if (chips) {
                [].forEach.call(chips, function(c) {
                    matrix.push(c.offsetTop);
                });
                this.set('matrix', matrix);
            }
        },
        indexOfLast: function(index) {
            //calculate the index of the first chip of the next row
            var ref = this.matrix[index];
            var targetIndex;
            var nextInd = this.matrix.find(function(n, index) {
                targetIndex = index;
                return n > ref;
            }, this);
            // or if the first chip of the next row does not exist, set index to the last chip
            if (!nextInd) {
                targetIndex = this.matrix.length
            }
            return targetIndex;
        },
        _toggleUI: function() {
            window.location.href = '/toggle-ui/legacy';
        },
    });
</script><|MERGE_RESOLUTION|>--- conflicted
+++ resolved
@@ -510,17 +510,6 @@
         _computeProviderLogo: function(className) {
             return '../assets/providers/provider-' + className.split('_')[0] + '.png';
         },
-<<<<<<< HEAD
-        _computeReplaceTargets: function(monitoring) {
-            var ret = {
-                    'bucky.': ''
-                },
-                mIds = Object.keys(this.get('model.monitoring.monitored_machines') || {});
-            for (var i = 0; i < mIds.length; i++) {
-                var mref = this.model.monitoring.monitored_machines[mIds[i]],
-                    m = mref && this.model.clouds[mref.cloud_id].machines[mref.machine_id];
-                ret[mIds[i]] = m ? m.name : 'unknown';
-=======
         matrix: {
             type: Array
         },
@@ -689,7 +678,6 @@
         var last = [].find.call(parent.children, function(c, index){
             if (c.attributes.index) {
                 return c.attributes.index.value == lastInd;
->>>>>>> fab98182
             }
             return ret;
         },
