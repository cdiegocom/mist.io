--- conflicted
+++ resolved
@@ -258,76 +258,75 @@
                                 <h1 class="cloud-title">[[item.title]]</h1>
                             </cloud-chip>
                         </template>
-    </div>
-    <div class="ovhid">
-        <cloud-info></cloud-info>
-    </div>
-    </div>
-    <div class="columns">
-        <div id="leftcolumn" class="left">
-            <template is="dom-if" if="[[hasIncidents]]">
+                    </div>
+                    <div class="ovhid">
+                        <cloud-info></cloud-info>
+                    </div>
+                </div>
+                <div class="columns">
+                    <div id="leftcolumn" class="left">
+                        <template is="dom-if" if="[[hasIncidents]]">
                             <div class="incidents">
                                 <app-incidents model="[[model]]" sections="[[sections]]">
                                 </app-incidents>
                             </div>
                         </template>
-            <div class="sections layout horizontal wrap">
-                <a href="/machines" class="main-section flex" is="pushstate-anchor">
-                    <section-tile name="machines" color="[[sections.machines.color]]" icon="[[sections.machines.icon]]" count="[[model.machinesArray.length]]">
-                    </section-tile>
-                </a>
-                <a href="/images" class="main-section flex" is="pushstate-anchor">
-                    <section-tile name="images" color="[[sections.images.color]]" icon="[[sections.images.icon]]" count="[[model.imagesArray.length]]"></section-tile>
-                </a>
-                <a href="/keys" class="main-section flex" is="pushstate-anchor">
-                    <section-tile name="keys" color="[[sections.keys.color]]" icon="[[sections.keys.icon]]" count="[[model.keysArray.length]]"></section-tile>
-                </a>
-                <a href="/networks" class="main-section flex" is="pushstate-anchor">
-                    <section-tile name="networks" color="[[sections.networks.color]]" icon="[[sections.networks.icon]]" count="[[model.networksArray.length]]"></section-tile>
-                </a>
-                <a href="/scripts" class="main-section flex" is=" pushstate-anchor">
-                    <section-tile name="scripts" color="[[sections.scripts.color]]" icon="[[sections.scripts.icon]]" count="[[model.scriptsArray.length]]"></section-tile>
-                </a>
-                <a href="/templates" class="main-section flex" is="pushstate-anchor">
-                    <section-tile name="templates" color="[[sections.templates.color]]" icon="[[sections.templates.icon]]" count="[[model.templatesArray.length]]"></section-tile>
-                </a>
-                <a href="/stacks" class="main-section flex" is="pushstate-anchor">
-                    <section-tile name="stacks" color="[[sections.stacks.color]]" icon="[[sections.stacks.icon]]" count="[[model.stacksArray.length]]"></section-tile>
-                </a>
-                <a href="/teams" class="main-section flex" is="pushstate-anchor">
-                    <section-tile name="teams" color="[[sections.teams.color]]" icon="[[sections.teams.icon]]" count="{{model.teamsArray.length}}"></section-tile>
+                        <div class="sections layout horizontal wrap">
+                            <a href="/machines" class="main-section flex" is="pushstate-anchor">
+                                <section-tile name="machines" color="[[sections.machines.color]]" icon="[[sections.machines.icon]]" count="[[model.machinesArray.length]]">
+                                </section-tile>
+                            </a>
+                            <a href="/images" class="main-section flex" is="pushstate-anchor">
+                                <section-tile name="images" color="[[sections.images.color]]" icon="[[sections.images.icon]]" count="[[model.imagesArray.length]]"></section-tile>
+                            </a>
+                            <a href="/keys" class="main-section flex" is="pushstate-anchor">
+                                <section-tile name="keys" color="[[sections.keys.color]]" icon="[[sections.keys.icon]]" count="[[model.keysArray.length]]"></section-tile>
+                            </a>
+                            <a href="/networks" class="main-section flex" is="pushstate-anchor">
+                                <section-tile name="networks" color="[[sections.networks.color]]" icon="[[sections.networks.icon]]" count="[[model.networksArray.length]]"></section-tile>
+                            </a>
+                            <a href="/scripts" class="main-section flex" is=" pushstate-anchor">
+                                <section-tile name="scripts" color="[[sections.scripts.color]]" icon="[[sections.scripts.icon]]" count="[[model.scriptsArray.length]]"></section-tile>
+                            </a>
+                            <a href="/templates" class="main-section flex" is="pushstate-anchor">
+                                <section-tile name="templates" color="[[sections.templates.color]]" icon="[[sections.templates.icon]]" count="[[model.templatesArray.length]]"></section-tile>
+                            </a>
+                            <a href="/stacks" class="main-section flex" is="pushstate-anchor">
+                                <section-tile name="stacks" color="[[sections.stacks.color]]" icon="[[sections.stacks.icon]]" count="[[model.stacksArray.length]]"></section-tile>
+                            </a>
+                            <a href="/teams" class="main-section flex" is="pushstate-anchor">
+                                <section-tile name="teams" color="[[sections.teams.color]]" icon="[[sections.teams.icon]]" count="{{model.teamsArray.length}}"></section-tile>
+                            </a>
+                        </div>
+                        <paper-material class="graphs">
+                            <polyana-dashboard dashboard="[[dashboard]]" datasources="[[datasources]]"></polyana-dashboard>
+                        </paper-material>
+                    </div>
+                    <div class="left">
+                        <div class="costs">
+                            <app-costs model="[[model]]" sections="[[sections]]">
+                            </app-costs>
+                            <app-costs-per-tag model="[[model]]" sections="[[sections]]">
+                            </app-costs-per-tag>
+                        </div>
+                        <paper-material id="rightcolumn" class="logs">
+                            <log-list></log-list>
+                        </paper-material>
+                    </div>
+                </div>
+            </template>
+            <template is="dom-if" if="[[!showDashboard]]">
+                <onb-element model="[[model]]"></onb-element>
+            </template>
+            <div class="absolute-bottom-right">
+                <a href="/clouds/+add">
+                    <paper-fab id="addBtn" icon="cloud"></paper-fab>
                 </a>
             </div>
-            <paper-material class="graphs">
-                <polyana-dashboard dashboard="[[dashboard]]" datasources="[[datasources]]"></polyana-dashboard>
-            </paper-material>
+            <div class="is-loading" hidden$="[[!onboarding.isLoadingClouds]]">
+                <paper-spinner active></paper-spinner>
+            </div>
         </div>
-        <div class="left">
-            <div class="costs">
-                <app-costs model="[[model]]" sections="[[sections]]">
-                </app-costs>
-                <app-costs-per-tag model="[[model]]" sections="[[sections]]">
-                </app-costs-per-tag>
-            </div>
-            <paper-material id="rightcolumn" class="logs">
-                <log-list></log-list>
-            </paper-material>
-        </div>
-    </div>
-    </template>
-    <template is="dom-if" if="[[!showDashboard]]">
-                <onb-element model="[[model]]"></onb-element>
-            </template>
-    <div class="absolute-bottom-right">
-        <a href="/clouds/+add">
-            <paper-fab id="addBtn" icon="cloud"></paper-fab>
-        </a>
-    </div>
-
-    <div class="is-loading" hidden$="[[!onboarding.isLoadingClouds]]">
-        <paper-spinner active></paper-spinner>
-    </div>
-    </div>
     </template>
 </dom-module>
 <script>
@@ -516,117 +515,13 @@
             var ret = {
                     'bucky.': ''
                 },
-<<<<<<< HEAD
                 mIds = Object.keys(this.get('model.monitoring.monitored_machines') || {});
             for (var i = 0; i < mIds.length; i++) {
                 var mref = this.model.monitoring.monitored_machines[mIds[i]],
+                    m;
+                if (this.model.clouds && this.model.clouds[mref.cloud_id] && this.model.clouds[mref.cloud_id].machines && this.model.clouds[mref.cloud_id].machines[mref.machine_id])
                     m = mref && this.model.clouds[mref.cloud_id].machines[mref.machine_id];
                 ret[mIds[i]] = m ? m.name : 'unknown';
-=======
-              ],
-              "timeFrom": null,
-              "timeShift": null,
-              "title": "Load on all monitored machines",
-              "type": "graph",
-              "x-axis": true,
-              "y-axis": true
-            }],
-          }],
-          "time": {
-            "from": "now-10m",
-            "to": "now"
-          },
-          "timepicker": {
-            "now": true,
-            "refresh_intervals": [],
-            "time_options": [
-              "5m",
-              "15m",
-              "1h",
-              "6h",
-              "12h",
-              "24h",
-              "2d",
-              "7d",
-              "30d"
-            ]
-          },
-          "timezone": "browser"
-        };
-
-        var that = this;
-        setInterval(function(){ // FIXME: find a better way to fix broken chart width when coming from another page
-            if (that.querySelector('dashboard-panel'))
-                that.querySelector('dashboard-panel').resize();
-
-        }, 5000, this);
-    },
-    isOnline: function(cloud) {
-        return cloud.state == 'online' && 'online';
-    },
-    isOffline: function(cloud) {
-        return cloud.state == 'offline' && 'offline';
-    },
-    _computeHasIncidents: function(incidents){
-        // incidents must be unresolved to count
-         if (incidents.base){
-             return incidents.base.filter(function(inc){
-                    return !inc.finished_at || inc.finished_at == 0;
-                }).length > 0 ? true : false;
-         }
-         else {
-             return false;
-         }
-     },
-    _computeshowDashboard: function(cloudslength, isLoadingClouds) {
-        var show;
-        if (cloudslength > 0 && isLoadingClouds == false) {
-            show =  true;
-        }
-        else {
-            show = false;
-            // TODO: does not work. hides no matter
-            // this.hideSidebar();
-        }
-        return show;
-    },
-    hideSidebar: function(){
-        // if we are on boarding, close sidebar for focus
-        window.setTimeout(function(){
-            var sidebar = document.querySelector('app-sidebar'),
-                content = document.querySelector('iron-pages');
-            sidebar.classList.add('close');
-            content.classList.add('center');
-        }, 2400);
-        this.set('sidebarIsOpen', false);
-    },
-    _computeProviderLogo: function(className) {
-        return '../assets/providers/provider-' + className.split('_')[0] + '.png';
-    },
-    _computeReplaceTargets: function(monitoring) {
-        var ret = {'bucky.': ''},
-            mIds = Object.keys(this.get('model.monitoring.monitored_machines') || {});
-        for (var i=0; i<mIds.length; i++) {
-            var mref = this.model.monitoring.monitored_machines[mIds[i]],
-                m;
-            if (this.model.clouds && this.model.clouds[mref.cloud_id] && this.model.clouds[mref.cloud_id].machines && this.model.clouds[mref.cloud_id].machines[mref.machine_id])
-                m = mref && this.model.clouds[mref.cloud_id].machines[mref.machine_id];
-            ret[mIds[i]] = m ? m.name : 'unknown';
-        }
-        return ret;
-    },
-    _showCloudInfoDialog: function(e) {
-        var cloudId = e.currentTarget.getAttribute('id');
-        var dialog = this.querySelector('cloud-info');
-        var parent = this.querySelector('#cloudslist');
-        var target = e.currentTarget;
-        var lastInd = this.indexOfLast(parseInt(target.attributes.index.value))
-
-        // find the cloud chip node with index=lastInd
-        var last = [].find.call(parent.children, function(c, index){
-            if (c.attributes.index) {
-                return c.attributes.index.value == lastInd;
->>>>>>> 3875ca43
             }
             return ret;
         },
